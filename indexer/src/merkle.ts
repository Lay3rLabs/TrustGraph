import { and, eq, sql } from "drizzle-orm";
import { drizzle } from "drizzle-orm/node-postgres";
import { ponder } from "ponder:registry";
<<<<<<< HEAD
import { merkleSnapshot } from "ponder:schema";

import { merkleSnapshotAbi } from "../../frontend/lib/contracts";
=======
import {
  merkleSnapshot,
  merkleFundDistributor,
  merkleFundDistribution,
  merkleFundDistributionClaim,
} from "ponder:schema";
import {
  merkleFundDistributorAbi,
  merkleSnapshotAbi,
} from "../../frontend/lib/contracts";
import { drizzle } from "drizzle-orm/node-postgres";
>>>>>>> 14787c90
import * as offchainSchema from "../offchain.schema";


type MerkleTreeData = {
  id: string;
  metadata: {
    num_accounts: number;
    sources: {
      name: string;
      metadata: any;
    }[];
    total_value: string;
  };
  root: string;
  tree: {
    account: string;
    value: string;
    proof: string[];
  }[];
};

if (!process.env.DATABASE_URL) {
  throw new Error("DATABASE_URL is not set");
}
const offchainDb = drizzle(process.env.DATABASE_URL, {
  schema: offchainSchema,
});

ponder.on("merkleSnapshot:setup", async ({ context }) => {
  try {
    const stateCount = await context.client.readContract({
      address: context.contracts.merkleSnapshot.address,
      abi: merkleSnapshotAbi,
      functionName: "getStateCount",
      retryEmptyResponse: false,
    });

    const chainId = context.chain.id.toString();
    const snapshotAddress = context.contracts.merkleSnapshot.address!;

    for (let i = 0; i < Number(stateCount); i++) {
      const state = await context.client.readContract({
        address: snapshotAddress,
        abi: merkleSnapshotAbi,
        functionName: "getStateAtIndex",
        args: [BigInt(i)],
      });

      await context.db.insert(merkleSnapshot).values({
        id: `${chainId}-${snapshotAddress}-${state.root}-${i}`,
        address: snapshotAddress,
        chainId,
        blockNumber: state.blockNumber,
        timestamp: state.timestamp,
        root: state.root,
        ipfsHash: state.ipfsHash,
        ipfsHashCid: state.ipfsHashCid,
        totalValue: state.totalValue,
      });
    }
  } catch {
    return;
  }
});

ponder.on("merkleSnapshot:MerkleRootUpdated", async ({ event, context }) => {
  const { root, ipfsHash, ipfsHashCid, totalValue } = event.args;

  await context.db.insert(merkleSnapshot).values({
    id: event.id,
    address: event.log.address,
    chainId: context.chain.id.toString(),
    blockNumber: event.block.number,
    timestamp: event.block.timestamp,
    root,
    ipfsHash,
    ipfsHashCid,
    totalValue,
  });

  // If metadata and at least one entry already exist, skip.
  const existingMetadata = await offchainDb
    .select()
    .from(offchainSchema.merkleMetadata)
    .where(
      and(
        eq(offchainSchema.merkleMetadata.root, root),
        eq(offchainSchema.merkleMetadata.ipfsHashCid, ipfsHashCid)
      )
    )
    .limit(1);
  const existingEntries = await offchainDb
    .select()
    .from(offchainSchema.merkleEntry)
    .where(
      and(
        eq(offchainSchema.merkleEntry.root, root),
        eq(offchainSchema.merkleEntry.ipfsHashCid, ipfsHashCid)
      )
    )
    .limit(1);
  if (existingMetadata.length > 0 && existingEntries.length > 0) {
    return;
  }

  // Load IPFS data.
  const ipfsGateway = process.env.IPFS_GATEWAY;
  if (!ipfsGateway) {
    throw new Error("IPFS_GATEWAY is not set");
  }
  // Use 127.0.0.1 instead of localhost to avoid subdomain redirects
  const ipfsUrl = (ipfsGateway + ipfsHashCid).replace("localhost", "127.0.0.1");
  const merkleRequest = await fetch(ipfsUrl);
  if (!merkleRequest.ok) {
    throw new Error(
      `Failed to fetch merkle tree from IPFS CID ${ipfsHashCid}: ${merkleRequest.status} ${merkleRequest.statusText}`
    );
  }
  const merkleTreeData = (await merkleRequest.json()) as MerkleTreeData;
  await insertMerkleData(merkleTreeData, event, root, ipfsHash, ipfsHashCid);
});

async function insertMerkleData(
  merkleTreeData: MerkleTreeData,
  event: any,
  root: string,
  ipfsHash: string,
  ipfsHashCid: string
) {
  await offchainDb
    .insert(offchainSchema.merkleMetadata)
    .values({
      root,
      ipfsHash,
      ipfsHashCid,
      numAccounts: merkleTreeData.metadata.num_accounts,
      totalValue: BigInt(merkleTreeData.metadata.total_value),
      sources: merkleTreeData.metadata.sources,
      blockNumber: event.block.number,
      timestamp: event.block.timestamp,
    })
    .onConflictDoUpdate({
      target: offchainSchema.merkleMetadata.root,
      set: {
        ipfsHash: sql.raw(
          `excluded."${offchainSchema.merkleMetadata.ipfsHash.name}"`
        ),
        ipfsHashCid: sql.raw(
          `excluded."${offchainSchema.merkleMetadata.ipfsHashCid.name}"`
        ),
        numAccounts: sql.raw(
          `excluded."${offchainSchema.merkleMetadata.numAccounts.name}"`
        ),
        totalValue: sql.raw(
          `excluded."${offchainSchema.merkleMetadata.totalValue.name}"`
        ),
        sources: sql.raw(
          `excluded."${offchainSchema.merkleMetadata.sources.name}"`
        ),
        blockNumber: sql.raw(
          `excluded."${offchainSchema.merkleMetadata.blockNumber.name}"`
        ),
        timestamp: sql.raw(
          `excluded."${offchainSchema.merkleMetadata.timestamp.name}"`
        ),
      },
    });

  await offchainDb
    .insert(offchainSchema.merkleEntry)
    .values(
      merkleTreeData.tree.map((entry) => ({
        root,
        ipfsHashCid,
        account: entry.account,
        value: BigInt(entry.value),
        proof: entry.proof,
        blockNumber: event.block.number,
        timestamp: event.block.timestamp,
      }))
    )
    .onConflictDoUpdate({
      target: [
        offchainSchema.merkleEntry.root,
        offchainSchema.merkleEntry.account,
      ],
      set: {
        ipfsHashCid: sql.raw(
          `excluded."${offchainSchema.merkleEntry.ipfsHashCid.name}"`
        ),
        value: sql.raw(`excluded."${offchainSchema.merkleEntry.value.name}"`),
        proof: sql.raw(`excluded."${offchainSchema.merkleEntry.proof.name}"`),
        blockNumber: sql.raw(
          `excluded."${offchainSchema.merkleEntry.blockNumber.name}"`
        ),
        timestamp: sql.raw(
          `excluded."${offchainSchema.merkleEntry.timestamp.name}"`
        ),
      },
    });
}

ponder.on("merkleFundDistributor:setup", async ({ context, event }) => {
  const contractAddress = context.contracts.merkleFundDistributor.address;
  if (!contractAddress) {
    throw new Error("Contract address is not set");
  }

  const [
    merkleSnapshotAddress,
    owner,
    pendingOwner,
    feeRecipient,
    feePercentage,
    feeRange,
    allowlistEnabled,
    paused,
    allowlist,
  ] = await Promise.all([
    context.client.readContract({
      address: contractAddress,
      abi: merkleFundDistributorAbi,
      functionName: "merkleSnapshot",
      retryEmptyResponse: false,
    }),
    context.client.readContract({
      address: contractAddress,
      abi: merkleFundDistributorAbi,
      functionName: "owner",
    }),
    context.client.readContract({
      address: contractAddress,
      abi: merkleFundDistributorAbi,
      functionName: "pendingOwner",
    }),
    context.client.readContract({
      address: contractAddress,
      abi: merkleFundDistributorAbi,
      functionName: "feeRecipient",
    }),
    context.client.readContract({
      address: contractAddress,
      abi: merkleFundDistributorAbi,
      functionName: "feePercentage",
    }),
    context.client.readContract({
      address: contractAddress,
      abi: merkleFundDistributorAbi,
      functionName: "FEE_RANGE",
    }),
    context.client.readContract({
      address: contractAddress,
      abi: merkleFundDistributorAbi,
      functionName: "allowlistEnabled",
    }),
    context.client.readContract({
      address: contractAddress,
      abi: merkleFundDistributorAbi,
      functionName: "paused",
    }),
    context.client.readContract({
      address: contractAddress,
      abi: merkleFundDistributorAbi,
      functionName: "getAllowlist",
    }),
  ]);

  await context.db.insert(merkleFundDistributor).values({
    address: contractAddress,
    chainId: context.chain.id.toString(),
    paused,
    merkleSnapshot: merkleSnapshotAddress,
    owner,
    pendingOwner,
    feeRecipient,
    feePercentage: (Number(feePercentage) / Number(feeRange)).toString(),
    allowlistEnabled,
    allowlist: [...allowlist],
  });
});

ponder.on(
  "merkleFundDistributor:OwnershipTransferStarted",
  async ({ event, context }) => {
    const { pendingOwner } = event.args;
    await context.db
      .update(merkleFundDistributor, { address: event.log.address })
      .set({
        pendingOwner,
      });
  }
);

ponder.on(
  "merkleFundDistributor:OwnershipTransferred",
  async ({ event, context }) => {
    const { newOwner } = event.args;
    await context.db
      .update(merkleFundDistributor, { address: event.log.address })
      .set({
        owner: newOwner,
        pendingOwner: "0x0000000000000000000000000000000000000000",
      });
  }
);

ponder.on(
  "merkleFundDistributor:FeeRecipientSet",
  async ({ event, context }) => {
    const { newFeeRecipient } = event.args;
    await context.db
      .update(merkleFundDistributor, { address: event.log.address })
      .set({
        feeRecipient: newFeeRecipient,
      });
  }
);

ponder.on(
  "merkleFundDistributor:FeePercentageSet",
  async ({ event, context }) => {
    const { newFeePercentage } = event.args;
    // Read FEE_RANGE to calculate the percentage
    const feeRange = await context.client.readContract({
      address: event.log.address,
      abi: merkleFundDistributorAbi,
      functionName: "FEE_RANGE",
    });
    await context.db
      .update(merkleFundDistributor, { address: event.log.address })
      .set({
        feePercentage: (Number(newFeePercentage) / Number(feeRange)).toString(),
      });
  }
);

ponder.on(
  "merkleFundDistributor:MerkleSnapshotUpdated",
  async ({ event, context }) => {
    const { newContract } = event.args;
    await context.db
      .update(merkleFundDistributor, { address: event.log.address })
      .set({
        merkleSnapshot: newContract,
      });
  }
);

ponder.on(
  "merkleFundDistributor:DistributorAllowanceUpdated",
  async ({ event, context }) => {
    const { distributor, canDistribute } = event.args;
    // Read the current allowlist and update it
    const current = await context.db.find(merkleFundDistributor, {
      address: event.log.address,
    });
    if (!current) return;

    let newAllowlist: `0x${string}`[];
    if (canDistribute) {
      // Add to allowlist if not already present
      if (!current.allowlist.includes(distributor)) {
        newAllowlist = [...current.allowlist, distributor];
      } else {
        newAllowlist = current.allowlist;
      }
    } else {
      // Remove from allowlist
      newAllowlist = current.allowlist.filter((addr) => addr !== distributor);
    }

    await context.db
      .update(merkleFundDistributor, { address: event.log.address })
      .set({
        allowlist: newAllowlist,
      });
  }
);

ponder.on(
  "merkleFundDistributor:DistributorAllowlistUpdated",
  async ({ event, context }) => {
    const { enabled } = event.args;
    await context.db
      .update(merkleFundDistributor, { address: event.log.address })
      .set({
        allowlistEnabled: enabled,
      });
  }
);

ponder.on("merkleFundDistributor:Paused", async ({ event, context }) => {
  await context.db
    .update(merkleFundDistributor, { address: event.log.address })
    .set({
      paused: true,
    });
});

ponder.on("merkleFundDistributor:Unpaused", async ({ event, context }) => {
  await context.db
    .update(merkleFundDistributor, { address: event.log.address })
    .set({
      paused: false,
    });
});

ponder.on("merkleFundDistributor:Distributed", async ({ event, context }) => {
  const { distributionIndex, distributor, token, amountFunded, feeAmount } =
    event.args;

  // Read the full distribution state from the contract
  const distribution = await context.client.readContract({
    address: event.log.address,
    abi: merkleFundDistributorAbi,
    functionName: "getDistribution",
    args: [distributionIndex],
  });

  await context.db.insert(merkleFundDistribution).values({
    id: distributionIndex,
    merkleFundDistributor: event.log.address,
    blockNumber: event.block.number,
    timestamp: event.block.timestamp,
    root: distribution.root,
    ipfsHash: distribution.ipfsHash,
    ipfsHashCid: distribution.ipfsHashCid,
    totalMerkleValue: distribution.totalMerkleValue,
    distributor,
    token,
    amountFunded,
    amountDistributed: 0n,
    feeRecipient: distribution.feeRecipient,
    feeAmount,
  });
});

ponder.on("merkleFundDistributor:Claimed", async ({ event, context }) => {
  const {
    distributionIndex,
    account,
    token,
    amount,
    value,
    newAmountDistributed,
  } = event.args;

  // Update the distribution's amountDistributed
  await context.db
    .update(merkleFundDistribution, { id: distributionIndex })
    .set({
      amountDistributed: newAmountDistributed,
    });

  // Insert the claim record
  await context.db.insert(merkleFundDistributionClaim).values({
    id: `${event.log.address}-${distributionIndex}-${account}`,
    merkleFundDistributor: event.log.address,
    distributionIndex,
    account,
    token,
    amount,
    merkleValue: value,
    blockNumber: event.block.number,
    timestamp: event.block.timestamp,
  });
});<|MERGE_RESOLUTION|>--- conflicted
+++ resolved
@@ -1,23 +1,17 @@
 import { and, eq, sql } from "drizzle-orm";
 import { drizzle } from "drizzle-orm/node-postgres";
 import { ponder } from "ponder:registry";
-<<<<<<< HEAD
-import { merkleSnapshot } from "ponder:schema";
-
-import { merkleSnapshotAbi } from "../../frontend/lib/contracts";
-=======
 import {
-  merkleSnapshot,
-  merkleFundDistributor,
   merkleFundDistribution,
   merkleFundDistributionClaim,
+  merkleFundDistributor,
+  merkleSnapshot,
 } from "ponder:schema";
+
 import {
   merkleFundDistributorAbi,
   merkleSnapshotAbi,
 } from "../../frontend/lib/contracts";
-import { drizzle } from "drizzle-orm/node-postgres";
->>>>>>> 14787c90
 import * as offchainSchema from "../offchain.schema";
 
 
@@ -220,7 +214,7 @@
     });
 }
 
-ponder.on("merkleFundDistributor:setup", async ({ context, event }) => {
+ponder.on("merkleFundDistributor:setup", async ({ context }) => {
   const contractAddress = context.contracts.merkleFundDistributor.address;
   if (!contractAddress) {
     throw new Error("Contract address is not set");
