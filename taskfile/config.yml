--- conflicted
+++ resolved
@@ -97,10 +97,6 @@
   COMPUTE_SCHEMA_UID:
     sh: test -f .docker/deployment_summary.json && jq -r '.eas_schemas.compute_schema' .docker/deployment_summary.json || echo ""
   STATEMENT_SCHEMA_UID:
-<<<<<<< HEAD
-    sh: jq -r '.eas_schemas.statement_schema' .docker/deployment_summary.json || echo ""
+    sh: test -f .docker/deployment_summary.json && jq -r '.eas_schemas.statement_schema' .docker/deployment_summary.json || echo ""
   LIKE_SCHEMA_UID:
-    sh: jq -r '.eas_schemas.like_schema' .docker/deployment_summary.json || echo ""
-=======
-    sh: test -f .docker/deployment_summary.json && jq -r '.eas_schemas.statement_schema' .docker/deployment_summary.json || echo ""
->>>>>>> 9e2daa58
+    sh: test -f .docker/deployment_summary.json && jq -r '.eas_schemas.like_schema' .docker/deployment_summary.json || echo ""
