--- conflicted
+++ resolved
@@ -171,11 +171,7 @@
 ] as const
 
 export const attesterAddress =
-<<<<<<< HEAD
-  '0xE4BEB949C46562F8b72B6e0799B9061aA427823D' as const
-=======
   '0xead71dca35DAF139e282DF9a83a3C834842A64b7' as const
->>>>>>> 355b1310
 
 export const attesterConfig = {
   address: attesterAddress,
@@ -756,11 +752,7 @@
 ] as const
 
 export const conditionalTokensAddress =
-<<<<<<< HEAD
-  '0x6FDC36a3af61D7B802539DCc8e01573AF9A9b3d5' as const
-=======
   '0x6dCd63570bBf4dB1DC3f018238867Ac3bB6190B5' as const
->>>>>>> 355b1310
 
 export const conditionalTokensConfig = {
   address: conditionalTokensAddress,
@@ -1358,11 +1350,7 @@
   { type: 'error', inputs: [], name: 'WrongSchema' },
 ] as const
 
-<<<<<<< HEAD
-export const easAddress = '0x8b1D01f104d5990d6E8F8a5495Ae5952110286E7' as const
-=======
 export const easAddress = '0x891F15B2b275e1c4723711acd5F91dA36cc93aB6' as const
->>>>>>> 355b1310
 
 export const easConfig = { address: easAddress, abi: easAbi } as const
 
@@ -1448,11 +1436,7 @@
 ] as const
 
 export const easAttestTriggerAddress =
-<<<<<<< HEAD
-  '0x1052A8b93A5A86bBC6629bf246967312392eDaaA' as const
-=======
   '0xB72D6fC7d9137b5A3D6BCd0FA1D4BD18039e184f' as const
->>>>>>> 355b1310
 
 export const easAttestTriggerConfig = {
   address: easAttestTriggerAddress,
@@ -2402,11 +2386,7 @@
 ] as const
 
 export const enovaAddress =
-<<<<<<< HEAD
-  '0x206b81eac63bd15EBeBBbCE815eF2649657F1DEf' as const
-=======
   '0xCbEe9f059C792da52FEfAB563e8205623B448990' as const
->>>>>>> 355b1310
 
 export const enovaConfig = { address: enovaAddress, abi: enovaAbi } as const
 
@@ -2989,11 +2969,7 @@
 ] as const
 
 export const gnosisSafeAddress =
-<<<<<<< HEAD
-  '0xfb7A679c3769B557fEaEf485813d9D7BA05774FC' as const
-=======
   '0xEbbe0e4C09377C04515D4e9C19c66bA85Fb74B55' as const
->>>>>>> 355b1310
 
 export const gnosisSafeConfig = {
   address: gnosisSafeAddress,
@@ -3014,11 +2990,7 @@
 ] as const
 
 export const gnosisSafeProxyAddress =
-<<<<<<< HEAD
-  '0x8ac08E6f7f2BcA8eC871d5465b55f136285726B2' as const
-=======
   '0xA46424955b4aE050C7Ce2679Deb5455cea93EbF4' as const
->>>>>>> 355b1310
 
 export const gnosisSafeProxyConfig = {
   address: gnosisSafeProxyAddress,
@@ -3196,27 +3168,6 @@
     outputs: [],
     stateMutability: 'nonpayable',
   },
-<<<<<<< HEAD
-  { type: 'error', inputs: [], name: 'InvalidAttestation' },
-  { type: 'error', inputs: [], name: 'InvalidEAS' },
-  { type: 'error', inputs: [], name: 'InvalidOffset' },
-] as const
-
-export const indexerAddress =
-  '0xcbF7B987f609E4A1615898436bAD3EAEC9248896' as const
-
-export const indexerConfig = {
-  address: indexerAddress,
-  abi: indexerAbi,
-} as const
-
-//////////////////////////////////////////////////////////////////////////////////////////////////////////////////////////////////////////////////////////////////////
-// IndexerResolver
-//////////////////////////////////////////////////////////////////////////////////////////////////////////////////////////////////////////////////////////////////////
-
-export const indexerResolverAbi = [
-=======
->>>>>>> 355b1310
   {
     type: 'function',
     inputs: [],
@@ -3454,13 +3405,8 @@
   },
 ] as const
 
-<<<<<<< HEAD
-export const indexerResolverAddress =
-  '0xeC20aD59024FDADdFf86b9Ea014D7d18a1cB7d9f' as const
-=======
 export const lmsrMarketMakerAddress =
   '0xCea491C993a2209fE8e7321d1ac2743FFA1EdF57' as const
->>>>>>> 355b1310
 
 export const lmsrMarketMakerConfig = {
   address: lmsrMarketMakerAddress,
@@ -3819,17 +3765,6 @@
   },
 ] as const
 
-<<<<<<< HEAD
-export const lmsrMarketMakerAddress =
-  '0xe5bbBe8c9E023a3F5239a85dd567EDbb36CbEa54' as const
-
-export const lmsrMarketMakerConfig = {
-  address: lmsrMarketMakerAddress,
-  abi: lmsrMarketMakerAbi,
-} as const
-
-=======
->>>>>>> 355b1310
 //////////////////////////////////////////////////////////////////////////////////////////////////////////////////////////////////////////////////////////////////////
 // MerkleGovModule
 //////////////////////////////////////////////////////////////////////////////////////////////////////////////////////////////////////////////////////////////////////
@@ -4730,13 +4665,8 @@
   },
 ] as const
 
-<<<<<<< HEAD
-export const merkleGovModuleAddress =
-  '0xC4EC9a461D492f2395a14Ab56c7a1ceAc0DEAEaa' as const
-=======
 export const predictionMarketFactoryAddress =
   '0xeAE06d7DA52855cb9652EFADEb57Aa7EAf5376E9' as const
->>>>>>> 355b1310
 
 export const predictionMarketFactoryConfig = {
   address: predictionMarketFactoryAddress,
@@ -4904,13 +4834,8 @@
   },
 ] as const
 
-<<<<<<< HEAD
-export const mockUsdcAddress =
-  '0x18e52196CE0b2412AeE0D6cd65713D22f48C3D53' as const
-=======
 export const predictionMarketOracleControllerAddress =
   '0x30Ce2b09CAB4d6c64Fd56C6924d23D01869A6DE7' as const
->>>>>>> 355b1310
 
 export const predictionMarketOracleControllerConfig = {
   address: predictionMarketOracleControllerAddress,
@@ -5365,13 +5290,8 @@
   },
 ] as const
 
-<<<<<<< HEAD
-export const poaServiceManagerAddress =
-  '0xbEF2A1d6b526718C2e90109B3FA314e1BADD9d58' as const
-=======
 export const rewardDistributorAddress =
   '0xAC541AA1D2b7e6db648D6CEBbB681a4fEEd3Ded4' as const
->>>>>>> 355b1310
 
 export const rewardDistributorConfig = {
   address: rewardDistributorAddress,
@@ -5506,13 +5426,8 @@
   { type: 'error', inputs: [], name: 'AlreadyExists' },
 ] as const
 
-<<<<<<< HEAD
-export const predictionMarketFactoryAddress =
-  '0xFa05583d3EeCB0b73Fa32633B62adB84c894d98E' as const
-=======
 export const schemaRegistryAddress =
   '0x212C88B77328c5032896b3773f944521c161482d' as const
->>>>>>> 355b1310
 
 export const schemaRegistryConfig = {
   address: schemaRegistryAddress,
@@ -5643,24 +5558,6 @@
     outputs: [],
     stateMutability: 'nonpayable',
   },
-<<<<<<< HEAD
-] as const
-
-export const predictionMarketOracleControllerAddress =
-  '0xbA7Ef3f0e6C29DDD89DE7aD66C1246E424196Ce9' as const
-
-export const predictionMarketOracleControllerConfig = {
-  address: predictionMarketOracleControllerAddress,
-  abi: predictionMarketOracleControllerAbi,
-} as const
-
-//////////////////////////////////////////////////////////////////////////////////////////////////////////////////////////////////////////////////////////////////////
-// RewardDistributor
-//////////////////////////////////////////////////////////////////////////////////////////////////////////////////////////////////////////////////////////////////////
-
-export const rewardDistributorAbi = [
-=======
->>>>>>> 355b1310
   {
     type: 'function',
     inputs: [],
@@ -5918,13 +5815,8 @@
   },
 ] as const
 
-<<<<<<< HEAD
-export const rewardDistributorAddress =
-  '0xbE446b88B5d3a0A95ce7eFfA1Ed285c5bC0A7807' as const
-=======
 export const signerManagerModuleAddress =
   '0x25718a5e27331694d84E4C0bA8b3Fb72FA361D9a' as const
->>>>>>> 355b1310
 
 export const signerManagerModuleConfig = {
   address: signerManagerModuleAddress,
@@ -5947,28 +5839,6 @@
     ],
     stateMutability: 'nonpayable',
   },
-<<<<<<< HEAD
-  { type: 'error', inputs: [], name: 'InvalidResolver' },
-  { type: 'error', inputs: [], name: 'InvalidSchema' },
-  { type: 'error', inputs: [], name: 'InvalidSchemaRegistry' },
-] as const
-
-export const schemaRegistrarAddress =
-  '0x2e48BDDbc0f4E7c67179Ae89665DC16d90962d2f' as const
-
-export const schemaRegistrarConfig = {
-  address: schemaRegistrarAddress,
-  abi: schemaRegistrarAbi,
-} as const
-
-//////////////////////////////////////////////////////////////////////////////////////////////////////////////////////////////////////////////////////////////////////
-// SchemaRegistry
-//////////////////////////////////////////////////////////////////////////////////////////////////////////////////////////////////////////////////////////////////////
-
-export const schemaRegistryAbi = [
-  { type: 'constructor', inputs: [], stateMutability: 'nonpayable' },
-=======
->>>>>>> 355b1310
   {
     type: 'function',
     inputs: [{ name: 'payload', internalType: 'bytes', type: 'bytes' }],
@@ -6074,25 +5944,6 @@
     outputs: [{ name: '', internalType: 'bytes32', type: 'bytes32' }],
     stateMutability: 'view',
   },
-<<<<<<< HEAD
-  { type: 'error', inputs: [], name: 'AlreadyExists' },
-] as const
-
-export const schemaRegistryAddress =
-  '0xc64429216EcF8c8A7D81f99591C358cCCd0D60A2' as const
-
-export const schemaRegistryConfig = {
-  address: schemaRegistryAddress,
-  abi: schemaRegistryAbi,
-} as const
-
-//////////////////////////////////////////////////////////////////////////////////////////////////////////////////////////////////////////////////////////////////////
-// SignerManagerModule
-//////////////////////////////////////////////////////////////////////////////////////////////////////////////////////////////////////////////////////////////////////
-
-export const signerManagerModuleAbi = [
-=======
->>>>>>> 355b1310
   {
     type: 'function',
     inputs: [
@@ -6962,13 +6813,8 @@
   { type: 'error', inputs: [], name: 'PayloadDecodingFailed' },
 ] as const
 
-<<<<<<< HEAD
-export const signerManagerModuleAddress =
-  '0xe1Ec7a9b142cC022dDB2593e3c964bCf2A2324B4' as const
-=======
 export const wavsIndexerAddress =
   '0x2fa4B15c80458FCBE069Fe1D2a7aBDb6A7582F82' as const
->>>>>>> 355b1310
 
 export const wavsIndexerConfig = {
   address: wavsIndexerAddress,
