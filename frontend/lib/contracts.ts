//////////////////////////////////////////////////////////////////////////////////////////////////////////////////////////////////////////////////////////////////////
// EAS
//////////////////////////////////////////////////////////////////////////////////////////////////////////////////////////////////////////////////////////////////////

export const easAbi = [
  {
    type: 'constructor',
    inputs: [
      {
        name: 'registry',
        internalType: 'contract ISchemaRegistry',
        type: 'address',
      },
    ],
    stateMutability: 'nonpayable',
  },
  {
    type: 'function',
    inputs: [
      {
        name: 'request',
        internalType: 'struct AttestationRequest',
        type: 'tuple',
        components: [
          { name: 'schema', internalType: 'bytes32', type: 'bytes32' },
          {
            name: 'data',
            internalType: 'struct AttestationRequestData',
            type: 'tuple',
            components: [
              { name: 'recipient', internalType: 'address', type: 'address' },
              {
                name: 'expirationTime',
                internalType: 'uint64',
                type: 'uint64',
              },
              { name: 'revocable', internalType: 'bool', type: 'bool' },
              { name: 'refUID', internalType: 'bytes32', type: 'bytes32' },
              { name: 'data', internalType: 'bytes', type: 'bytes' },
              { name: 'value', internalType: 'uint256', type: 'uint256' },
            ],
          },
        ],
      },
    ],
    name: 'attest',
    outputs: [{ name: '', internalType: 'bytes32', type: 'bytes32' }],
    stateMutability: 'payable',
  },
  {
    type: 'function',
    inputs: [
      {
        name: 'delegatedRequest',
        internalType: 'struct DelegatedAttestationRequest',
        type: 'tuple',
        components: [
          { name: 'schema', internalType: 'bytes32', type: 'bytes32' },
          {
            name: 'data',
            internalType: 'struct AttestationRequestData',
            type: 'tuple',
            components: [
              { name: 'recipient', internalType: 'address', type: 'address' },
              {
                name: 'expirationTime',
                internalType: 'uint64',
                type: 'uint64',
              },
              { name: 'revocable', internalType: 'bool', type: 'bool' },
              { name: 'refUID', internalType: 'bytes32', type: 'bytes32' },
              { name: 'data', internalType: 'bytes', type: 'bytes' },
              { name: 'value', internalType: 'uint256', type: 'uint256' },
            ],
          },
          {
            name: 'signature',
            internalType: 'struct Signature',
            type: 'tuple',
            components: [
              { name: 'v', internalType: 'uint8', type: 'uint8' },
              { name: 'r', internalType: 'bytes32', type: 'bytes32' },
              { name: 's', internalType: 'bytes32', type: 'bytes32' },
            ],
          },
          { name: 'attester', internalType: 'address', type: 'address' },
          { name: 'deadline', internalType: 'uint64', type: 'uint64' },
        ],
      },
    ],
    name: 'attestByDelegation',
    outputs: [{ name: '', internalType: 'bytes32', type: 'bytes32' }],
    stateMutability: 'payable',
  },
  {
    type: 'function',
    inputs: [],
    name: 'eip712Domain',
    outputs: [
      { name: 'fields', internalType: 'bytes1', type: 'bytes1' },
      { name: 'name', internalType: 'string', type: 'string' },
      { name: 'version', internalType: 'string', type: 'string' },
      { name: 'chainId', internalType: 'uint256', type: 'uint256' },
      { name: 'verifyingContract', internalType: 'address', type: 'address' },
      { name: 'salt', internalType: 'bytes32', type: 'bytes32' },
      { name: 'extensions', internalType: 'uint256[]', type: 'uint256[]' },
    ],
    stateMutability: 'view',
  },
  {
    type: 'function',
    inputs: [],
    name: 'getAttestTypeHash',
    outputs: [{ name: '', internalType: 'bytes32', type: 'bytes32' }],
    stateMutability: 'pure',
  },
  {
    type: 'function',
    inputs: [{ name: 'uid', internalType: 'bytes32', type: 'bytes32' }],
    name: 'getAttestation',
    outputs: [
      {
        name: '',
        internalType: 'struct Attestation',
        type: 'tuple',
        components: [
          { name: 'uid', internalType: 'bytes32', type: 'bytes32' },
          { name: 'schema', internalType: 'bytes32', type: 'bytes32' },
          { name: 'time', internalType: 'uint64', type: 'uint64' },
          { name: 'expirationTime', internalType: 'uint64', type: 'uint64' },
          { name: 'revocationTime', internalType: 'uint64', type: 'uint64' },
          { name: 'refUID', internalType: 'bytes32', type: 'bytes32' },
          { name: 'recipient', internalType: 'address', type: 'address' },
          { name: 'attester', internalType: 'address', type: 'address' },
          { name: 'revocable', internalType: 'bool', type: 'bool' },
          { name: 'data', internalType: 'bytes', type: 'bytes' },
        ],
      },
    ],
    stateMutability: 'view',
  },
  {
    type: 'function',
    inputs: [],
    name: 'getDomainSeparator',
    outputs: [{ name: '', internalType: 'bytes32', type: 'bytes32' }],
    stateMutability: 'view',
  },
  {
    type: 'function',
    inputs: [],
    name: 'getName',
    outputs: [{ name: '', internalType: 'string', type: 'string' }],
    stateMutability: 'view',
  },
  {
    type: 'function',
    inputs: [{ name: 'account', internalType: 'address', type: 'address' }],
    name: 'getNonce',
    outputs: [{ name: '', internalType: 'uint256', type: 'uint256' }],
    stateMutability: 'view',
  },
  {
    type: 'function',
    inputs: [
      { name: 'revoker', internalType: 'address', type: 'address' },
      { name: 'data', internalType: 'bytes32', type: 'bytes32' },
    ],
    name: 'getRevokeOffchain',
    outputs: [{ name: '', internalType: 'uint64', type: 'uint64' }],
    stateMutability: 'view',
  },
  {
    type: 'function',
    inputs: [],
    name: 'getRevokeTypeHash',
    outputs: [{ name: '', internalType: 'bytes32', type: 'bytes32' }],
    stateMutability: 'pure',
  },
  {
    type: 'function',
    inputs: [],
    name: 'getSchemaRegistry',
    outputs: [
      { name: '', internalType: 'contract ISchemaRegistry', type: 'address' },
    ],
    stateMutability: 'view',
  },
  {
    type: 'function',
    inputs: [{ name: 'data', internalType: 'bytes32', type: 'bytes32' }],
    name: 'getTimestamp',
    outputs: [{ name: '', internalType: 'uint64', type: 'uint64' }],
    stateMutability: 'view',
  },
  {
    type: 'function',
    inputs: [{ name: 'newNonce', internalType: 'uint256', type: 'uint256' }],
    name: 'increaseNonce',
    outputs: [],
    stateMutability: 'nonpayable',
  },
  {
    type: 'function',
    inputs: [{ name: 'uid', internalType: 'bytes32', type: 'bytes32' }],
    name: 'isAttestationValid',
    outputs: [{ name: '', internalType: 'bool', type: 'bool' }],
    stateMutability: 'view',
  },
  {
    type: 'function',
    inputs: [
      {
        name: 'multiRequests',
        internalType: 'struct MultiAttestationRequest[]',
        type: 'tuple[]',
        components: [
          { name: 'schema', internalType: 'bytes32', type: 'bytes32' },
          {
            name: 'data',
            internalType: 'struct AttestationRequestData[]',
            type: 'tuple[]',
            components: [
              { name: 'recipient', internalType: 'address', type: 'address' },
              {
                name: 'expirationTime',
                internalType: 'uint64',
                type: 'uint64',
              },
              { name: 'revocable', internalType: 'bool', type: 'bool' },
              { name: 'refUID', internalType: 'bytes32', type: 'bytes32' },
              { name: 'data', internalType: 'bytes', type: 'bytes' },
              { name: 'value', internalType: 'uint256', type: 'uint256' },
            ],
          },
        ],
      },
    ],
    name: 'multiAttest',
    outputs: [{ name: '', internalType: 'bytes32[]', type: 'bytes32[]' }],
    stateMutability: 'payable',
  },
  {
    type: 'function',
    inputs: [
      {
        name: 'multiDelegatedRequests',
        internalType: 'struct MultiDelegatedAttestationRequest[]',
        type: 'tuple[]',
        components: [
          { name: 'schema', internalType: 'bytes32', type: 'bytes32' },
          {
            name: 'data',
            internalType: 'struct AttestationRequestData[]',
            type: 'tuple[]',
            components: [
              { name: 'recipient', internalType: 'address', type: 'address' },
              {
                name: 'expirationTime',
                internalType: 'uint64',
                type: 'uint64',
              },
              { name: 'revocable', internalType: 'bool', type: 'bool' },
              { name: 'refUID', internalType: 'bytes32', type: 'bytes32' },
              { name: 'data', internalType: 'bytes', type: 'bytes' },
              { name: 'value', internalType: 'uint256', type: 'uint256' },
            ],
          },
          {
            name: 'signatures',
            internalType: 'struct Signature[]',
            type: 'tuple[]',
            components: [
              { name: 'v', internalType: 'uint8', type: 'uint8' },
              { name: 'r', internalType: 'bytes32', type: 'bytes32' },
              { name: 's', internalType: 'bytes32', type: 'bytes32' },
            ],
          },
          { name: 'attester', internalType: 'address', type: 'address' },
          { name: 'deadline', internalType: 'uint64', type: 'uint64' },
        ],
      },
    ],
    name: 'multiAttestByDelegation',
    outputs: [{ name: '', internalType: 'bytes32[]', type: 'bytes32[]' }],
    stateMutability: 'payable',
  },
  {
    type: 'function',
    inputs: [
      {
        name: 'multiRequests',
        internalType: 'struct MultiRevocationRequest[]',
        type: 'tuple[]',
        components: [
          { name: 'schema', internalType: 'bytes32', type: 'bytes32' },
          {
            name: 'data',
            internalType: 'struct RevocationRequestData[]',
            type: 'tuple[]',
            components: [
              { name: 'uid', internalType: 'bytes32', type: 'bytes32' },
              { name: 'value', internalType: 'uint256', type: 'uint256' },
            ],
          },
        ],
      },
    ],
    name: 'multiRevoke',
    outputs: [],
    stateMutability: 'payable',
  },
  {
    type: 'function',
    inputs: [
      {
        name: 'multiDelegatedRequests',
        internalType: 'struct MultiDelegatedRevocationRequest[]',
        type: 'tuple[]',
        components: [
          { name: 'schema', internalType: 'bytes32', type: 'bytes32' },
          {
            name: 'data',
            internalType: 'struct RevocationRequestData[]',
            type: 'tuple[]',
            components: [
              { name: 'uid', internalType: 'bytes32', type: 'bytes32' },
              { name: 'value', internalType: 'uint256', type: 'uint256' },
            ],
          },
          {
            name: 'signatures',
            internalType: 'struct Signature[]',
            type: 'tuple[]',
            components: [
              { name: 'v', internalType: 'uint8', type: 'uint8' },
              { name: 'r', internalType: 'bytes32', type: 'bytes32' },
              { name: 's', internalType: 'bytes32', type: 'bytes32' },
            ],
          },
          { name: 'revoker', internalType: 'address', type: 'address' },
          { name: 'deadline', internalType: 'uint64', type: 'uint64' },
        ],
      },
    ],
    name: 'multiRevokeByDelegation',
    outputs: [],
    stateMutability: 'payable',
  },
  {
    type: 'function',
    inputs: [{ name: 'data', internalType: 'bytes32[]', type: 'bytes32[]' }],
    name: 'multiRevokeOffchain',
    outputs: [{ name: '', internalType: 'uint64', type: 'uint64' }],
    stateMutability: 'nonpayable',
  },
  {
    type: 'function',
    inputs: [{ name: 'data', internalType: 'bytes32[]', type: 'bytes32[]' }],
    name: 'multiTimestamp',
    outputs: [{ name: '', internalType: 'uint64', type: 'uint64' }],
    stateMutability: 'nonpayable',
  },
  {
    type: 'function',
    inputs: [
      {
        name: 'request',
        internalType: 'struct RevocationRequest',
        type: 'tuple',
        components: [
          { name: 'schema', internalType: 'bytes32', type: 'bytes32' },
          {
            name: 'data',
            internalType: 'struct RevocationRequestData',
            type: 'tuple',
            components: [
              { name: 'uid', internalType: 'bytes32', type: 'bytes32' },
              { name: 'value', internalType: 'uint256', type: 'uint256' },
            ],
          },
        ],
      },
    ],
    name: 'revoke',
    outputs: [],
    stateMutability: 'payable',
  },
  {
    type: 'function',
    inputs: [
      {
        name: 'delegatedRequest',
        internalType: 'struct DelegatedRevocationRequest',
        type: 'tuple',
        components: [
          { name: 'schema', internalType: 'bytes32', type: 'bytes32' },
          {
            name: 'data',
            internalType: 'struct RevocationRequestData',
            type: 'tuple',
            components: [
              { name: 'uid', internalType: 'bytes32', type: 'bytes32' },
              { name: 'value', internalType: 'uint256', type: 'uint256' },
            ],
          },
          {
            name: 'signature',
            internalType: 'struct Signature',
            type: 'tuple',
            components: [
              { name: 'v', internalType: 'uint8', type: 'uint8' },
              { name: 'r', internalType: 'bytes32', type: 'bytes32' },
              { name: 's', internalType: 'bytes32', type: 'bytes32' },
            ],
          },
          { name: 'revoker', internalType: 'address', type: 'address' },
          { name: 'deadline', internalType: 'uint64', type: 'uint64' },
        ],
      },
    ],
    name: 'revokeByDelegation',
    outputs: [],
    stateMutability: 'payable',
  },
  {
    type: 'function',
    inputs: [{ name: 'data', internalType: 'bytes32', type: 'bytes32' }],
    name: 'revokeOffchain',
    outputs: [{ name: '', internalType: 'uint64', type: 'uint64' }],
    stateMutability: 'nonpayable',
  },
  {
    type: 'function',
    inputs: [{ name: 'data', internalType: 'bytes32', type: 'bytes32' }],
    name: 'timestamp',
    outputs: [{ name: '', internalType: 'uint64', type: 'uint64' }],
    stateMutability: 'nonpayable',
  },
  {
    type: 'function',
    inputs: [],
    name: 'version',
    outputs: [{ name: '', internalType: 'string', type: 'string' }],
    stateMutability: 'view',
  },
  {
    type: 'event',
    anonymous: false,
    inputs: [
      {
        name: 'recipient',
        internalType: 'address',
        type: 'address',
        indexed: true,
      },
      {
        name: 'attester',
        internalType: 'address',
        type: 'address',
        indexed: true,
      },
      { name: 'uid', internalType: 'bytes32', type: 'bytes32', indexed: false },
      {
        name: 'schemaUID',
        internalType: 'bytes32',
        type: 'bytes32',
        indexed: true,
      },
    ],
    name: 'Attested',
  },
  { type: 'event', anonymous: false, inputs: [], name: 'EIP712DomainChanged' },
  {
    type: 'event',
    anonymous: false,
    inputs: [
      {
        name: 'oldNonce',
        internalType: 'uint256',
        type: 'uint256',
        indexed: false,
      },
      {
        name: 'newNonce',
        internalType: 'uint256',
        type: 'uint256',
        indexed: false,
      },
    ],
    name: 'NonceIncreased',
  },
  {
    type: 'event',
    anonymous: false,
    inputs: [
      {
        name: 'recipient',
        internalType: 'address',
        type: 'address',
        indexed: true,
      },
      {
        name: 'attester',
        internalType: 'address',
        type: 'address',
        indexed: true,
      },
      { name: 'uid', internalType: 'bytes32', type: 'bytes32', indexed: false },
      {
        name: 'schemaUID',
        internalType: 'bytes32',
        type: 'bytes32',
        indexed: true,
      },
    ],
    name: 'Revoked',
  },
  {
    type: 'event',
    anonymous: false,
    inputs: [
      {
        name: 'revoker',
        internalType: 'address',
        type: 'address',
        indexed: true,
      },
      { name: 'data', internalType: 'bytes32', type: 'bytes32', indexed: true },
      {
        name: 'timestamp',
        internalType: 'uint64',
        type: 'uint64',
        indexed: true,
      },
    ],
    name: 'RevokedOffchain',
  },
  {
    type: 'event',
    anonymous: false,
    inputs: [
      { name: 'data', internalType: 'bytes32', type: 'bytes32', indexed: true },
      {
        name: 'timestamp',
        internalType: 'uint64',
        type: 'uint64',
        indexed: true,
      },
    ],
    name: 'Timestamped',
  },
  { type: 'error', inputs: [], name: 'AccessDenied' },
  { type: 'error', inputs: [], name: 'AlreadyRevoked' },
  { type: 'error', inputs: [], name: 'AlreadyRevokedOffchain' },
  { type: 'error', inputs: [], name: 'AlreadyTimestamped' },
  { type: 'error', inputs: [], name: 'DeadlineExpired' },
  { type: 'error', inputs: [], name: 'FailedCall' },
  {
    type: 'error',
    inputs: [
      { name: 'balance', internalType: 'uint256', type: 'uint256' },
      { name: 'needed', internalType: 'uint256', type: 'uint256' },
    ],
    name: 'InsufficientBalance',
  },
  { type: 'error', inputs: [], name: 'InsufficientValue' },
  { type: 'error', inputs: [], name: 'InvalidAttestation' },
  { type: 'error', inputs: [], name: 'InvalidAttestations' },
  { type: 'error', inputs: [], name: 'InvalidExpirationTime' },
  { type: 'error', inputs: [], name: 'InvalidLength' },
  { type: 'error', inputs: [], name: 'InvalidNonce' },
  { type: 'error', inputs: [], name: 'InvalidOffset' },
  { type: 'error', inputs: [], name: 'InvalidRegistry' },
  { type: 'error', inputs: [], name: 'InvalidRevocation' },
  { type: 'error', inputs: [], name: 'InvalidRevocations' },
  { type: 'error', inputs: [], name: 'InvalidSchema' },
  { type: 'error', inputs: [], name: 'InvalidShortString' },
  { type: 'error', inputs: [], name: 'InvalidSignature' },
  { type: 'error', inputs: [], name: 'InvalidVerifier' },
  { type: 'error', inputs: [], name: 'Irrevocable' },
  { type: 'error', inputs: [], name: 'NotFound' },
  { type: 'error', inputs: [], name: 'NotPayable' },
  {
    type: 'error',
    inputs: [{ name: 'str', internalType: 'string', type: 'string' }],
    name: 'StringTooLong',
  },
  { type: 'error', inputs: [], name: 'WrongSchema' },
] as const

<<<<<<< HEAD
export const easAddress = '0x937b2180C0D67EA9788477428dE247dc355D044A' as const
=======
export const conditionalTokensAddress =
  '0x7251405546d91CFB653F9411f7A7E308D1DdC8DD' as const
>>>>>>> ae34681a

export const easConfig = { address: easAddress, abi: easAbi } as const

//////////////////////////////////////////////////////////////////////////////////////////////////////////////////////////////////////////////////////////////////////
// EASAttestTrigger
//////////////////////////////////////////////////////////////////////////////////////////////////////////////////////////////////////////////////////////////////////

export const easAttestTriggerAbi = [
  {
    type: 'function',
    inputs: [{ name: 'data', internalType: 'string', type: 'string' }],
    name: 'addAgentTrigger',
    outputs: [],
    stateMutability: 'nonpayable',
  },
  {
    type: 'function',
    inputs: [
<<<<<<< HEAD
      { name: 'schema', internalType: 'bytes32', type: 'bytes32' },
      { name: 'recipient', internalType: 'address', type: 'address' },
      { name: 'data', internalType: 'string', type: 'string' },
=======
      {
        name: 'delegatedRequest',
        internalType: 'struct DelegatedAttestationRequest',
        type: 'tuple',
        components: [
          { name: 'schema', internalType: 'bytes32', type: 'bytes32' },
          {
            name: 'data',
            internalType: 'struct AttestationRequestData',
            type: 'tuple',
            components: [
              { name: 'recipient', internalType: 'address', type: 'address' },
              {
                name: 'expirationTime',
                internalType: 'uint64',
                type: 'uint64',
              },
              { name: 'revocable', internalType: 'bool', type: 'bool' },
              { name: 'refUID', internalType: 'bytes32', type: 'bytes32' },
              { name: 'data', internalType: 'bytes', type: 'bytes' },
              { name: 'value', internalType: 'uint256', type: 'uint256' },
            ],
          },
          {
            name: 'signature',
            internalType: 'struct Signature',
            type: 'tuple',
            components: [
              { name: 'v', internalType: 'uint8', type: 'uint8' },
              { name: 'r', internalType: 'bytes32', type: 'bytes32' },
              { name: 's', internalType: 'bytes32', type: 'bytes32' },
            ],
          },
          { name: 'attester', internalType: 'address', type: 'address' },
          { name: 'deadline', internalType: 'uint64', type: 'uint64' },
        ],
      },
    ],
    name: 'attestByDelegation',
    outputs: [{ name: '', internalType: 'bytes32', type: 'bytes32' }],
    stateMutability: 'payable',
  },
  {
    type: 'function',
    inputs: [],
    name: 'eip712Domain',
    outputs: [
      { name: 'fields', internalType: 'bytes1', type: 'bytes1' },
      { name: 'name', internalType: 'string', type: 'string' },
      { name: 'version', internalType: 'string', type: 'string' },
      { name: 'chainId', internalType: 'uint256', type: 'uint256' },
      { name: 'verifyingContract', internalType: 'address', type: 'address' },
      { name: 'salt', internalType: 'bytes32', type: 'bytes32' },
      { name: 'extensions', internalType: 'uint256[]', type: 'uint256[]' },
    ],
    stateMutability: 'view',
  },
  {
    type: 'function',
    inputs: [],
    name: 'getAttestTypeHash',
    outputs: [{ name: '', internalType: 'bytes32', type: 'bytes32' }],
    stateMutability: 'pure',
  },
  {
    type: 'function',
    inputs: [{ name: 'uid', internalType: 'bytes32', type: 'bytes32' }],
    name: 'getAttestation',
    outputs: [
      {
        name: '',
        internalType: 'struct Attestation',
        type: 'tuple',
        components: [
          { name: 'uid', internalType: 'bytes32', type: 'bytes32' },
          { name: 'schema', internalType: 'bytes32', type: 'bytes32' },
          { name: 'time', internalType: 'uint64', type: 'uint64' },
          { name: 'expirationTime', internalType: 'uint64', type: 'uint64' },
          { name: 'revocationTime', internalType: 'uint64', type: 'uint64' },
          { name: 'refUID', internalType: 'bytes32', type: 'bytes32' },
          { name: 'recipient', internalType: 'address', type: 'address' },
          { name: 'attester', internalType: 'address', type: 'address' },
          { name: 'revocable', internalType: 'bool', type: 'bool' },
          { name: 'data', internalType: 'bytes', type: 'bytes' },
        ],
      },
    ],
    stateMutability: 'view',
  },
  {
    type: 'function',
    inputs: [],
    name: 'getDomainSeparator',
    outputs: [{ name: '', internalType: 'bytes32', type: 'bytes32' }],
    stateMutability: 'view',
  },
  {
    type: 'function',
    inputs: [],
    name: 'getName',
    outputs: [{ name: '', internalType: 'string', type: 'string' }],
    stateMutability: 'view',
  },
  {
    type: 'function',
    inputs: [{ name: 'account', internalType: 'address', type: 'address' }],
    name: 'getNonce',
    outputs: [{ name: '', internalType: 'uint256', type: 'uint256' }],
    stateMutability: 'view',
  },
  {
    type: 'function',
    inputs: [
      { name: 'revoker', internalType: 'address', type: 'address' },
      { name: 'data', internalType: 'bytes32', type: 'bytes32' },
    ],
    name: 'getRevokeOffchain',
    outputs: [{ name: '', internalType: 'uint64', type: 'uint64' }],
    stateMutability: 'view',
  },
  {
    type: 'function',
    inputs: [],
    name: 'getRevokeTypeHash',
    outputs: [{ name: '', internalType: 'bytes32', type: 'bytes32' }],
    stateMutability: 'pure',
  },
  {
    type: 'function',
    inputs: [],
    name: 'getSchemaRegistry',
    outputs: [
      { name: '', internalType: 'contract ISchemaRegistry', type: 'address' },
    ],
    stateMutability: 'view',
  },
  {
    type: 'function',
    inputs: [{ name: 'data', internalType: 'bytes32', type: 'bytes32' }],
    name: 'getTimestamp',
    outputs: [{ name: '', internalType: 'uint64', type: 'uint64' }],
    stateMutability: 'view',
  },
  {
    type: 'function',
    inputs: [{ name: 'newNonce', internalType: 'uint256', type: 'uint256' }],
    name: 'increaseNonce',
    outputs: [],
    stateMutability: 'nonpayable',
  },
  {
    type: 'function',
    inputs: [{ name: 'uid', internalType: 'bytes32', type: 'bytes32' }],
    name: 'isAttestationValid',
    outputs: [{ name: '', internalType: 'bool', type: 'bool' }],
    stateMutability: 'view',
  },
  {
    type: 'function',
    inputs: [
      {
        name: 'multiRequests',
        internalType: 'struct MultiAttestationRequest[]',
        type: 'tuple[]',
        components: [
          { name: 'schema', internalType: 'bytes32', type: 'bytes32' },
          {
            name: 'data',
            internalType: 'struct AttestationRequestData[]',
            type: 'tuple[]',
            components: [
              { name: 'recipient', internalType: 'address', type: 'address' },
              {
                name: 'expirationTime',
                internalType: 'uint64',
                type: 'uint64',
              },
              { name: 'revocable', internalType: 'bool', type: 'bool' },
              { name: 'refUID', internalType: 'bytes32', type: 'bytes32' },
              { name: 'data', internalType: 'bytes', type: 'bytes' },
              { name: 'value', internalType: 'uint256', type: 'uint256' },
            ],
          },
        ],
      },
    ],
    name: 'multiAttest',
    outputs: [{ name: '', internalType: 'bytes32[]', type: 'bytes32[]' }],
    stateMutability: 'payable',
  },
  {
    type: 'function',
    inputs: [
      {
        name: 'multiDelegatedRequests',
        internalType: 'struct MultiDelegatedAttestationRequest[]',
        type: 'tuple[]',
        components: [
          { name: 'schema', internalType: 'bytes32', type: 'bytes32' },
          {
            name: 'data',
            internalType: 'struct AttestationRequestData[]',
            type: 'tuple[]',
            components: [
              { name: 'recipient', internalType: 'address', type: 'address' },
              {
                name: 'expirationTime',
                internalType: 'uint64',
                type: 'uint64',
              },
              { name: 'revocable', internalType: 'bool', type: 'bool' },
              { name: 'refUID', internalType: 'bytes32', type: 'bytes32' },
              { name: 'data', internalType: 'bytes', type: 'bytes' },
              { name: 'value', internalType: 'uint256', type: 'uint256' },
            ],
          },
          {
            name: 'signatures',
            internalType: 'struct Signature[]',
            type: 'tuple[]',
            components: [
              { name: 'v', internalType: 'uint8', type: 'uint8' },
              { name: 'r', internalType: 'bytes32', type: 'bytes32' },
              { name: 's', internalType: 'bytes32', type: 'bytes32' },
            ],
          },
          { name: 'attester', internalType: 'address', type: 'address' },
          { name: 'deadline', internalType: 'uint64', type: 'uint64' },
        ],
      },
    ],
    name: 'multiAttestByDelegation',
    outputs: [{ name: '', internalType: 'bytes32[]', type: 'bytes32[]' }],
    stateMutability: 'payable',
  },
  {
    type: 'function',
    inputs: [
      {
        name: 'multiRequests',
        internalType: 'struct MultiRevocationRequest[]',
        type: 'tuple[]',
        components: [
          { name: 'schema', internalType: 'bytes32', type: 'bytes32' },
          {
            name: 'data',
            internalType: 'struct RevocationRequestData[]',
            type: 'tuple[]',
            components: [
              { name: 'uid', internalType: 'bytes32', type: 'bytes32' },
              { name: 'value', internalType: 'uint256', type: 'uint256' },
            ],
          },
        ],
      },
    ],
    name: 'multiRevoke',
    outputs: [],
    stateMutability: 'payable',
  },
  {
    type: 'function',
    inputs: [
      {
        name: 'multiDelegatedRequests',
        internalType: 'struct MultiDelegatedRevocationRequest[]',
        type: 'tuple[]',
        components: [
          { name: 'schema', internalType: 'bytes32', type: 'bytes32' },
          {
            name: 'data',
            internalType: 'struct RevocationRequestData[]',
            type: 'tuple[]',
            components: [
              { name: 'uid', internalType: 'bytes32', type: 'bytes32' },
              { name: 'value', internalType: 'uint256', type: 'uint256' },
            ],
          },
          {
            name: 'signatures',
            internalType: 'struct Signature[]',
            type: 'tuple[]',
            components: [
              { name: 'v', internalType: 'uint8', type: 'uint8' },
              { name: 'r', internalType: 'bytes32', type: 'bytes32' },
              { name: 's', internalType: 'bytes32', type: 'bytes32' },
            ],
          },
          { name: 'revoker', internalType: 'address', type: 'address' },
          { name: 'deadline', internalType: 'uint64', type: 'uint64' },
        ],
      },
    ],
    name: 'multiRevokeByDelegation',
    outputs: [],
    stateMutability: 'payable',
  },
  {
    type: 'function',
    inputs: [{ name: 'data', internalType: 'bytes32[]', type: 'bytes32[]' }],
    name: 'multiRevokeOffchain',
    outputs: [{ name: '', internalType: 'uint64', type: 'uint64' }],
    stateMutability: 'nonpayable',
  },
  {
    type: 'function',
    inputs: [{ name: 'data', internalType: 'bytes32[]', type: 'bytes32[]' }],
    name: 'multiTimestamp',
    outputs: [{ name: '', internalType: 'uint64', type: 'uint64' }],
    stateMutability: 'nonpayable',
  },
  {
    type: 'function',
    inputs: [
      {
        name: 'request',
        internalType: 'struct RevocationRequest',
        type: 'tuple',
        components: [
          { name: 'schema', internalType: 'bytes32', type: 'bytes32' },
          {
            name: 'data',
            internalType: 'struct RevocationRequestData',
            type: 'tuple',
            components: [
              { name: 'uid', internalType: 'bytes32', type: 'bytes32' },
              { name: 'value', internalType: 'uint256', type: 'uint256' },
            ],
          },
        ],
      },
    ],
    name: 'revoke',
    outputs: [],
    stateMutability: 'payable',
  },
  {
    type: 'function',
    inputs: [
      {
        name: 'delegatedRequest',
        internalType: 'struct DelegatedRevocationRequest',
        type: 'tuple',
        components: [
          { name: 'schema', internalType: 'bytes32', type: 'bytes32' },
          {
            name: 'data',
            internalType: 'struct RevocationRequestData',
            type: 'tuple',
            components: [
              { name: 'uid', internalType: 'bytes32', type: 'bytes32' },
              { name: 'value', internalType: 'uint256', type: 'uint256' },
            ],
          },
          {
            name: 'signature',
            internalType: 'struct Signature',
            type: 'tuple',
            components: [
              { name: 'v', internalType: 'uint8', type: 'uint8' },
              { name: 'r', internalType: 'bytes32', type: 'bytes32' },
              { name: 's', internalType: 'bytes32', type: 'bytes32' },
            ],
          },
          { name: 'revoker', internalType: 'address', type: 'address' },
          { name: 'deadline', internalType: 'uint64', type: 'uint64' },
        ],
      },
    ],
    name: 'revokeByDelegation',
    outputs: [],
    stateMutability: 'payable',
  },
  {
    type: 'function',
    inputs: [{ name: 'data', internalType: 'bytes32', type: 'bytes32' }],
    name: 'revokeOffchain',
    outputs: [{ name: '', internalType: 'uint64', type: 'uint64' }],
    stateMutability: 'nonpayable',
  },
  {
    type: 'function',
    inputs: [{ name: 'data', internalType: 'bytes32', type: 'bytes32' }],
    name: 'timestamp',
    outputs: [{ name: '', internalType: 'uint64', type: 'uint64' }],
    stateMutability: 'nonpayable',
  },
  {
    type: 'function',
    inputs: [],
    name: 'version',
    outputs: [{ name: '', internalType: 'string', type: 'string' }],
    stateMutability: 'view',
  },
  {
    type: 'event',
    anonymous: false,
    inputs: [
      {
        name: 'recipient',
        internalType: 'address',
        type: 'address',
        indexed: true,
      },
      {
        name: 'attester',
        internalType: 'address',
        type: 'address',
        indexed: true,
      },
      { name: 'uid', internalType: 'bytes32', type: 'bytes32', indexed: false },
      {
        name: 'schemaUID',
        internalType: 'bytes32',
        type: 'bytes32',
        indexed: true,
      },
    ],
    name: 'Attested',
  },
  { type: 'event', anonymous: false, inputs: [], name: 'EIP712DomainChanged' },
  {
    type: 'event',
    anonymous: false,
    inputs: [
      {
        name: 'oldNonce',
        internalType: 'uint256',
        type: 'uint256',
        indexed: false,
      },
      {
        name: 'newNonce',
        internalType: 'uint256',
        type: 'uint256',
        indexed: false,
      },
    ],
    name: 'NonceIncreased',
  },
  {
    type: 'event',
    anonymous: false,
    inputs: [
      {
        name: 'recipient',
        internalType: 'address',
        type: 'address',
        indexed: true,
      },
      {
        name: 'attester',
        internalType: 'address',
        type: 'address',
        indexed: true,
      },
      { name: 'uid', internalType: 'bytes32', type: 'bytes32', indexed: false },
      {
        name: 'schemaUID',
        internalType: 'bytes32',
        type: 'bytes32',
        indexed: true,
      },
    ],
    name: 'Revoked',
  },
  {
    type: 'event',
    anonymous: false,
    inputs: [
      {
        name: 'revoker',
        internalType: 'address',
        type: 'address',
        indexed: true,
      },
      { name: 'data', internalType: 'bytes32', type: 'bytes32', indexed: true },
      {
        name: 'timestamp',
        internalType: 'uint64',
        type: 'uint64',
        indexed: true,
      },
    ],
    name: 'RevokedOffchain',
  },
  {
    type: 'event',
    anonymous: false,
    inputs: [
      { name: 'data', internalType: 'bytes32', type: 'bytes32', indexed: true },
      {
        name: 'timestamp',
        internalType: 'uint64',
        type: 'uint64',
        indexed: true,
      },
    ],
    name: 'Timestamped',
  },
  { type: 'error', inputs: [], name: 'AccessDenied' },
  { type: 'error', inputs: [], name: 'AlreadyRevoked' },
  { type: 'error', inputs: [], name: 'AlreadyRevokedOffchain' },
  { type: 'error', inputs: [], name: 'AlreadyTimestamped' },
  { type: 'error', inputs: [], name: 'DeadlineExpired' },
  { type: 'error', inputs: [], name: 'FailedCall' },
  {
    type: 'error',
    inputs: [
      { name: 'balance', internalType: 'uint256', type: 'uint256' },
      { name: 'needed', internalType: 'uint256', type: 'uint256' },
    ],
    name: 'InsufficientBalance',
  },
  { type: 'error', inputs: [], name: 'InsufficientValue' },
  { type: 'error', inputs: [], name: 'InvalidAttestation' },
  { type: 'error', inputs: [], name: 'InvalidAttestations' },
  { type: 'error', inputs: [], name: 'InvalidExpirationTime' },
  { type: 'error', inputs: [], name: 'InvalidLength' },
  { type: 'error', inputs: [], name: 'InvalidNonce' },
  { type: 'error', inputs: [], name: 'InvalidOffset' },
  { type: 'error', inputs: [], name: 'InvalidRegistry' },
  { type: 'error', inputs: [], name: 'InvalidRevocation' },
  { type: 'error', inputs: [], name: 'InvalidRevocations' },
  { type: 'error', inputs: [], name: 'InvalidSchema' },
  { type: 'error', inputs: [], name: 'InvalidShortString' },
  { type: 'error', inputs: [], name: 'InvalidSignature' },
  { type: 'error', inputs: [], name: 'InvalidVerifier' },
  { type: 'error', inputs: [], name: 'Irrevocable' },
  { type: 'error', inputs: [], name: 'NotFound' },
  { type: 'error', inputs: [], name: 'NotPayable' },
  {
    type: 'error',
    inputs: [{ name: 'str', internalType: 'string', type: 'string' }],
    name: 'StringTooLong',
  },
  { type: 'error', inputs: [], name: 'WrongSchema' },
] as const

export const easAddress = '0xb912022030c8620422D7f7896Aca03739b64F0f5' as const

export const easConfig = { address: easAddress, abi: easAbi } as const

//////////////////////////////////////////////////////////////////////////////////////////////////////////////////////////////////////////////////////////////////////
// EASAttestTrigger
//////////////////////////////////////////////////////////////////////////////////////////////////////////////////////////////////////////////////////////////////////

export const easAttestTriggerAbi = [
  {
    type: 'function',
    inputs: [{ name: 'data', internalType: 'string', type: 'string' }],
    name: 'addAgentTrigger',
    outputs: [],
    stateMutability: 'nonpayable',
  },
  {
    type: 'function',
    inputs: [
      { name: 'schema', internalType: 'bytes32', type: 'bytes32' },
      { name: 'recipient', internalType: 'address', type: 'address' },
      { name: 'data', internalType: 'string', type: 'string' },
    ],
    name: 'triggerRequestAttestation',
    outputs: [],
    stateMutability: 'nonpayable',
  },
  {
    type: 'function',
    inputs: [
      { name: 'schema', internalType: 'bytes32', type: 'bytes32' },
      { name: 'recipient', internalType: 'address', type: 'address' },
      { name: 'data', internalType: 'bytes', type: 'bytes' },
    ],
    name: 'triggerRequestRawAttestation',
    outputs: [],
    stateMutability: 'nonpayable',
  },
  {
    type: 'event',
    anonymous: false,
    inputs: [
      {
        name: 'creator',
        internalType: 'address',
        type: 'address',
        indexed: true,
      },
      {
        name: 'schema',
        internalType: 'bytes32',
        type: 'bytes32',
        indexed: true,
      },
      {
        name: 'recipient',
        internalType: 'address',
        type: 'address',
        indexed: true,
      },
      { name: 'data', internalType: 'bytes', type: 'bytes', indexed: false },
    ],
    name: 'AttestationRequested',
  },
  {
    type: 'event',
    anonymous: false,
    inputs: [
      {
        name: 'recipient',
        internalType: 'address',
        type: 'address',
        indexed: true,
      },
      {
        name: 'attester',
        internalType: 'address',
        type: 'address',
        indexed: true,
      },
      { name: 'uid', internalType: 'bytes32', type: 'bytes32', indexed: false },
      {
        name: 'schema_uid',
        internalType: 'bytes32',
        type: 'bytes32',
        indexed: true,
      },
    ],
    name: 'AttestedEvent',
  },
  {
    type: 'event',
    anonymous: false,
    inputs: [
      { name: 'data', internalType: 'bytes', type: 'bytes', indexed: false },
    ],
    name: 'NewTrigger',
  },
] as const

export const easAttestTriggerAddress =
  '0xF3a5417Acd57f858045a3191280b403dF8B64153' as const

export const easAttestTriggerConfig = {
  address: easAttestTriggerAddress,
  abi: easAttestTriggerAbi,
} as const

//////////////////////////////////////////////////////////////////////////////////////////////////////////////////////////////////////////////////////////////////////
// EASIndexerResolver
//////////////////////////////////////////////////////////////////////////////////////////////////////////////////////////////////////////////////////////////////////

export const easIndexerResolverAbi = [
  {
    type: 'constructor',
    inputs: [{ name: 'eas', internalType: 'contract IEAS', type: 'address' }],
    stateMutability: 'nonpayable',
  },
  { type: 'receive', stateMutability: 'payable' },
  {
    type: 'function',
    inputs: [
      {
        name: 'attestation',
        internalType: 'struct Attestation',
        type: 'tuple',
        components: [
          { name: 'uid', internalType: 'bytes32', type: 'bytes32' },
          { name: 'schema', internalType: 'bytes32', type: 'bytes32' },
          { name: 'time', internalType: 'uint64', type: 'uint64' },
          { name: 'expirationTime', internalType: 'uint64', type: 'uint64' },
          { name: 'revocationTime', internalType: 'uint64', type: 'uint64' },
          { name: 'refUID', internalType: 'bytes32', type: 'bytes32' },
          { name: 'recipient', internalType: 'address', type: 'address' },
          { name: 'attester', internalType: 'address', type: 'address' },
          { name: 'revocable', internalType: 'bool', type: 'bool' },
          { name: 'data', internalType: 'bytes', type: 'bytes' },
        ],
      },
    ],
    name: 'attest',
    outputs: [{ name: '', internalType: 'bool', type: 'bool' }],
    stateMutability: 'payable',
  },
  {
    type: 'function',
    inputs: [],
    name: 'isPayable',
    outputs: [{ name: '', internalType: 'bool', type: 'bool' }],
    stateMutability: 'pure',
  },
  {
    type: 'function',
    inputs: [
      {
        name: 'attestations',
        internalType: 'struct Attestation[]',
        type: 'tuple[]',
        components: [
          { name: 'uid', internalType: 'bytes32', type: 'bytes32' },
          { name: 'schema', internalType: 'bytes32', type: 'bytes32' },
          { name: 'time', internalType: 'uint64', type: 'uint64' },
          { name: 'expirationTime', internalType: 'uint64', type: 'uint64' },
          { name: 'revocationTime', internalType: 'uint64', type: 'uint64' },
          { name: 'refUID', internalType: 'bytes32', type: 'bytes32' },
          { name: 'recipient', internalType: 'address', type: 'address' },
          { name: 'attester', internalType: 'address', type: 'address' },
          { name: 'revocable', internalType: 'bool', type: 'bool' },
          { name: 'data', internalType: 'bytes', type: 'bytes' },
        ],
      },
      { name: 'values', internalType: 'uint256[]', type: 'uint256[]' },
    ],
    name: 'multiAttest',
    outputs: [{ name: '', internalType: 'bool', type: 'bool' }],
    stateMutability: 'payable',
  },
  {
    type: 'function',
    inputs: [
      {
        name: 'attestations',
        internalType: 'struct Attestation[]',
        type: 'tuple[]',
        components: [
          { name: 'uid', internalType: 'bytes32', type: 'bytes32' },
          { name: 'schema', internalType: 'bytes32', type: 'bytes32' },
          { name: 'time', internalType: 'uint64', type: 'uint64' },
          { name: 'expirationTime', internalType: 'uint64', type: 'uint64' },
          { name: 'revocationTime', internalType: 'uint64', type: 'uint64' },
          { name: 'refUID', internalType: 'bytes32', type: 'bytes32' },
          { name: 'recipient', internalType: 'address', type: 'address' },
          { name: 'attester', internalType: 'address', type: 'address' },
          { name: 'revocable', internalType: 'bool', type: 'bool' },
          { name: 'data', internalType: 'bytes', type: 'bytes' },
        ],
      },
      { name: 'values', internalType: 'uint256[]', type: 'uint256[]' },
    ],
    name: 'multiRevoke',
    outputs: [{ name: '', internalType: 'bool', type: 'bool' }],
    stateMutability: 'payable',
  },
  {
    type: 'function',
    inputs: [
      {
        name: 'attestation',
        internalType: 'struct Attestation',
        type: 'tuple',
        components: [
          { name: 'uid', internalType: 'bytes32', type: 'bytes32' },
          { name: 'schema', internalType: 'bytes32', type: 'bytes32' },
          { name: 'time', internalType: 'uint64', type: 'uint64' },
          { name: 'expirationTime', internalType: 'uint64', type: 'uint64' },
          { name: 'revocationTime', internalType: 'uint64', type: 'uint64' },
          { name: 'refUID', internalType: 'bytes32', type: 'bytes32' },
          { name: 'recipient', internalType: 'address', type: 'address' },
          { name: 'attester', internalType: 'address', type: 'address' },
          { name: 'revocable', internalType: 'bool', type: 'bool' },
          { name: 'data', internalType: 'bytes', type: 'bytes' },
        ],
      },
    ],
    name: 'revoke',
    outputs: [{ name: '', internalType: 'bool', type: 'bool' }],
    stateMutability: 'payable',
  },
  {
    type: 'function',
    inputs: [],
    name: 'version',
    outputs: [{ name: '', internalType: 'string', type: 'string' }],
    stateMutability: 'view',
  },
  {
    type: 'event',
    anonymous: false,
    inputs: [
      { name: 'eas', internalType: 'address', type: 'address', indexed: true },
      { name: 'uid', internalType: 'bytes32', type: 'bytes32', indexed: true },
    ],
    name: 'AttestationAttested',
  },
  {
    type: 'event',
    anonymous: false,
    inputs: [
      { name: 'eas', internalType: 'address', type: 'address', indexed: true },
      { name: 'uid', internalType: 'bytes32', type: 'bytes32', indexed: true },
    ],
    name: 'AttestationRevoked',
  },
  {
    type: 'event',
    anonymous: false,
    inputs: [
      {
        name: 'recipient',
        internalType: 'address',
        type: 'address',
        indexed: true,
      },
      {
        name: 'attester',
        internalType: 'address',
        type: 'address',
        indexed: true,
      },
      { name: 'uid', internalType: 'bytes32', type: 'bytes32', indexed: false },
      {
        name: 'schemaUID',
        internalType: 'bytes32',
        type: 'bytes32',
        indexed: true,
      },
    ],
    name: 'Attested',
  },
  { type: 'error', inputs: [], name: 'AccessDenied' },
  { type: 'error', inputs: [], name: 'InsufficientValue' },
  { type: 'error', inputs: [], name: 'InvalidEAS' },
  { type: 'error', inputs: [], name: 'InvalidLength' },
  { type: 'error', inputs: [], name: 'NotPayable' },
] as const

export const easIndexerResolverAddress =
  '0xDb6D7Cfd73B1E113464577E8Cef51cb85aD2c440' as const

export const easIndexerResolverConfig = {
  address: easIndexerResolverAddress,
  abi: easIndexerResolverAbi,
} as const

//////////////////////////////////////////////////////////////////////////////////////////////////////////////////////////////////////////////////////////////////////
// ENOVA
//////////////////////////////////////////////////////////////////////////////////////////////////////////////////////////////////////////////////////////////////////

export const enovaAbi = [
  {
    type: 'constructor',
    inputs: [
      { name: 'defaultAdmin', internalType: 'address', type: 'address' },
      { name: 'tokenBridge', internalType: 'address', type: 'address' },
      { name: 'pauser', internalType: 'address', type: 'address' },
      { name: 'minter', internalType: 'address', type: 'address' },
    ],
    stateMutability: 'nonpayable',
  },
  {
    type: 'function',
    inputs: [],
    name: 'CLOCK_MODE',
    outputs: [{ name: '', internalType: 'string', type: 'string' }],
    stateMutability: 'view',
  },
  {
    type: 'function',
    inputs: [],
    name: 'DEFAULT_ADMIN_ROLE',
    outputs: [{ name: '', internalType: 'bytes32', type: 'bytes32' }],
    stateMutability: 'view',
  },
  {
    type: 'function',
    inputs: [],
    name: 'DOMAIN_SEPARATOR',
    outputs: [{ name: '', internalType: 'bytes32', type: 'bytes32' }],
    stateMutability: 'view',
  },
  {
    type: 'function',
    inputs: [],
    name: 'MINTER_ROLE',
    outputs: [{ name: '', internalType: 'bytes32', type: 'bytes32' }],
    stateMutability: 'view',
  },
  {
    type: 'function',
    inputs: [],
    name: 'PAUSER_ROLE',
    outputs: [{ name: '', internalType: 'bytes32', type: 'bytes32' }],
    stateMutability: 'view',
  },
  {
    type: 'function',
    inputs: [],
    name: 'TOKEN_BRIDGE_ROLE',
    outputs: [{ name: '', internalType: 'bytes32', type: 'bytes32' }],
    stateMutability: 'view',
  },
  {
    type: 'function',
    inputs: [
      { name: 'owner', internalType: 'address', type: 'address' },
      { name: 'spender', internalType: 'address', type: 'address' },
    ],
    name: 'allowance',
    outputs: [{ name: '', internalType: 'uint256', type: 'uint256' }],
    stateMutability: 'view',
  },
  {
    type: 'function',
    inputs: [
      { name: 'spender', internalType: 'address', type: 'address' },
      { name: 'value', internalType: 'uint256', type: 'uint256' },
    ],
    name: 'approve',
    outputs: [{ name: '', internalType: 'bool', type: 'bool' }],
    stateMutability: 'nonpayable',
  },
  {
    type: 'function',
    inputs: [
      { name: 'spender', internalType: 'address', type: 'address' },
      { name: 'value', internalType: 'uint256', type: 'uint256' },
    ],
    name: 'approveAndCall',
    outputs: [{ name: '', internalType: 'bool', type: 'bool' }],
    stateMutability: 'nonpayable',
  },
  {
    type: 'function',
    inputs: [
      { name: 'spender', internalType: 'address', type: 'address' },
      { name: 'value', internalType: 'uint256', type: 'uint256' },
      { name: 'data', internalType: 'bytes', type: 'bytes' },
    ],
    name: 'approveAndCall',
    outputs: [{ name: '', internalType: 'bool', type: 'bool' }],
    stateMutability: 'nonpayable',
  },
  {
    type: 'function',
    inputs: [{ name: 'account', internalType: 'address', type: 'address' }],
    name: 'balanceOf',
    outputs: [{ name: '', internalType: 'uint256', type: 'uint256' }],
    stateMutability: 'view',
  },
  {
    type: 'function',
    inputs: [{ name: 'value', internalType: 'uint256', type: 'uint256' }],
    name: 'burn',
    outputs: [],
    stateMutability: 'nonpayable',
  },
  {
    type: 'function',
    inputs: [
      { name: 'account', internalType: 'address', type: 'address' },
      { name: 'value', internalType: 'uint256', type: 'uint256' },
    ],
    name: 'burnFrom',
    outputs: [],
    stateMutability: 'nonpayable',
  },
  {
    type: 'function',
    inputs: [
      { name: 'account', internalType: 'address', type: 'address' },
      { name: 'pos', internalType: 'uint32', type: 'uint32' },
    ],
    name: 'checkpoints',
    outputs: [
      {
        name: '',
        internalType: 'struct Checkpoints.Checkpoint208',
        type: 'tuple',
        components: [
          { name: '_key', internalType: 'uint48', type: 'uint48' },
          { name: '_value', internalType: 'uint208', type: 'uint208' },
        ],
      },
    ],
    stateMutability: 'view',
  },
  {
    type: 'function',
    inputs: [],
    name: 'clock',
    outputs: [{ name: '', internalType: 'uint48', type: 'uint48' }],
    stateMutability: 'view',
  },
  {
    type: 'function',
    inputs: [],
    name: 'decimals',
    outputs: [{ name: '', internalType: 'uint8', type: 'uint8' }],
    stateMutability: 'view',
  },
  {
    type: 'function',
    inputs: [{ name: 'delegatee', internalType: 'address', type: 'address' }],
    name: 'delegate',
    outputs: [],
    stateMutability: 'nonpayable',
  },
  {
    type: 'function',
    inputs: [
      { name: 'delegatee', internalType: 'address', type: 'address' },
      { name: 'nonce', internalType: 'uint256', type: 'uint256' },
      { name: 'expiry', internalType: 'uint256', type: 'uint256' },
      { name: 'v', internalType: 'uint8', type: 'uint8' },
      { name: 'r', internalType: 'bytes32', type: 'bytes32' },
      { name: 's', internalType: 'bytes32', type: 'bytes32' },
    ],
    name: 'delegateBySig',
    outputs: [],
    stateMutability: 'nonpayable',
  },
  {
    type: 'function',
    inputs: [{ name: 'account', internalType: 'address', type: 'address' }],
    name: 'delegates',
    outputs: [{ name: '', internalType: 'address', type: 'address' }],
    stateMutability: 'view',
  },
  {
    type: 'function',
    inputs: [],
    name: 'eip712Domain',
    outputs: [
      { name: 'fields', internalType: 'bytes1', type: 'bytes1' },
      { name: 'name', internalType: 'string', type: 'string' },
      { name: 'version', internalType: 'string', type: 'string' },
      { name: 'chainId', internalType: 'uint256', type: 'uint256' },
      { name: 'verifyingContract', internalType: 'address', type: 'address' },
      { name: 'salt', internalType: 'bytes32', type: 'bytes32' },
      { name: 'extensions', internalType: 'uint256[]', type: 'uint256[]' },
    ],
    stateMutability: 'view',
  },
  {
    type: 'function',
    inputs: [{ name: 'timepoint', internalType: 'uint256', type: 'uint256' }],
    name: 'getPastTotalSupply',
    outputs: [{ name: '', internalType: 'uint256', type: 'uint256' }],
    stateMutability: 'view',
  },
  {
    type: 'function',
    inputs: [
      { name: 'account', internalType: 'address', type: 'address' },
      { name: 'timepoint', internalType: 'uint256', type: 'uint256' },
    ],
    name: 'getPastVotes',
    outputs: [{ name: '', internalType: 'uint256', type: 'uint256' }],
    stateMutability: 'view',
  },
  {
    type: 'function',
    inputs: [{ name: 'role', internalType: 'bytes32', type: 'bytes32' }],
    name: 'getRoleAdmin',
    outputs: [{ name: '', internalType: 'bytes32', type: 'bytes32' }],
    stateMutability: 'view',
  },
  {
    type: 'function',
    inputs: [{ name: 'account', internalType: 'address', type: 'address' }],
    name: 'getVotes',
    outputs: [{ name: '', internalType: 'uint256', type: 'uint256' }],
    stateMutability: 'view',
  },
  {
    type: 'function',
    inputs: [
      { name: 'role', internalType: 'bytes32', type: 'bytes32' },
      { name: 'account', internalType: 'address', type: 'address' },
    ],
    name: 'grantRole',
    outputs: [],
    stateMutability: 'nonpayable',
  },
  {
    type: 'function',
    inputs: [
      { name: 'role', internalType: 'bytes32', type: 'bytes32' },
      { name: 'account', internalType: 'address', type: 'address' },
    ],
    name: 'hasRole',
    outputs: [{ name: '', internalType: 'bool', type: 'bool' }],
    stateMutability: 'view',
  },
  {
    type: 'function',
    inputs: [
      { name: 'to', internalType: 'address', type: 'address' },
      { name: 'amount', internalType: 'uint256', type: 'uint256' },
    ],
    name: 'mint',
    outputs: [],
    stateMutability: 'nonpayable',
  },
  {
    type: 'function',
    inputs: [],
    name: 'name',
    outputs: [{ name: '', internalType: 'string', type: 'string' }],
    stateMutability: 'view',
  },
  {
    type: 'function',
    inputs: [{ name: 'owner', internalType: 'address', type: 'address' }],
    name: 'nonces',
    outputs: [{ name: '', internalType: 'uint256', type: 'uint256' }],
    stateMutability: 'view',
  },
  {
    type: 'function',
    inputs: [{ name: 'account', internalType: 'address', type: 'address' }],
    name: 'numCheckpoints',
    outputs: [{ name: '', internalType: 'uint32', type: 'uint32' }],
    stateMutability: 'view',
  },
  {
    type: 'function',
    inputs: [],
    name: 'pause',
    outputs: [],
    stateMutability: 'nonpayable',
  },
  {
    type: 'function',
    inputs: [],
    name: 'paused',
    outputs: [{ name: '', internalType: 'bool', type: 'bool' }],
    stateMutability: 'view',
  },
  {
    type: 'function',
    inputs: [
      { name: 'owner', internalType: 'address', type: 'address' },
      { name: 'spender', internalType: 'address', type: 'address' },
      { name: 'value', internalType: 'uint256', type: 'uint256' },
      { name: 'deadline', internalType: 'uint256', type: 'uint256' },
      { name: 'v', internalType: 'uint8', type: 'uint8' },
      { name: 'r', internalType: 'bytes32', type: 'bytes32' },
      { name: 's', internalType: 'bytes32', type: 'bytes32' },
    ],
    name: 'permit',
    outputs: [],
    stateMutability: 'nonpayable',
  },
  {
    type: 'function',
    inputs: [
      { name: 'role', internalType: 'bytes32', type: 'bytes32' },
      { name: 'callerConfirmation', internalType: 'address', type: 'address' },
    ],
    name: 'renounceRole',
    outputs: [],
    stateMutability: 'nonpayable',
  },
  {
    type: 'function',
    inputs: [
      { name: 'role', internalType: 'bytes32', type: 'bytes32' },
      { name: 'account', internalType: 'address', type: 'address' },
    ],
    name: 'revokeRole',
    outputs: [],
    stateMutability: 'nonpayable',
  },
  {
    type: 'function',
    inputs: [{ name: 'interfaceId', internalType: 'bytes4', type: 'bytes4' }],
    name: 'supportsInterface',
    outputs: [{ name: '', internalType: 'bool', type: 'bool' }],
    stateMutability: 'view',
  },
  {
    type: 'function',
    inputs: [],
    name: 'symbol',
    outputs: [{ name: '', internalType: 'string', type: 'string' }],
    stateMutability: 'view',
  },
  {
    type: 'function',
    inputs: [],
    name: 'totalSupply',
    outputs: [{ name: '', internalType: 'uint256', type: 'uint256' }],
    stateMutability: 'view',
  },
  {
    type: 'function',
    inputs: [
      { name: 'to', internalType: 'address', type: 'address' },
      { name: 'value', internalType: 'uint256', type: 'uint256' },
    ],
    name: 'transfer',
    outputs: [{ name: '', internalType: 'bool', type: 'bool' }],
    stateMutability: 'nonpayable',
  },
  {
    type: 'function',
    inputs: [
      { name: 'to', internalType: 'address', type: 'address' },
      { name: 'value', internalType: 'uint256', type: 'uint256' },
    ],
    name: 'transferAndCall',
    outputs: [{ name: '', internalType: 'bool', type: 'bool' }],
    stateMutability: 'nonpayable',
  },
  {
    type: 'function',
    inputs: [
      { name: 'to', internalType: 'address', type: 'address' },
      { name: 'value', internalType: 'uint256', type: 'uint256' },
      { name: 'data', internalType: 'bytes', type: 'bytes' },
    ],
    name: 'transferAndCall',
    outputs: [{ name: '', internalType: 'bool', type: 'bool' }],
    stateMutability: 'nonpayable',
  },
  {
    type: 'function',
    inputs: [
      { name: 'from', internalType: 'address', type: 'address' },
      { name: 'to', internalType: 'address', type: 'address' },
      { name: 'value', internalType: 'uint256', type: 'uint256' },
    ],
    name: 'transferFrom',
    outputs: [{ name: '', internalType: 'bool', type: 'bool' }],
    stateMutability: 'nonpayable',
  },
  {
    type: 'function',
    inputs: [
      { name: 'from', internalType: 'address', type: 'address' },
      { name: 'to', internalType: 'address', type: 'address' },
      { name: 'value', internalType: 'uint256', type: 'uint256' },
      { name: 'data', internalType: 'bytes', type: 'bytes' },
    ],
    name: 'transferFromAndCall',
    outputs: [{ name: '', internalType: 'bool', type: 'bool' }],
    stateMutability: 'nonpayable',
  },
  {
    type: 'function',
    inputs: [
      { name: 'from', internalType: 'address', type: 'address' },
      { name: 'to', internalType: 'address', type: 'address' },
      { name: 'value', internalType: 'uint256', type: 'uint256' },
    ],
    name: 'transferFromAndCall',
    outputs: [{ name: '', internalType: 'bool', type: 'bool' }],
    stateMutability: 'nonpayable',
  },
  {
    type: 'function',
    inputs: [],
    name: 'unpause',
    outputs: [],
    stateMutability: 'nonpayable',
  },
  {
    type: 'event',
    anonymous: false,
    inputs: [
      {
        name: 'owner',
        internalType: 'address',
        type: 'address',
        indexed: true,
      },
      {
        name: 'spender',
        internalType: 'address',
        type: 'address',
        indexed: true,
      },
      {
        name: 'value',
        internalType: 'uint256',
        type: 'uint256',
        indexed: false,
      },
    ],
    name: 'Approval',
  },
  {
    type: 'event',
    anonymous: false,
    inputs: [
      {
        name: 'delegator',
        internalType: 'address',
        type: 'address',
        indexed: true,
      },
      {
        name: 'fromDelegate',
        internalType: 'address',
        type: 'address',
        indexed: true,
      },
      {
        name: 'toDelegate',
        internalType: 'address',
        type: 'address',
        indexed: true,
      },
    ],
    name: 'DelegateChanged',
  },
  {
    type: 'event',
    anonymous: false,
    inputs: [
      {
        name: 'delegate',
        internalType: 'address',
        type: 'address',
        indexed: true,
      },
      {
        name: 'previousVotes',
        internalType: 'uint256',
        type: 'uint256',
        indexed: false,
      },
      {
        name: 'newVotes',
        internalType: 'uint256',
        type: 'uint256',
        indexed: false,
      },
    ],
    name: 'DelegateVotesChanged',
  },
  { type: 'event', anonymous: false, inputs: [], name: 'EIP712DomainChanged' },
  {
    type: 'event',
    anonymous: false,
    inputs: [
      {
        name: 'account',
        internalType: 'address',
        type: 'address',
        indexed: false,
      },
    ],
    name: 'Paused',
  },
  {
    type: 'event',
    anonymous: false,
    inputs: [
      { name: 'role', internalType: 'bytes32', type: 'bytes32', indexed: true },
      {
        name: 'previousAdminRole',
        internalType: 'bytes32',
        type: 'bytes32',
        indexed: true,
      },
      {
        name: 'newAdminRole',
        internalType: 'bytes32',
        type: 'bytes32',
        indexed: true,
      },
    ],
    name: 'RoleAdminChanged',
  },
  {
    type: 'event',
    anonymous: false,
    inputs: [
      { name: 'role', internalType: 'bytes32', type: 'bytes32', indexed: true },
      {
        name: 'account',
        internalType: 'address',
        type: 'address',
        indexed: true,
      },
      {
        name: 'sender',
        internalType: 'address',
        type: 'address',
        indexed: true,
      },
    ],
    name: 'RoleGranted',
  },
  {
    type: 'event',
    anonymous: false,
    inputs: [
      { name: 'role', internalType: 'bytes32', type: 'bytes32', indexed: true },
      {
        name: 'account',
        internalType: 'address',
        type: 'address',
        indexed: true,
      },
      {
        name: 'sender',
        internalType: 'address',
        type: 'address',
        indexed: true,
      },
    ],
    name: 'RoleRevoked',
  },
  {
    type: 'event',
    anonymous: false,
    inputs: [
      { name: 'from', internalType: 'address', type: 'address', indexed: true },
      { name: 'to', internalType: 'address', type: 'address', indexed: true },
      {
        name: 'value',
        internalType: 'uint256',
        type: 'uint256',
        indexed: false,
      },
    ],
    name: 'Transfer',
  },
  {
    type: 'event',
    anonymous: false,
    inputs: [
      {
        name: 'account',
        internalType: 'address',
        type: 'address',
        indexed: false,
      },
    ],
    name: 'Unpaused',
  },
  { type: 'error', inputs: [], name: 'AccessControlBadConfirmation' },
  {
    type: 'error',
    inputs: [
      { name: 'account', internalType: 'address', type: 'address' },
      { name: 'neededRole', internalType: 'bytes32', type: 'bytes32' },
    ],
    name: 'AccessControlUnauthorizedAccount',
  },
  { type: 'error', inputs: [], name: 'CheckpointUnorderedInsertion' },
  { type: 'error', inputs: [], name: 'ECDSAInvalidSignature' },
  {
    type: 'error',
    inputs: [{ name: 'length', internalType: 'uint256', type: 'uint256' }],
    name: 'ECDSAInvalidSignatureLength',
  },
  {
    type: 'error',
    inputs: [{ name: 's', internalType: 'bytes32', type: 'bytes32' }],
    name: 'ECDSAInvalidSignatureS',
  },
  {
    type: 'error',
    inputs: [
      { name: 'spender', internalType: 'address', type: 'address' },
      { name: 'value', internalType: 'uint256', type: 'uint256' },
    ],
    name: 'ERC1363ApproveFailed',
  },
  {
    type: 'error',
    inputs: [{ name: 'receiver', internalType: 'address', type: 'address' }],
    name: 'ERC1363InvalidReceiver',
  },
  {
    type: 'error',
    inputs: [{ name: 'spender', internalType: 'address', type: 'address' }],
    name: 'ERC1363InvalidSpender',
  },
  {
    type: 'error',
    inputs: [
      { name: 'receiver', internalType: 'address', type: 'address' },
      { name: 'value', internalType: 'uint256', type: 'uint256' },
    ],
    name: 'ERC1363TransferFailed',
  },
  {
    type: 'error',
    inputs: [
      { name: 'sender', internalType: 'address', type: 'address' },
      { name: 'receiver', internalType: 'address', type: 'address' },
      { name: 'value', internalType: 'uint256', type: 'uint256' },
    ],
    name: 'ERC1363TransferFromFailed',
  },
  {
    type: 'error',
    inputs: [
      { name: 'increasedSupply', internalType: 'uint256', type: 'uint256' },
      { name: 'cap', internalType: 'uint256', type: 'uint256' },
    ],
    name: 'ERC20ExceededSafeSupply',
  },
  {
    type: 'error',
    inputs: [
      { name: 'spender', internalType: 'address', type: 'address' },
      { name: 'allowance', internalType: 'uint256', type: 'uint256' },
      { name: 'needed', internalType: 'uint256', type: 'uint256' },
    ],
    name: 'ERC20InsufficientAllowance',
  },
  {
    type: 'error',
    inputs: [
      { name: 'sender', internalType: 'address', type: 'address' },
      { name: 'balance', internalType: 'uint256', type: 'uint256' },
      { name: 'needed', internalType: 'uint256', type: 'uint256' },
    ],
    name: 'ERC20InsufficientBalance',
  },
  {
    type: 'error',
    inputs: [{ name: 'approver', internalType: 'address', type: 'address' }],
    name: 'ERC20InvalidApprover',
  },
  {
    type: 'error',
    inputs: [{ name: 'receiver', internalType: 'address', type: 'address' }],
    name: 'ERC20InvalidReceiver',
  },
  {
    type: 'error',
    inputs: [{ name: 'sender', internalType: 'address', type: 'address' }],
    name: 'ERC20InvalidSender',
  },
  {
    type: 'error',
    inputs: [{ name: 'spender', internalType: 'address', type: 'address' }],
    name: 'ERC20InvalidSpender',
  },
  {
    type: 'error',
    inputs: [{ name: 'deadline', internalType: 'uint256', type: 'uint256' }],
    name: 'ERC2612ExpiredSignature',
  },
  {
    type: 'error',
    inputs: [
      { name: 'signer', internalType: 'address', type: 'address' },
      { name: 'owner', internalType: 'address', type: 'address' },
    ],
    name: 'ERC2612InvalidSigner',
  },
  {
    type: 'error',
    inputs: [
      { name: 'timepoint', internalType: 'uint256', type: 'uint256' },
      { name: 'clock', internalType: 'uint48', type: 'uint48' },
    ],
    name: 'ERC5805FutureLookup',
  },
  { type: 'error', inputs: [], name: 'ERC6372InconsistentClock' },
  { type: 'error', inputs: [], name: 'EnforcedPause' },
  { type: 'error', inputs: [], name: 'ExpectedPause' },
  {
    type: 'error',
    inputs: [
      { name: 'account', internalType: 'address', type: 'address' },
      { name: 'currentNonce', internalType: 'uint256', type: 'uint256' },
    ],
    name: 'InvalidAccountNonce',
  },
  { type: 'error', inputs: [], name: 'InvalidShortString' },
  {
    type: 'error',
    inputs: [
      { name: 'bits', internalType: 'uint8', type: 'uint8' },
      { name: 'value', internalType: 'uint256', type: 'uint256' },
    ],
    name: 'SafeCastOverflowedUintDowncast',
  },
  {
    type: 'error',
    inputs: [{ name: 'str', internalType: 'string', type: 'string' }],
    name: 'StringTooLong',
  },
  { type: 'error', inputs: [], name: 'Unauthorized' },
  {
    type: 'error',
    inputs: [{ name: 'expiry', internalType: 'uint256', type: 'uint256' }],
    name: 'VotesExpiredSignature',
  },
] as const

export const enovaAddress =
  '0x2062cef1d5Db83ff36ae3039E71CAEc29E7F7971' as const

export const enovaConfig = { address: enovaAddress, abi: enovaAbi } as const

//////////////////////////////////////////////////////////////////////////////////////////////////////////////////////////////////////////////////////////////////////
// ERC20
//////////////////////////////////////////////////////////////////////////////////////////////////////////////////////////////////////////////////////////////////////

export const erc20Abi = [
  {
    type: 'function',
    inputs: [
      { name: 'owner', internalType: 'address', type: 'address' },
      { name: 'spender', internalType: 'address', type: 'address' },
    ],
    name: 'allowance',
    outputs: [{ name: '', internalType: 'uint256', type: 'uint256' }],
    stateMutability: 'view',
  },
  {
    type: 'function',
    inputs: [
      { name: 'spender', internalType: 'address', type: 'address' },
      { name: 'value', internalType: 'uint256', type: 'uint256' },
    ],
    name: 'approve',
    outputs: [{ name: '', internalType: 'bool', type: 'bool' }],
    stateMutability: 'nonpayable',
  },
  {
    type: 'function',
    inputs: [{ name: 'account', internalType: 'address', type: 'address' }],
    name: 'balanceOf',
    outputs: [{ name: '', internalType: 'uint256', type: 'uint256' }],
    stateMutability: 'view',
  },
  {
    type: 'function',
    inputs: [],
    name: 'decimals',
    outputs: [{ name: '', internalType: 'uint8', type: 'uint8' }],
    stateMutability: 'view',
  },
  {
    type: 'function',
    inputs: [],
    name: 'name',
    outputs: [{ name: '', internalType: 'string', type: 'string' }],
    stateMutability: 'view',
  },
  {
    type: 'function',
    inputs: [],
    name: 'symbol',
    outputs: [{ name: '', internalType: 'string', type: 'string' }],
    stateMutability: 'view',
  },
  {
    type: 'function',
    inputs: [],
    name: 'totalSupply',
    outputs: [{ name: '', internalType: 'uint256', type: 'uint256' }],
    stateMutability: 'view',
  },
  {
    type: 'function',
    inputs: [
      { name: 'to', internalType: 'address', type: 'address' },
      { name: 'value', internalType: 'uint256', type: 'uint256' },
    ],
    name: 'transfer',
    outputs: [{ name: '', internalType: 'bool', type: 'bool' }],
    stateMutability: 'nonpayable',
  },
  {
    type: 'function',
    inputs: [
      { name: 'from', internalType: 'address', type: 'address' },
      { name: 'to', internalType: 'address', type: 'address' },
      { name: 'value', internalType: 'uint256', type: 'uint256' },
    ],
    name: 'transferFrom',
    outputs: [{ name: '', internalType: 'bool', type: 'bool' }],
    stateMutability: 'nonpayable',
  },
  {
    type: 'event',
    anonymous: false,
    inputs: [
      {
        name: 'owner',
        internalType: 'address',
        type: 'address',
        indexed: true,
      },
      {
        name: 'spender',
        internalType: 'address',
        type: 'address',
        indexed: true,
      },
      {
        name: 'value',
        internalType: 'uint256',
        type: 'uint256',
        indexed: false,
      },
    ],
    name: 'Approval',
  },
  {
    type: 'event',
    anonymous: false,
    inputs: [
      { name: 'from', internalType: 'address', type: 'address', indexed: true },
      { name: 'to', internalType: 'address', type: 'address', indexed: true },
      {
        name: 'value',
        internalType: 'uint256',
        type: 'uint256',
        indexed: false,
      },
    ],
    name: 'Transfer',
  },
  {
    type: 'error',
    inputs: [
      { name: 'spender', internalType: 'address', type: 'address' },
      { name: 'allowance', internalType: 'uint256', type: 'uint256' },
      { name: 'needed', internalType: 'uint256', type: 'uint256' },
    ],
    name: 'ERC20InsufficientAllowance',
  },
  {
    type: 'error',
    inputs: [
      { name: 'sender', internalType: 'address', type: 'address' },
      { name: 'balance', internalType: 'uint256', type: 'uint256' },
      { name: 'needed', internalType: 'uint256', type: 'uint256' },
    ],
    name: 'ERC20InsufficientBalance',
  },
  {
    type: 'error',
    inputs: [{ name: 'approver', internalType: 'address', type: 'address' }],
    name: 'ERC20InvalidApprover',
  },
  {
    type: 'error',
    inputs: [{ name: 'receiver', internalType: 'address', type: 'address' }],
    name: 'ERC20InvalidReceiver',
  },
  {
    type: 'error',
    inputs: [{ name: 'sender', internalType: 'address', type: 'address' }],
    name: 'ERC20InvalidSender',
  },
  {
    type: 'error',
    inputs: [{ name: 'spender', internalType: 'address', type: 'address' }],
    name: 'ERC20InvalidSpender',
  },
] as const

export const erc20Address =
  '0xee1e3Ad4A215F4d022baadF11fBe035d58D78b43' as const

export const erc20Config = { address: erc20Address, abi: erc20Abi } as const

//////////////////////////////////////////////////////////////////////////////////////////////////////////////////////////////////////////////////////////////////////
// GnosisSafe
//////////////////////////////////////////////////////////////////////////////////////////////////////////////////////////////////////////////////////////////////////

export const gnosisSafeAbi = [
  { type: 'constructor', inputs: [], stateMutability: 'nonpayable' },
  { type: 'fallback', stateMutability: 'nonpayable' },
  { type: 'receive', stateMutability: 'payable' },
  {
    type: 'function',
    inputs: [],
    name: 'VERSION',
    outputs: [{ name: '', internalType: 'string', type: 'string' }],
    stateMutability: 'view',
  },
  {
    type: 'function',
    inputs: [
      { name: 'owner', internalType: 'address', type: 'address' },
      { name: '_threshold', internalType: 'uint256', type: 'uint256' },
    ],
    name: 'addOwnerWithThreshold',
    outputs: [],
    stateMutability: 'nonpayable',
  },
  {
    type: 'function',
    inputs: [
      { name: 'hashToApprove', internalType: 'bytes32', type: 'bytes32' },
    ],
    name: 'approveHash',
    outputs: [],
    stateMutability: 'nonpayable',
  },
  {
    type: 'function',
    inputs: [
      { name: '', internalType: 'address', type: 'address' },
      { name: '', internalType: 'bytes32', type: 'bytes32' },
    ],
    name: 'approvedHashes',
    outputs: [{ name: '', internalType: 'uint256', type: 'uint256' }],
    stateMutability: 'view',
  },
  {
    type: 'function',
    inputs: [{ name: '_threshold', internalType: 'uint256', type: 'uint256' }],
    name: 'changeThreshold',
    outputs: [],
    stateMutability: 'nonpayable',
  },
  {
    type: 'function',
    inputs: [
      { name: 'dataHash', internalType: 'bytes32', type: 'bytes32' },
      { name: 'data', internalType: 'bytes', type: 'bytes' },
      { name: 'signatures', internalType: 'bytes', type: 'bytes' },
      { name: 'requiredSignatures', internalType: 'uint256', type: 'uint256' },
    ],
    name: 'checkNSignatures',
    outputs: [],
    stateMutability: 'view',
  },
  {
    type: 'function',
    inputs: [
      { name: 'dataHash', internalType: 'bytes32', type: 'bytes32' },
      { name: 'data', internalType: 'bytes', type: 'bytes' },
      { name: 'signatures', internalType: 'bytes', type: 'bytes' },
    ],
    name: 'checkSignatures',
    outputs: [],
    stateMutability: 'view',
  },
  {
    type: 'function',
    inputs: [
      { name: 'prevModule', internalType: 'address', type: 'address' },
      { name: 'module', internalType: 'address', type: 'address' },
    ],
    name: 'disableModule',
    outputs: [],
    stateMutability: 'nonpayable',
  },
  {
    type: 'function',
    inputs: [],
    name: 'domainSeparator',
    outputs: [{ name: '', internalType: 'bytes32', type: 'bytes32' }],
    stateMutability: 'view',
  },
  {
    type: 'function',
    inputs: [{ name: 'module', internalType: 'address', type: 'address' }],
    name: 'enableModule',
    outputs: [],
    stateMutability: 'nonpayable',
  },
  {
    type: 'function',
    inputs: [
      { name: 'to', internalType: 'address', type: 'address' },
      { name: 'value', internalType: 'uint256', type: 'uint256' },
      { name: 'data', internalType: 'bytes', type: 'bytes' },
      { name: 'operation', internalType: 'enum Enum.Operation', type: 'uint8' },
      { name: 'safeTxGas', internalType: 'uint256', type: 'uint256' },
      { name: 'baseGas', internalType: 'uint256', type: 'uint256' },
      { name: 'gasPrice', internalType: 'uint256', type: 'uint256' },
      { name: 'gasToken', internalType: 'address', type: 'address' },
      { name: 'refundReceiver', internalType: 'address', type: 'address' },
      { name: '_nonce', internalType: 'uint256', type: 'uint256' },
    ],
    name: 'encodeTransactionData',
    outputs: [{ name: '', internalType: 'bytes', type: 'bytes' }],
    stateMutability: 'view',
  },
  {
    type: 'function',
    inputs: [
      { name: 'to', internalType: 'address', type: 'address' },
      { name: 'value', internalType: 'uint256', type: 'uint256' },
      { name: 'data', internalType: 'bytes', type: 'bytes' },
      { name: 'operation', internalType: 'enum Enum.Operation', type: 'uint8' },
      { name: 'safeTxGas', internalType: 'uint256', type: 'uint256' },
      { name: 'baseGas', internalType: 'uint256', type: 'uint256' },
      { name: 'gasPrice', internalType: 'uint256', type: 'uint256' },
      { name: 'gasToken', internalType: 'address', type: 'address' },
      {
        name: 'refundReceiver',
        internalType: 'address payable',
        type: 'address',
      },
      { name: 'signatures', internalType: 'bytes', type: 'bytes' },
    ],
    name: 'execTransaction',
    outputs: [{ name: 'success', internalType: 'bool', type: 'bool' }],
    stateMutability: 'payable',
  },
  {
    type: 'function',
    inputs: [
      { name: 'to', internalType: 'address', type: 'address' },
      { name: 'value', internalType: 'uint256', type: 'uint256' },
      { name: 'data', internalType: 'bytes', type: 'bytes' },
      { name: 'operation', internalType: 'enum Enum.Operation', type: 'uint8' },
    ],
    name: 'execTransactionFromModule',
    outputs: [{ name: 'success', internalType: 'bool', type: 'bool' }],
    stateMutability: 'nonpayable',
  },
  {
    type: 'function',
    inputs: [
      { name: 'to', internalType: 'address', type: 'address' },
      { name: 'value', internalType: 'uint256', type: 'uint256' },
      { name: 'data', internalType: 'bytes', type: 'bytes' },
      { name: 'operation', internalType: 'enum Enum.Operation', type: 'uint8' },
    ],
    name: 'execTransactionFromModuleReturnData',
    outputs: [
      { name: 'success', internalType: 'bool', type: 'bool' },
      { name: 'returnData', internalType: 'bytes', type: 'bytes' },
    ],
    stateMutability: 'nonpayable',
  },
  {
    type: 'function',
    inputs: [],
    name: 'getChainId',
    outputs: [{ name: '', internalType: 'uint256', type: 'uint256' }],
    stateMutability: 'view',
  },
  {
    type: 'function',
    inputs: [
      { name: 'start', internalType: 'address', type: 'address' },
      { name: 'pageSize', internalType: 'uint256', type: 'uint256' },
    ],
    name: 'getModulesPaginated',
    outputs: [
      { name: 'array', internalType: 'address[]', type: 'address[]' },
      { name: 'next', internalType: 'address', type: 'address' },
    ],
    stateMutability: 'view',
  },
  {
    type: 'function',
    inputs: [],
    name: 'getOwners',
    outputs: [{ name: '', internalType: 'address[]', type: 'address[]' }],
    stateMutability: 'view',
  },
  {
    type: 'function',
    inputs: [
      { name: 'offset', internalType: 'uint256', type: 'uint256' },
      { name: 'length', internalType: 'uint256', type: 'uint256' },
    ],
    name: 'getStorageAt',
    outputs: [{ name: '', internalType: 'bytes', type: 'bytes' }],
    stateMutability: 'view',
  },
  {
    type: 'function',
    inputs: [],
    name: 'getThreshold',
    outputs: [{ name: '', internalType: 'uint256', type: 'uint256' }],
    stateMutability: 'view',
  },
  {
    type: 'function',
    inputs: [
      { name: 'to', internalType: 'address', type: 'address' },
      { name: 'value', internalType: 'uint256', type: 'uint256' },
      { name: 'data', internalType: 'bytes', type: 'bytes' },
      { name: 'operation', internalType: 'enum Enum.Operation', type: 'uint8' },
      { name: 'safeTxGas', internalType: 'uint256', type: 'uint256' },
      { name: 'baseGas', internalType: 'uint256', type: 'uint256' },
      { name: 'gasPrice', internalType: 'uint256', type: 'uint256' },
      { name: 'gasToken', internalType: 'address', type: 'address' },
      { name: 'refundReceiver', internalType: 'address', type: 'address' },
      { name: '_nonce', internalType: 'uint256', type: 'uint256' },
    ],
    name: 'getTransactionHash',
    outputs: [{ name: '', internalType: 'bytes32', type: 'bytes32' }],
    stateMutability: 'view',
  },
  {
    type: 'function',
    inputs: [{ name: 'module', internalType: 'address', type: 'address' }],
    name: 'isModuleEnabled',
    outputs: [{ name: '', internalType: 'bool', type: 'bool' }],
    stateMutability: 'view',
  },
  {
    type: 'function',
    inputs: [{ name: 'owner', internalType: 'address', type: 'address' }],
    name: 'isOwner',
    outputs: [{ name: '', internalType: 'bool', type: 'bool' }],
    stateMutability: 'view',
  },
  {
    type: 'function',
    inputs: [],
    name: 'nonce',
    outputs: [{ name: '', internalType: 'uint256', type: 'uint256' }],
    stateMutability: 'view',
  },
  {
    type: 'function',
    inputs: [
      { name: 'prevOwner', internalType: 'address', type: 'address' },
      { name: 'owner', internalType: 'address', type: 'address' },
      { name: '_threshold', internalType: 'uint256', type: 'uint256' },
    ],
    name: 'removeOwner',
    outputs: [],
    stateMutability: 'nonpayable',
  },
  {
    type: 'function',
    inputs: [
      { name: 'to', internalType: 'address', type: 'address' },
      { name: 'value', internalType: 'uint256', type: 'uint256' },
      { name: 'data', internalType: 'bytes', type: 'bytes' },
      { name: 'operation', internalType: 'enum Enum.Operation', type: 'uint8' },
    ],
    name: 'requiredTxGas',
    outputs: [{ name: '', internalType: 'uint256', type: 'uint256' }],
    stateMutability: 'nonpayable',
  },
  {
    type: 'function',
    inputs: [{ name: 'handler', internalType: 'address', type: 'address' }],
    name: 'setFallbackHandler',
    outputs: [],
    stateMutability: 'nonpayable',
  },
  {
    type: 'function',
    inputs: [{ name: 'guard', internalType: 'address', type: 'address' }],
    name: 'setGuard',
    outputs: [],
    stateMutability: 'nonpayable',
  },
  {
    type: 'function',
    inputs: [
      { name: '_owners', internalType: 'address[]', type: 'address[]' },
      { name: '_threshold', internalType: 'uint256', type: 'uint256' },
      { name: 'to', internalType: 'address', type: 'address' },
      { name: 'data', internalType: 'bytes', type: 'bytes' },
      { name: 'fallbackHandler', internalType: 'address', type: 'address' },
      { name: 'paymentToken', internalType: 'address', type: 'address' },
      { name: 'payment', internalType: 'uint256', type: 'uint256' },
      {
        name: 'paymentReceiver',
        internalType: 'address payable',
        type: 'address',
      },
    ],
    name: 'setup',
    outputs: [],
    stateMutability: 'nonpayable',
  },
  {
    type: 'function',
    inputs: [{ name: '', internalType: 'bytes32', type: 'bytes32' }],
    name: 'signedMessages',
    outputs: [{ name: '', internalType: 'uint256', type: 'uint256' }],
    stateMutability: 'view',
  },
  {
    type: 'function',
    inputs: [
      { name: 'targetContract', internalType: 'address', type: 'address' },
      { name: 'calldataPayload', internalType: 'bytes', type: 'bytes' },
>>>>>>> ae34681a
    ],
    name: 'triggerRequestAttestation',
    outputs: [],
    stateMutability: 'nonpayable',
  },
  {
    type: 'function',
    inputs: [
      { name: 'schema', internalType: 'bytes32', type: 'bytes32' },
      { name: 'recipient', internalType: 'address', type: 'address' },
      { name: 'data', internalType: 'bytes', type: 'bytes' },
    ],
    name: 'triggerRequestRawAttestation',
    outputs: [],
    stateMutability: 'nonpayable',
  },
  {
    type: 'event',
    anonymous: false,
    inputs: [
      {
        name: 'creator',
        internalType: 'address',
        type: 'address',
        indexed: true,
      },
      {
        name: 'schema',
        internalType: 'bytes32',
        type: 'bytes32',
        indexed: true,
      },
      {
        name: 'recipient',
        internalType: 'address',
        type: 'address',
        indexed: true,
      },
      { name: 'data', internalType: 'bytes', type: 'bytes', indexed: false },
    ],
    name: 'AttestationRequested',
  },
  {
    type: 'event',
    anonymous: false,
    inputs: [
      {
        name: 'recipient',
        internalType: 'address',
        type: 'address',
        indexed: true,
      },
      {
        name: 'attester',
        internalType: 'address',
        type: 'address',
        indexed: true,
      },
      { name: 'uid', internalType: 'bytes32', type: 'bytes32', indexed: false },
      {
        name: 'schema_uid',
        internalType: 'bytes32',
        type: 'bytes32',
        indexed: true,
      },
    ],
    name: 'AttestedEvent',
  },
  {
    type: 'event',
    anonymous: false,
    inputs: [
      { name: 'data', internalType: 'bytes', type: 'bytes', indexed: false },
    ],
    name: 'NewTrigger',
  },
] as const

export const easAttestTriggerAddress =
  '0xEAc56c26FB3bE4309Dc26F2C0a84a6f5Be0c6f68' as const

export const easAttestTriggerConfig = {
  address: easAttestTriggerAddress,
  abi: easAttestTriggerAbi,
} as const

//////////////////////////////////////////////////////////////////////////////////////////////////////////////////////////////////////////////////////////////////////
// EASIndexerResolver
//////////////////////////////////////////////////////////////////////////////////////////////////////////////////////////////////////////////////////////////////////

export const easIndexerResolverAbi = [
  {
    type: 'constructor',
    inputs: [{ name: 'eas', internalType: 'contract IEAS', type: 'address' }],
    stateMutability: 'nonpayable',
  },
  { type: 'receive', stateMutability: 'payable' },
  {
    type: 'function',
    inputs: [
      {
        name: 'attestation',
        internalType: 'struct Attestation',
        type: 'tuple',
        components: [
          { name: 'uid', internalType: 'bytes32', type: 'bytes32' },
          { name: 'schema', internalType: 'bytes32', type: 'bytes32' },
          { name: 'time', internalType: 'uint64', type: 'uint64' },
          { name: 'expirationTime', internalType: 'uint64', type: 'uint64' },
          { name: 'revocationTime', internalType: 'uint64', type: 'uint64' },
          { name: 'refUID', internalType: 'bytes32', type: 'bytes32' },
          { name: 'recipient', internalType: 'address', type: 'address' },
          { name: 'attester', internalType: 'address', type: 'address' },
          { name: 'revocable', internalType: 'bool', type: 'bool' },
          { name: 'data', internalType: 'bytes', type: 'bytes' },
        ],
      },
    ],
    name: 'attest',
    outputs: [{ name: '', internalType: 'bool', type: 'bool' }],
    stateMutability: 'payable',
  },
  {
    type: 'function',
    inputs: [],
    name: 'isPayable',
    outputs: [{ name: '', internalType: 'bool', type: 'bool' }],
    stateMutability: 'pure',
  },
  {
    type: 'function',
    inputs: [
      {
        name: 'attestations',
        internalType: 'struct Attestation[]',
        type: 'tuple[]',
        components: [
          { name: 'uid', internalType: 'bytes32', type: 'bytes32' },
          { name: 'schema', internalType: 'bytes32', type: 'bytes32' },
          { name: 'time', internalType: 'uint64', type: 'uint64' },
          { name: 'expirationTime', internalType: 'uint64', type: 'uint64' },
          { name: 'revocationTime', internalType: 'uint64', type: 'uint64' },
          { name: 'refUID', internalType: 'bytes32', type: 'bytes32' },
          { name: 'recipient', internalType: 'address', type: 'address' },
          { name: 'attester', internalType: 'address', type: 'address' },
          { name: 'revocable', internalType: 'bool', type: 'bool' },
          { name: 'data', internalType: 'bytes', type: 'bytes' },
        ],
      },
      { name: 'values', internalType: 'uint256[]', type: 'uint256[]' },
    ],
    name: 'multiAttest',
    outputs: [{ name: '', internalType: 'bool', type: 'bool' }],
    stateMutability: 'payable',
  },
  {
    type: 'function',
    inputs: [
      {
        name: 'attestations',
        internalType: 'struct Attestation[]',
        type: 'tuple[]',
        components: [
          { name: 'uid', internalType: 'bytes32', type: 'bytes32' },
          { name: 'schema', internalType: 'bytes32', type: 'bytes32' },
          { name: 'time', internalType: 'uint64', type: 'uint64' },
          { name: 'expirationTime', internalType: 'uint64', type: 'uint64' },
          { name: 'revocationTime', internalType: 'uint64', type: 'uint64' },
          { name: 'refUID', internalType: 'bytes32', type: 'bytes32' },
          { name: 'recipient', internalType: 'address', type: 'address' },
          { name: 'attester', internalType: 'address', type: 'address' },
          { name: 'revocable', internalType: 'bool', type: 'bool' },
          { name: 'data', internalType: 'bytes', type: 'bytes' },
        ],
      },
      { name: 'values', internalType: 'uint256[]', type: 'uint256[]' },
    ],
    name: 'multiRevoke',
    outputs: [{ name: '', internalType: 'bool', type: 'bool' }],
    stateMutability: 'payable',
  },
  {
    type: 'function',
    inputs: [
      {
        name: 'attestation',
        internalType: 'struct Attestation',
        type: 'tuple',
        components: [
          { name: 'uid', internalType: 'bytes32', type: 'bytes32' },
          { name: 'schema', internalType: 'bytes32', type: 'bytes32' },
          { name: 'time', internalType: 'uint64', type: 'uint64' },
          { name: 'expirationTime', internalType: 'uint64', type: 'uint64' },
          { name: 'revocationTime', internalType: 'uint64', type: 'uint64' },
          { name: 'refUID', internalType: 'bytes32', type: 'bytes32' },
          { name: 'recipient', internalType: 'address', type: 'address' },
          { name: 'attester', internalType: 'address', type: 'address' },
          { name: 'revocable', internalType: 'bool', type: 'bool' },
          { name: 'data', internalType: 'bytes', type: 'bytes' },
        ],
      },
    ],
    name: 'revoke',
    outputs: [{ name: '', internalType: 'bool', type: 'bool' }],
    stateMutability: 'payable',
  },
  {
    type: 'function',
    inputs: [],
    name: 'version',
    outputs: [{ name: '', internalType: 'string', type: 'string' }],
    stateMutability: 'view',
  },
  {
    type: 'event',
    anonymous: false,
    inputs: [
      { name: 'eas', internalType: 'address', type: 'address', indexed: true },
      { name: 'uid', internalType: 'bytes32', type: 'bytes32', indexed: true },
    ],
    name: 'AttestationAttested',
  },
  {
    type: 'event',
    anonymous: false,
    inputs: [
      { name: 'eas', internalType: 'address', type: 'address', indexed: true },
      { name: 'uid', internalType: 'bytes32', type: 'bytes32', indexed: true },
    ],
    name: 'AttestationRevoked',
  },
  {
    type: 'event',
    anonymous: false,
    inputs: [
      {
        name: 'recipient',
        internalType: 'address',
        type: 'address',
        indexed: true,
      },
      {
        name: 'attester',
        internalType: 'address',
        type: 'address',
        indexed: true,
      },
      { name: 'uid', internalType: 'bytes32', type: 'bytes32', indexed: false },
      {
        name: 'schemaUID',
        internalType: 'bytes32',
        type: 'bytes32',
        indexed: true,
      },
    ],
<<<<<<< HEAD
    name: 'Attested',
=======
    name: 'SignMsg',
  },
] as const

export const gnosisSafeAddress =
  '0x5fDB3a7d742F07C5AcE5eBb34Fd5fd6B15543443' as const

export const gnosisSafeConfig = {
  address: gnosisSafeAddress,
  abi: gnosisSafeAbi,
} as const

//////////////////////////////////////////////////////////////////////////////////////////////////////////////////////////////////////////////////////////////////////
// GnosisSafeProxy
//////////////////////////////////////////////////////////////////////////////////////////////////////////////////////////////////////////////////////////////////////

export const gnosisSafeProxyAbi = [
  {
    type: 'constructor',
    inputs: [{ name: '_singleton', internalType: 'address', type: 'address' }],
    stateMutability: 'nonpayable',
>>>>>>> ae34681a
  },
  { type: 'error', inputs: [], name: 'AccessDenied' },
  { type: 'error', inputs: [], name: 'InsufficientValue' },
  { type: 'error', inputs: [], name: 'InvalidEAS' },
  { type: 'error', inputs: [], name: 'InvalidLength' },
  { type: 'error', inputs: [], name: 'NotPayable' },
] as const

<<<<<<< HEAD
export const easIndexerResolverAddress =
  '0x2c0282d669D2522626d25c9F6f7a711b4ca05cD6' as const
=======
export const gnosisSafeProxyAddress =
  '0xe016271b3A82cbE07D90961587ebe2a4Ba4b4544' as const
>>>>>>> ae34681a

export const easIndexerResolverConfig = {
  address: easIndexerResolverAddress,
  abi: easIndexerResolverAbi,
} as const

//////////////////////////////////////////////////////////////////////////////////////////////////////////////////////////////////////////////////////////////////////
// GnosisSafe
//////////////////////////////////////////////////////////////////////////////////////////////////////////////////////////////////////////////////////////////////////

export const gnosisSafeAbi = [
  { type: 'constructor', inputs: [], stateMutability: 'nonpayable' },
  { type: 'fallback', stateMutability: 'nonpayable' },
  { type: 'receive', stateMutability: 'payable' },
  {
    type: 'function',
    inputs: [],
    name: 'VERSION',
    outputs: [{ name: '', internalType: 'string', type: 'string' }],
    stateMutability: 'view',
  },
  {
    type: 'function',
    inputs: [
      { name: 'owner', internalType: 'address', type: 'address' },
      { name: '_threshold', internalType: 'uint256', type: 'uint256' },
    ],
    name: 'addOwnerWithThreshold',
    outputs: [],
    stateMutability: 'nonpayable',
  },
  {
    type: 'function',
    inputs: [
      { name: 'hashToApprove', internalType: 'bytes32', type: 'bytes32' },
    ],
    name: 'approveHash',
    outputs: [],
    stateMutability: 'nonpayable',
  },
  {
    type: 'function',
    inputs: [
      { name: '', internalType: 'address', type: 'address' },
      { name: '', internalType: 'bytes32', type: 'bytes32' },
    ],
    name: 'approvedHashes',
    outputs: [{ name: '', internalType: 'uint256', type: 'uint256' }],
    stateMutability: 'view',
  },
  {
    type: 'function',
    inputs: [{ name: '_threshold', internalType: 'uint256', type: 'uint256' }],
    name: 'changeThreshold',
    outputs: [],
    stateMutability: 'nonpayable',
  },
  {
    type: 'function',
    inputs: [
      { name: 'dataHash', internalType: 'bytes32', type: 'bytes32' },
      { name: 'data', internalType: 'bytes', type: 'bytes' },
      { name: 'signatures', internalType: 'bytes', type: 'bytes' },
      { name: 'requiredSignatures', internalType: 'uint256', type: 'uint256' },
    ],
    name: 'checkNSignatures',
    outputs: [],
    stateMutability: 'view',
  },
  {
    type: 'function',
    inputs: [
      { name: 'dataHash', internalType: 'bytes32', type: 'bytes32' },
      { name: 'data', internalType: 'bytes', type: 'bytes' },
      { name: 'signatures', internalType: 'bytes', type: 'bytes' },
    ],
    name: 'checkSignatures',
    outputs: [],
    stateMutability: 'view',
  },
  {
    type: 'function',
    inputs: [
      { name: 'prevModule', internalType: 'address', type: 'address' },
      { name: 'module', internalType: 'address', type: 'address' },
    ],
    name: 'disableModule',
    outputs: [],
    stateMutability: 'nonpayable',
  },
  {
    type: 'function',
    inputs: [],
    name: 'domainSeparator',
    outputs: [{ name: '', internalType: 'bytes32', type: 'bytes32' }],
    stateMutability: 'view',
  },
  {
    type: 'function',
    inputs: [{ name: 'module', internalType: 'address', type: 'address' }],
    name: 'enableModule',
    outputs: [],
    stateMutability: 'nonpayable',
  },
  {
    type: 'function',
    inputs: [
      { name: 'to', internalType: 'address', type: 'address' },
      { name: 'value', internalType: 'uint256', type: 'uint256' },
      { name: 'data', internalType: 'bytes', type: 'bytes' },
      { name: 'operation', internalType: 'enum Enum.Operation', type: 'uint8' },
      { name: 'safeTxGas', internalType: 'uint256', type: 'uint256' },
      { name: 'baseGas', internalType: 'uint256', type: 'uint256' },
      { name: 'gasPrice', internalType: 'uint256', type: 'uint256' },
      { name: 'gasToken', internalType: 'address', type: 'address' },
      { name: 'refundReceiver', internalType: 'address', type: 'address' },
      { name: '_nonce', internalType: 'uint256', type: 'uint256' },
    ],
    name: 'encodeTransactionData',
    outputs: [{ name: '', internalType: 'bytes', type: 'bytes' }],
    stateMutability: 'view',
  },
  {
    type: 'function',
    inputs: [
      { name: 'to', internalType: 'address', type: 'address' },
      { name: 'value', internalType: 'uint256', type: 'uint256' },
      { name: 'data', internalType: 'bytes', type: 'bytes' },
      { name: 'operation', internalType: 'enum Enum.Operation', type: 'uint8' },
      { name: 'safeTxGas', internalType: 'uint256', type: 'uint256' },
      { name: 'baseGas', internalType: 'uint256', type: 'uint256' },
      { name: 'gasPrice', internalType: 'uint256', type: 'uint256' },
      { name: 'gasToken', internalType: 'address', type: 'address' },
      {
        name: 'refundReceiver',
        internalType: 'address payable',
        type: 'address',
      },
      { name: 'signatures', internalType: 'bytes', type: 'bytes' },
    ],
    name: 'execTransaction',
    outputs: [{ name: 'success', internalType: 'bool', type: 'bool' }],
    stateMutability: 'payable',
  },
<<<<<<< HEAD
=======
  { type: 'error', inputs: [], name: 'InsufficientQuorumZero' },
  { type: 'error', inputs: [], name: 'InvalidQuorumParameters' },
  { type: 'error', inputs: [], name: 'InvalidSignature' },
  { type: 'error', inputs: [], name: 'InvalidSignatureBlock' },
  { type: 'error', inputs: [], name: 'InvalidSignatureLength' },
  { type: 'error', inputs: [], name: 'InvalidSignatureOrder' },
] as const

export const iWavsServiceManagerAddress =
  '0x92856C6719BD930f6846e9D0045b6a8B854dC552' as const

export const iWavsServiceManagerConfig = {
  address: iWavsServiceManagerAddress,
  abi: iWavsServiceManagerAbi,
} as const

//////////////////////////////////////////////////////////////////////////////////////////////////////////////////////////////////////////////////////////////////////
// LMSRMarketMaker
//////////////////////////////////////////////////////////////////////////////////////////////////////////////////////////////////////////////////////////////////////

export const lmsrMarketMakerAbi = [
>>>>>>> ae34681a
  {
    type: 'function',
    inputs: [
      { name: 'to', internalType: 'address', type: 'address' },
      { name: 'value', internalType: 'uint256', type: 'uint256' },
      { name: 'data', internalType: 'bytes', type: 'bytes' },
      { name: 'operation', internalType: 'enum Enum.Operation', type: 'uint8' },
    ],
    name: 'execTransactionFromModule',
    outputs: [{ name: 'success', internalType: 'bool', type: 'bool' }],
    stateMutability: 'nonpayable',
  },
  {
    type: 'function',
    inputs: [
      { name: 'to', internalType: 'address', type: 'address' },
      { name: 'value', internalType: 'uint256', type: 'uint256' },
      { name: 'data', internalType: 'bytes', type: 'bytes' },
      { name: 'operation', internalType: 'enum Enum.Operation', type: 'uint8' },
    ],
    name: 'execTransactionFromModuleReturnData',
    outputs: [
      { name: 'success', internalType: 'bool', type: 'bool' },
      { name: 'returnData', internalType: 'bytes', type: 'bytes' },
    ],
    stateMutability: 'nonpayable',
  },
  {
    type: 'function',
    inputs: [],
    name: 'getChainId',
    outputs: [{ name: '', internalType: 'uint256', type: 'uint256' }],
    stateMutability: 'view',
  },
  {
    type: 'function',
    inputs: [
      { name: 'start', internalType: 'address', type: 'address' },
      { name: 'pageSize', internalType: 'uint256', type: 'uint256' },
    ],
    name: 'getModulesPaginated',
    outputs: [
      { name: 'array', internalType: 'address[]', type: 'address[]' },
      { name: 'next', internalType: 'address', type: 'address' },
    ],
    stateMutability: 'view',
  },
  {
    type: 'function',
    inputs: [],
    name: 'getOwners',
    outputs: [{ name: '', internalType: 'address[]', type: 'address[]' }],
    stateMutability: 'view',
  },
  {
    type: 'function',
    inputs: [
      { name: 'offset', internalType: 'uint256', type: 'uint256' },
      { name: 'length', internalType: 'uint256', type: 'uint256' },
    ],
    name: 'getStorageAt',
    outputs: [{ name: '', internalType: 'bytes', type: 'bytes' }],
    stateMutability: 'view',
  },
  {
    type: 'function',
    inputs: [],
    name: 'getThreshold',
    outputs: [{ name: '', internalType: 'uint256', type: 'uint256' }],
    stateMutability: 'view',
  },
  {
    type: 'function',
    inputs: [
      { name: 'to', internalType: 'address', type: 'address' },
      { name: 'value', internalType: 'uint256', type: 'uint256' },
      { name: 'data', internalType: 'bytes', type: 'bytes' },
      { name: 'operation', internalType: 'enum Enum.Operation', type: 'uint8' },
      { name: 'safeTxGas', internalType: 'uint256', type: 'uint256' },
      { name: 'baseGas', internalType: 'uint256', type: 'uint256' },
      { name: 'gasPrice', internalType: 'uint256', type: 'uint256' },
      { name: 'gasToken', internalType: 'address', type: 'address' },
      { name: 'refundReceiver', internalType: 'address', type: 'address' },
      { name: '_nonce', internalType: 'uint256', type: 'uint256' },
    ],
    name: 'getTransactionHash',
    outputs: [{ name: '', internalType: 'bytes32', type: 'bytes32' }],
    stateMutability: 'view',
  },
  {
    type: 'function',
    inputs: [{ name: 'module', internalType: 'address', type: 'address' }],
    name: 'isModuleEnabled',
    outputs: [{ name: '', internalType: 'bool', type: 'bool' }],
    stateMutability: 'view',
  },
  {
    type: 'function',
    inputs: [{ name: 'owner', internalType: 'address', type: 'address' }],
    name: 'isOwner',
    outputs: [{ name: '', internalType: 'bool', type: 'bool' }],
    stateMutability: 'view',
  },
  {
    type: 'function',
    inputs: [],
    name: 'nonce',
    outputs: [{ name: '', internalType: 'uint256', type: 'uint256' }],
    stateMutability: 'view',
  },
  {
    type: 'function',
    inputs: [
      { name: 'prevOwner', internalType: 'address', type: 'address' },
      { name: 'owner', internalType: 'address', type: 'address' },
      { name: '_threshold', internalType: 'uint256', type: 'uint256' },
    ],
    name: 'removeOwner',
    outputs: [],
    stateMutability: 'nonpayable',
  },
  {
    type: 'function',
    inputs: [
      { name: 'to', internalType: 'address', type: 'address' },
      { name: 'value', internalType: 'uint256', type: 'uint256' },
      { name: 'data', internalType: 'bytes', type: 'bytes' },
      { name: 'operation', internalType: 'enum Enum.Operation', type: 'uint8' },
    ],
    name: 'requiredTxGas',
    outputs: [{ name: '', internalType: 'uint256', type: 'uint256' }],
    stateMutability: 'nonpayable',
  },
  {
    type: 'function',
    inputs: [{ name: 'handler', internalType: 'address', type: 'address' }],
    name: 'setFallbackHandler',
    outputs: [],
    stateMutability: 'nonpayable',
  },
  {
    type: 'function',
    inputs: [{ name: 'guard', internalType: 'address', type: 'address' }],
    name: 'setGuard',
    outputs: [],
    stateMutability: 'nonpayable',
  },
  {
    type: 'function',
    inputs: [
      { name: '_owners', internalType: 'address[]', type: 'address[]' },
      { name: '_threshold', internalType: 'uint256', type: 'uint256' },
      { name: 'to', internalType: 'address', type: 'address' },
      { name: 'data', internalType: 'bytes', type: 'bytes' },
      { name: 'fallbackHandler', internalType: 'address', type: 'address' },
      { name: 'paymentToken', internalType: 'address', type: 'address' },
      { name: 'payment', internalType: 'uint256', type: 'uint256' },
      {
        name: 'paymentReceiver',
        internalType: 'address payable',
        type: 'address',
      },
    ],
    name: 'setup',
    outputs: [],
    stateMutability: 'nonpayable',
  },
  {
    type: 'function',
    inputs: [{ name: '', internalType: 'bytes32', type: 'bytes32' }],
    name: 'signedMessages',
    outputs: [{ name: '', internalType: 'uint256', type: 'uint256' }],
    stateMutability: 'view',
  },
  {
    type: 'function',
    inputs: [
      { name: 'targetContract', internalType: 'address', type: 'address' },
      { name: 'calldataPayload', internalType: 'bytes', type: 'bytes' },
    ],
    name: 'simulateAndRevert',
    outputs: [],
    stateMutability: 'nonpayable',
  },
  {
    type: 'function',
    inputs: [
      { name: 'prevOwner', internalType: 'address', type: 'address' },
      { name: 'oldOwner', internalType: 'address', type: 'address' },
      { name: 'newOwner', internalType: 'address', type: 'address' },
    ],
    name: 'swapOwner',
    outputs: [],
    stateMutability: 'nonpayable',
  },
  {
    type: 'event',
    anonymous: false,
    inputs: [
      {
        name: 'owner',
        internalType: 'address',
        type: 'address',
        indexed: false,
      },
    ],
    name: 'AddedOwner',
  },
  {
    type: 'event',
    anonymous: false,
    inputs: [
      {
        name: 'approvedHash',
        internalType: 'bytes32',
        type: 'bytes32',
        indexed: true,
      },
      {
        name: 'owner',
        internalType: 'address',
        type: 'address',
        indexed: true,
      },
    ],
    name: 'ApproveHash',
  },
  {
    type: 'event',
    anonymous: false,
    inputs: [
      {
        name: 'handler',
        internalType: 'address',
        type: 'address',
        indexed: false,
      },
    ],
    name: 'ChangedFallbackHandler',
  },
  {
    type: 'event',
    anonymous: false,
    inputs: [
      {
        name: 'guard',
        internalType: 'address',
        type: 'address',
        indexed: false,
      },
    ],
    name: 'ChangedGuard',
  },
  {
    type: 'event',
    anonymous: false,
    inputs: [
      {
        name: 'threshold',
        internalType: 'uint256',
        type: 'uint256',
        indexed: false,
      },
    ],
    name: 'ChangedThreshold',
  },
  {
    type: 'event',
    anonymous: false,
    inputs: [
      {
        name: 'module',
        internalType: 'address',
        type: 'address',
        indexed: false,
      },
    ],
    name: 'DisabledModule',
  },
  {
    type: 'event',
    anonymous: false,
    inputs: [
      {
        name: 'module',
        internalType: 'address',
        type: 'address',
        indexed: false,
      },
    ],
    name: 'EnabledModule',
  },
  {
    type: 'event',
    anonymous: false,
    inputs: [
      {
        name: 'txHash',
        internalType: 'bytes32',
        type: 'bytes32',
        indexed: false,
      },
      {
        name: 'payment',
        internalType: 'uint256',
        type: 'uint256',
        indexed: false,
      },
    ],
    name: 'ExecutionFailure',
  },
  {
    type: 'event',
    anonymous: false,
    inputs: [
      {
        name: 'module',
        internalType: 'address',
        type: 'address',
        indexed: true,
      },
    ],
    name: 'ExecutionFromModuleFailure',
  },
  {
    type: 'event',
    anonymous: false,
    inputs: [
      {
        name: 'module',
        internalType: 'address',
        type: 'address',
        indexed: true,
      },
    ],
    name: 'ExecutionFromModuleSuccess',
  },
  {
    type: 'event',
    anonymous: false,
    inputs: [
      {
        name: 'txHash',
        internalType: 'bytes32',
        type: 'bytes32',
        indexed: false,
      },
      {
        name: 'payment',
        internalType: 'uint256',
        type: 'uint256',
        indexed: false,
      },
    ],
    name: 'ExecutionSuccess',
  },
  {
    type: 'event',
    anonymous: false,
    inputs: [
      {
        name: 'owner',
        internalType: 'address',
        type: 'address',
        indexed: false,
      },
    ],
    name: 'RemovedOwner',
  },
  {
    type: 'event',
    anonymous: false,
    inputs: [
      {
        name: 'sender',
        internalType: 'address',
        type: 'address',
        indexed: true,
      },
      {
        name: 'value',
        internalType: 'uint256',
        type: 'uint256',
        indexed: false,
      },
    ],
    name: 'SafeReceived',
  },
  {
    type: 'event',
    anonymous: false,
    inputs: [
      {
        name: 'initiator',
        internalType: 'address',
        type: 'address',
        indexed: true,
      },
      {
        name: 'owners',
        internalType: 'address[]',
        type: 'address[]',
        indexed: false,
      },
      {
        name: 'threshold',
        internalType: 'uint256',
        type: 'uint256',
        indexed: false,
      },
      {
        name: 'initializer',
        internalType: 'address',
        type: 'address',
        indexed: false,
      },
      {
        name: 'fallbackHandler',
        internalType: 'address',
        type: 'address',
        indexed: false,
      },
    ],
    name: 'SafeSetup',
  },
  {
    type: 'event',
    anonymous: false,
    inputs: [
      {
        name: 'msgHash',
        internalType: 'bytes32',
        type: 'bytes32',
        indexed: true,
      },
    ],
    name: 'SignMsg',
  },
] as const

export const gnosisSafeAddress =
  '0xDDf8266173d169C362db2D83149d80b717f68543' as const

export const gnosisSafeConfig = {
  address: gnosisSafeAddress,
  abi: gnosisSafeAbi,
} as const

//////////////////////////////////////////////////////////////////////////////////////////////////////////////////////////////////////////////////////////////////////
// GnosisSafeProxy
//////////////////////////////////////////////////////////////////////////////////////////////////////////////////////////////////////////////////////////////////////

export const gnosisSafeProxyAbi = [
  {
    type: 'constructor',
    inputs: [{ name: '_singleton', internalType: 'address', type: 'address' }],
    stateMutability: 'nonpayable',
  },
  { type: 'fallback', stateMutability: 'payable' },
] as const

export const gnosisSafeProxyAddress =
  '0x4871F0bC49de2BE2EC3eF82173cf0598b688B3b1' as const

export const gnosisSafeProxyConfig = {
  address: gnosisSafeProxyAddress,
  abi: gnosisSafeProxyAbi,
} as const

//////////////////////////////////////////////////////////////////////////////////////////////////////////////////////////////////////////////////////////////////////
// IWavsServiceManager
//////////////////////////////////////////////////////////////////////////////////////////////////////////////////////////////////////////////////////////////////////

export const iWavsServiceManagerAbi = [
  {
    type: 'function',
    inputs: [],
    name: 'getAllocationManager',
    outputs: [{ name: '', internalType: 'address', type: 'address' }],
    stateMutability: 'view',
  },
  {
    type: 'function',
    inputs: [],
    name: 'getDelegationManager',
    outputs: [{ name: '', internalType: 'address', type: 'address' }],
    stateMutability: 'view',
  },
  {
    type: 'function',
    inputs: [
      { name: 'signingKeyAddress', internalType: 'address', type: 'address' },
    ],
    name: 'getLatestOperatorForSigningKey',
    outputs: [{ name: '', internalType: 'address', type: 'address' }],
    stateMutability: 'view',
  },
  {
    type: 'function',
    inputs: [{ name: 'operator', internalType: 'address', type: 'address' }],
    name: 'getOperatorWeight',
    outputs: [{ name: '', internalType: 'uint256', type: 'uint256' }],
    stateMutability: 'view',
  },
  {
    type: 'function',
    inputs: [],
    name: 'getServiceURI',
    outputs: [{ name: '', internalType: 'string', type: 'string' }],
    stateMutability: 'view',
  },
  {
    type: 'function',
    inputs: [],
    name: 'getStakeRegistry',
    outputs: [{ name: '', internalType: 'address', type: 'address' }],
    stateMutability: 'view',
  },
  {
    type: 'function',
    inputs: [{ name: '_serviceURI', internalType: 'string', type: 'string' }],
    name: 'setServiceURI',
    outputs: [],
    stateMutability: 'nonpayable',
  },
  {
    type: 'function',
    inputs: [
      {
        name: 'envelope',
        internalType: 'struct IWavsServiceHandler.Envelope',
        type: 'tuple',
        components: [
          { name: 'eventId', internalType: 'bytes20', type: 'bytes20' },
          { name: 'ordering', internalType: 'bytes12', type: 'bytes12' },
          { name: 'payload', internalType: 'bytes', type: 'bytes' },
        ],
      },
      {
        name: 'signatureData',
        internalType: 'struct IWavsServiceHandler.SignatureData',
        type: 'tuple',
        components: [
          { name: 'signers', internalType: 'address[]', type: 'address[]' },
          { name: 'signatures', internalType: 'bytes[]', type: 'bytes[]' },
          { name: 'referenceBlock', internalType: 'uint32', type: 'uint32' },
        ],
      },
    ],
    name: 'validate',
    outputs: [],
    stateMutability: 'view',
  },
  {
    type: 'event',
    anonymous: false,
    inputs: [
      {
        name: 'numerator',
        internalType: 'uint256',
        type: 'uint256',
        indexed: true,
      },
      {
        name: 'denominator',
        internalType: 'uint256',
        type: 'uint256',
        indexed: true,
      },
    ],
    name: 'QuorumThresholdUpdated',
  },
  {
    type: 'event',
    anonymous: false,
    inputs: [
      {
        name: 'serviceURI',
        internalType: 'string',
        type: 'string',
        indexed: false,
      },
    ],
    name: 'ServiceURIUpdated',
  },
  {
    type: 'error',
    inputs: [
      { name: 'signerWeight', internalType: 'uint256', type: 'uint256' },
      { name: 'thresholdWeight', internalType: 'uint256', type: 'uint256' },
      { name: 'totalWeight', internalType: 'uint256', type: 'uint256' },
    ],
    name: 'InsufficientQuorum',
  },
  { type: 'error', inputs: [], name: 'InsufficientQuorumZero' },
  { type: 'error', inputs: [], name: 'InvalidQuorumParameters' },
  { type: 'error', inputs: [], name: 'InvalidSignature' },
  { type: 'error', inputs: [], name: 'InvalidSignatureBlock' },
  { type: 'error', inputs: [], name: 'InvalidSignatureLength' },
  { type: 'error', inputs: [], name: 'InvalidSignatureOrder' },
] as const

<<<<<<< HEAD
export const iWavsServiceManagerAddress =
  '0x7Ba1d1dA0c2EB0224215197fedd5D0344D9364b3' as const
=======
export const lmsrMarketMakerAddress =
  '0x618c1fA2A3E6E5f7D7e2Bc15c20302ebF28A7217' as const
>>>>>>> ae34681a

export const iWavsServiceManagerConfig = {
  address: iWavsServiceManagerAddress,
  abi: iWavsServiceManagerAbi,
} as const

//////////////////////////////////////////////////////////////////////////////////////////////////////////////////////////////////////////////////////////////////////
// MerkleGovModule
//////////////////////////////////////////////////////////////////////////////////////////////////////////////////////////////////////////////////////////////////////

export const merkleGovModuleAbi = [
  {
    type: 'constructor',
    inputs: [
      { name: '_owner', internalType: 'address', type: 'address' },
      { name: '_avatar', internalType: 'address', type: 'address' },
      { name: '_target', internalType: 'address', type: 'address' },
      { name: '_merkleSnapshot', internalType: 'address', type: 'address' },
    ],
    stateMutability: 'nonpayable',
  },
  {
    type: 'function',
    inputs: [],
    name: 'avatar',
    outputs: [{ name: '', internalType: 'address', type: 'address' }],
    stateMutability: 'view',
  },
  {
    type: 'function',
    inputs: [{ name: 'proposalId', internalType: 'uint256', type: 'uint256' }],
    name: 'cancel',
    outputs: [],
    stateMutability: 'nonpayable',
  },
  {
    type: 'function',
    inputs: [
      { name: 'proposalId', internalType: 'uint256', type: 'uint256' },
      {
        name: 'voteType',
        internalType: 'enum MerkleGovModule.VoteType',
        type: 'uint8',
      },
      { name: 'votingPower', internalType: 'uint256', type: 'uint256' },
      { name: 'proof', internalType: 'bytes32[]', type: 'bytes32[]' },
    ],
    name: 'castVote',
    outputs: [],
    stateMutability: 'nonpayable',
  },
  {
    type: 'function',
    inputs: [],
    name: 'currentMerkleRoot',
    outputs: [{ name: '', internalType: 'bytes32', type: 'bytes32' }],
    stateMutability: 'view',
  },
  {
    type: 'function',
    inputs: [{ name: 'proposalId', internalType: 'uint256', type: 'uint256' }],
    name: 'execute',
    outputs: [],
    stateMutability: 'nonpayable',
  },
  {
    type: 'function',
    inputs: [{ name: 'proposalId', internalType: 'uint256', type: 'uint256' }],
    name: 'getActions',
    outputs: [
      {
        name: '',
        internalType: 'struct MerkleGovModule.ProposalAction[]',
        type: 'tuple[]',
        components: [
          { name: 'target', internalType: 'address', type: 'address' },
          { name: 'value', internalType: 'uint256', type: 'uint256' },
          { name: 'data', internalType: 'bytes', type: 'bytes' },
          { name: 'operation', internalType: 'enum Operation', type: 'uint8' },
        ],
      },
    ],
    stateMutability: 'view',
  },
  {
    type: 'function',
    inputs: [
      { name: 'proposalId', internalType: 'uint256', type: 'uint256' },
      { name: 'account', internalType: 'address', type: 'address' },
    ],
    name: 'hasVoted',
    outputs: [{ name: '', internalType: 'bool', type: 'bool' }],
    stateMutability: 'view',
  },
  {
    type: 'function',
    inputs: [],
    name: 'ipfsHash',
    outputs: [{ name: '', internalType: 'bytes32', type: 'bytes32' }],
    stateMutability: 'view',
  },
  {
    type: 'function',
    inputs: [],
    name: 'ipfsHashCid',
    outputs: [{ name: '', internalType: 'string', type: 'string' }],
    stateMutability: 'view',
  },
  {
    type: 'function',
    inputs: [],
    name: 'merkleSnapshotContract',
    outputs: [{ name: '', internalType: 'address', type: 'address' }],
    stateMutability: 'view',
  },
  {
    type: 'function',
    inputs: [
      {
        name: 'state_',
        internalType: 'struct IMerkleSnapshot.MerkleState',
        type: 'tuple',
        components: [
          { name: 'blockNumber', internalType: 'uint256', type: 'uint256' },
          { name: 'timestamp', internalType: 'uint256', type: 'uint256' },
          { name: 'root', internalType: 'bytes32', type: 'bytes32' },
          { name: 'ipfsHash', internalType: 'bytes32', type: 'bytes32' },
          { name: 'ipfsHashCid', internalType: 'string', type: 'string' },
          { name: 'totalValue', internalType: 'uint256', type: 'uint256' },
        ],
      },
    ],
    name: 'onMerkleUpdate',
    outputs: [],
    stateMutability: 'nonpayable',
  },
  {
    type: 'function',
    inputs: [],
    name: 'owner',
    outputs: [{ name: '', internalType: 'address', type: 'address' }],
    stateMutability: 'view',
  },
  {
    type: 'function',
    inputs: [
      { name: '', internalType: 'uint256', type: 'uint256' },
      { name: '', internalType: 'uint256', type: 'uint256' },
    ],
    name: 'proposalActions',
    outputs: [
      { name: 'target', internalType: 'address', type: 'address' },
      { name: 'value', internalType: 'uint256', type: 'uint256' },
      { name: 'data', internalType: 'bytes', type: 'bytes' },
      { name: 'operation', internalType: 'enum Operation', type: 'uint8' },
    ],
    stateMutability: 'view',
  },
  {
    type: 'function',
    inputs: [],
    name: 'proposalCount',
    outputs: [{ name: '', internalType: 'uint256', type: 'uint256' }],
    stateMutability: 'view',
  },
  {
    type: 'function',
    inputs: [{ name: '', internalType: 'uint256', type: 'uint256' }],
    name: 'proposals',
    outputs: [
      { name: 'id', internalType: 'uint256', type: 'uint256' },
      { name: 'proposer', internalType: 'address', type: 'address' },
      { name: 'startBlock', internalType: 'uint256', type: 'uint256' },
      { name: 'endBlock', internalType: 'uint256', type: 'uint256' },
      { name: 'forVotes', internalType: 'uint256', type: 'uint256' },
      { name: 'againstVotes', internalType: 'uint256', type: 'uint256' },
      { name: 'abstainVotes', internalType: 'uint256', type: 'uint256' },
      { name: 'executed', internalType: 'bool', type: 'bool' },
      { name: 'cancelled', internalType: 'bool', type: 'bool' },
      { name: 'merkleRoot', internalType: 'bytes32', type: 'bytes32' },
    ],
    stateMutability: 'view',
  },
  {
    type: 'function',
    inputs: [
      { name: 'targets', internalType: 'address[]', type: 'address[]' },
      { name: 'values', internalType: 'uint256[]', type: 'uint256[]' },
      { name: 'calldatas', internalType: 'bytes[]', type: 'bytes[]' },
      { name: 'operations', internalType: 'enum Operation[]', type: 'uint8[]' },
      { name: '', internalType: 'string', type: 'string' },
    ],
    name: 'propose',
    outputs: [{ name: 'proposalId', internalType: 'uint256', type: 'uint256' }],
    stateMutability: 'nonpayable',
  },
  {
    type: 'function',
    inputs: [],
    name: 'quorum',
    outputs: [{ name: '', internalType: 'uint256', type: 'uint256' }],
    stateMutability: 'view',
  },
  {
    type: 'function',
    inputs: [],
    name: 'renounceOwnership',
    outputs: [],
    stateMutability: 'nonpayable',
  },
  {
    type: 'function',
    inputs: [{ name: '_avatar', internalType: 'address', type: 'address' }],
    name: 'setAvatar',
    outputs: [],
    stateMutability: 'nonpayable',
  },
  {
    type: 'function',
    inputs: [{ name: 'newContract', internalType: 'address', type: 'address' }],
    name: 'setMerkleSnapshotContract',
    outputs: [],
    stateMutability: 'nonpayable',
  },
  {
    type: 'function',
    inputs: [{ name: 'newQuorum', internalType: 'uint256', type: 'uint256' }],
    name: 'setQuorum',
    outputs: [],
    stateMutability: 'nonpayable',
  },
  {
    type: 'function',
    inputs: [{ name: '_target', internalType: 'address', type: 'address' }],
    name: 'setTarget',
    outputs: [],
    stateMutability: 'nonpayable',
  },
  {
    type: 'function',
    inputs: [
      { name: 'initializeParams', internalType: 'bytes', type: 'bytes' },
    ],
    name: 'setUp',
    outputs: [],
    stateMutability: 'nonpayable',
  },
  {
    type: 'function',
    inputs: [{ name: 'newDelay', internalType: 'uint256', type: 'uint256' }],
    name: 'setVotingDelay',
    outputs: [],
    stateMutability: 'nonpayable',
  },
  {
    type: 'function',
    inputs: [{ name: 'newPeriod', internalType: 'uint256', type: 'uint256' }],
    name: 'setVotingPeriod',
    outputs: [],
    stateMutability: 'nonpayable',
  },
  {
    type: 'function',
    inputs: [{ name: 'proposalId', internalType: 'uint256', type: 'uint256' }],
    name: 'state',
    outputs: [
      {
        name: '',
        internalType: 'enum MerkleGovModule.ProposalState',
        type: 'uint8',
      },
    ],
    stateMutability: 'view',
  },
  {
    type: 'function',
    inputs: [],
    name: 'target',
    outputs: [{ name: '', internalType: 'address', type: 'address' }],
    stateMutability: 'view',
  },
  {
    type: 'function',
    inputs: [],
    name: 'totalVotingPower',
    outputs: [{ name: '', internalType: 'uint256', type: 'uint256' }],
    stateMutability: 'view',
  },
  {
    type: 'function',
    inputs: [{ name: 'newOwner', internalType: 'address', type: 'address' }],
    name: 'transferOwnership',
    outputs: [],
    stateMutability: 'nonpayable',
  },
  {
    type: 'function',
    inputs: [],
    name: 'votingDelay',
    outputs: [{ name: '', internalType: 'uint256', type: 'uint256' }],
    stateMutability: 'view',
  },
  {
    type: 'function',
    inputs: [],
    name: 'votingPeriod',
    outputs: [{ name: '', internalType: 'uint256', type: 'uint256' }],
    stateMutability: 'view',
  },
  {
    type: 'event',
    anonymous: false,
    inputs: [
      {
        name: 'previousAvatar',
        internalType: 'address',
        type: 'address',
        indexed: true,
      },
      {
        name: 'newAvatar',
        internalType: 'address',
        type: 'address',
        indexed: true,
      },
    ],
    name: 'AvatarSet',
  },
  {
    type: 'event',
    anonymous: false,
    inputs: [
      {
        name: 'version',
        internalType: 'uint64',
        type: 'uint64',
        indexed: false,
      },
    ],
    name: 'Initialized',
  },
  {
    type: 'event',
    anonymous: false,
    inputs: [
      { name: 'root', internalType: 'bytes32', type: 'bytes32', indexed: true },
      {
        name: 'ipfsHash',
        internalType: 'bytes32',
        type: 'bytes32',
        indexed: false,
      },
      {
        name: 'ipfsHashCid',
        internalType: 'string',
        type: 'string',
        indexed: false,
      },
      {
        name: 'totalValue',
        internalType: 'uint256',
        type: 'uint256',
        indexed: false,
      },
    ],
    name: 'MerkleRootUpdated',
  },
  {
    type: 'event',
    anonymous: false,
    inputs: [
      {
        name: 'previousContract',
        internalType: 'address',
        type: 'address',
        indexed: true,
      },
      {
        name: 'newContract',
        internalType: 'address',
        type: 'address',
        indexed: true,
      },
    ],
    name: 'MerkleSnapshotContractUpdated',
  },
  {
    type: 'event',
    anonymous: false,
    inputs: [
      {
        name: 'previousOwner',
        internalType: 'address',
        type: 'address',
        indexed: true,
      },
      {
        name: 'newOwner',
        internalType: 'address',
        type: 'address',
        indexed: true,
      },
    ],
    name: 'OwnershipTransferred',
  },
  {
    type: 'event',
    anonymous: false,
    inputs: [
      {
        name: 'proposalId',
        internalType: 'uint256',
        type: 'uint256',
        indexed: true,
      },
    ],
    name: 'ProposalCancelled',
  },
  {
    type: 'event',
    anonymous: false,
    inputs: [
      {
        name: 'proposalId',
        internalType: 'uint256',
        type: 'uint256',
        indexed: true,
      },
      {
        name: 'proposer',
        internalType: 'address',
        type: 'address',
        indexed: true,
      },
      {
        name: 'startBlock',
        internalType: 'uint256',
        type: 'uint256',
        indexed: false,
      },
      {
        name: 'endBlock',
        internalType: 'uint256',
        type: 'uint256',
        indexed: false,
      },
      {
        name: 'merkleRoot',
        internalType: 'bytes32',
        type: 'bytes32',
        indexed: false,
      },
    ],
    name: 'ProposalCreated',
  },
  {
    type: 'event',
    anonymous: false,
    inputs: [
      {
        name: 'proposalId',
        internalType: 'uint256',
        type: 'uint256',
        indexed: true,
      },
    ],
    name: 'ProposalExecuted',
  },
  {
    type: 'event',
    anonymous: false,
    inputs: [
      {
        name: 'newQuorum',
        internalType: 'uint256',
        type: 'uint256',
        indexed: false,
      },
    ],
    name: 'QuorumUpdated',
  },
  {
    type: 'event',
    anonymous: false,
    inputs: [
      {
        name: 'previousTarget',
        internalType: 'address',
        type: 'address',
        indexed: true,
      },
      {
        name: 'newTarget',
        internalType: 'address',
        type: 'address',
        indexed: true,
      },
    ],
    name: 'TargetSet',
  },
  {
    type: 'event',
    anonymous: false,
    inputs: [
      {
        name: 'voter',
        internalType: 'address',
        type: 'address',
        indexed: true,
      },
      {
        name: 'proposalId',
        internalType: 'uint256',
        type: 'uint256',
        indexed: true,
      },
      {
        name: 'voteType',
        internalType: 'enum MerkleGovModule.VoteType',
        type: 'uint8',
        indexed: false,
      },
      {
        name: 'votingPower',
        internalType: 'uint256',
        type: 'uint256',
        indexed: false,
      },
    ],
    name: 'VoteCast',
  },
  {
    type: 'event',
    anonymous: false,
    inputs: [
      {
        name: 'newDelay',
        internalType: 'uint256',
        type: 'uint256',
        indexed: false,
      },
    ],
    name: 'VotingDelayUpdated',
  },
  {
    type: 'event',
    anonymous: false,
    inputs: [
      {
        name: 'newPeriod',
        internalType: 'uint256',
        type: 'uint256',
        indexed: false,
      },
    ],
    name: 'VotingPeriodUpdated',
  },
  { type: 'error', inputs: [], name: 'InvalidInitialization' },
  { type: 'error', inputs: [], name: 'NotInitializing' },
  {
    type: 'error',
    inputs: [{ name: 'owner', internalType: 'address', type: 'address' }],
    name: 'OwnableInvalidOwner',
  },
  {
    type: 'error',
    inputs: [{ name: 'account', internalType: 'address', type: 'address' }],
    name: 'OwnableUnauthorizedAccount',
  },
] as const

export const merkleGovModuleAddress =
<<<<<<< HEAD
  '0x4C89ED12aC723c96716850132319DF7D670C3bd2' as const
=======
  '0x376EEB774B30669eCD5ef0c5Cc9685478a146007' as const
>>>>>>> ae34681a

export const merkleGovModuleConfig = {
  address: merkleGovModuleAddress,
  abi: merkleGovModuleAbi,
} as const

//////////////////////////////////////////////////////////////////////////////////////////////////////////////////////////////////////////////////////////////////////
// MerkleSnapshot
//////////////////////////////////////////////////////////////////////////////////////////////////////////////////////////////////////////////////////////////////////

export const merkleSnapshotAbi = [
  {
    type: 'constructor',
    inputs: [
      {
        name: 'serviceManager',
        internalType: 'contract IWavsServiceManager',
        type: 'address',
      },
    ],
    stateMutability: 'nonpayable',
  },
  {
    type: 'function',
    inputs: [],
    name: 'ENVELOPE_EXPIRATION_TIME',
    outputs: [{ name: '', internalType: 'uint256', type: 'uint256' }],
    stateMutability: 'view',
  },
  {
    type: 'function',
    inputs: [
      {
        name: 'hook',
        internalType: 'contract IMerkleSnapshotHook',
        type: 'address',
      },
    ],
    name: 'addHook',
    outputs: [],
    stateMutability: 'nonpayable',
  },
  {
    type: 'function',
    inputs: [{ name: 'blockNumber', internalType: 'uint256', type: 'uint256' }],
    name: 'blockToStateIndex',
    outputs: [{ name: 'stateIndex', internalType: 'uint256', type: 'uint256' }],
    stateMutability: 'view',
  },
  {
    type: 'function',
    inputs: [{ name: 'index', internalType: 'uint256', type: 'uint256' }],
    name: 'envelopeExpirationQueue',
    outputs: [{ name: 'eventId', internalType: 'bytes20', type: 'bytes20' }],
    stateMutability: 'view',
  },
  {
    type: 'function',
    inputs: [],
    name: 'envelopeExpirationQueueEnd',
    outputs: [{ name: '', internalType: 'uint256', type: 'uint256' }],
    stateMutability: 'view',
  },
  {
    type: 'function',
    inputs: [],
    name: 'envelopeExpirationQueueSize',
    outputs: [{ name: '', internalType: 'uint256', type: 'uint256' }],
    stateMutability: 'view',
  },
  {
    type: 'function',
    inputs: [],
    name: 'envelopeExpirationQueueStart',
    outputs: [{ name: '', internalType: 'uint256', type: 'uint256' }],
    stateMutability: 'view',
  },
  {
    type: 'function',
    inputs: [{ name: 'eventId', internalType: 'bytes20', type: 'bytes20' }],
    name: 'envelopesSeen',
    outputs: [{ name: 'expiresAt', internalType: 'uint256', type: 'uint256' }],
    stateMutability: 'view',
  },
  {
    type: 'function',
    inputs: [],
    name: 'getHooks',
    outputs: [
      {
        name: '',
        internalType: 'contract IMerkleSnapshotHook[]',
        type: 'address[]',
      },
    ],
    stateMutability: 'view',
  },
  {
    type: 'function',
    inputs: [],
    name: 'getLatestState',
    outputs: [
      {
        name: '',
        internalType: 'struct IMerkleSnapshot.MerkleState',
        type: 'tuple',
        components: [
          { name: 'blockNumber', internalType: 'uint256', type: 'uint256' },
          { name: 'timestamp', internalType: 'uint256', type: 'uint256' },
          { name: 'root', internalType: 'bytes32', type: 'bytes32' },
          { name: 'ipfsHash', internalType: 'bytes32', type: 'bytes32' },
          { name: 'ipfsHashCid', internalType: 'string', type: 'string' },
          { name: 'totalValue', internalType: 'uint256', type: 'uint256' },
        ],
      },
    ],
    stateMutability: 'view',
  },
  {
    type: 'function',
    inputs: [],
    name: 'getServiceManager',
    outputs: [{ name: '', internalType: 'address', type: 'address' }],
    stateMutability: 'view',
  },
  {
    type: 'function',
    inputs: [{ name: 'blockNumber', internalType: 'uint256', type: 'uint256' }],
    name: 'getStateAtBlock',
    outputs: [
      {
        name: 'state',
        internalType: 'struct IMerkleSnapshot.MerkleState',
        type: 'tuple',
        components: [
          { name: 'blockNumber', internalType: 'uint256', type: 'uint256' },
          { name: 'timestamp', internalType: 'uint256', type: 'uint256' },
          { name: 'root', internalType: 'bytes32', type: 'bytes32' },
          { name: 'ipfsHash', internalType: 'bytes32', type: 'bytes32' },
          { name: 'ipfsHashCid', internalType: 'string', type: 'string' },
          { name: 'totalValue', internalType: 'uint256', type: 'uint256' },
        ],
      },
    ],
    stateMutability: 'view',
  },
  {
    type: 'function',
    inputs: [{ name: 'index', internalType: 'uint256', type: 'uint256' }],
    name: 'getStateAtIndex',
    outputs: [
      {
        name: 'state',
        internalType: 'struct IMerkleSnapshot.MerkleState',
        type: 'tuple',
        components: [
          { name: 'blockNumber', internalType: 'uint256', type: 'uint256' },
          { name: 'timestamp', internalType: 'uint256', type: 'uint256' },
          { name: 'root', internalType: 'bytes32', type: 'bytes32' },
          { name: 'ipfsHash', internalType: 'bytes32', type: 'bytes32' },
          { name: 'ipfsHashCid', internalType: 'string', type: 'string' },
          { name: 'totalValue', internalType: 'uint256', type: 'uint256' },
        ],
      },
    ],
    stateMutability: 'view',
  },
  {
    type: 'function',
    inputs: [
      { name: 'offset', internalType: 'uint256', type: 'uint256' },
      { name: 'limit', internalType: 'uint256', type: 'uint256' },
    ],
    name: 'getStateBlocks',
    outputs: [
      { name: 'result_', internalType: 'uint256[]', type: 'uint256[]' },
    ],
    stateMutability: 'view',
  },
  {
    type: 'function',
    inputs: [],
    name: 'getStateCount',
    outputs: [{ name: 'count', internalType: 'uint256', type: 'uint256' }],
    stateMutability: 'view',
  },
  {
    type: 'function',
    inputs: [
      { name: 'offset', internalType: 'uint256', type: 'uint256' },
      { name: 'limit', internalType: 'uint256', type: 'uint256' },
    ],
    name: 'getStates',
    outputs: [
      {
        name: 'result_',
        internalType: 'struct IMerkleSnapshot.MerkleState[]',
        type: 'tuple[]',
        components: [
          { name: 'blockNumber', internalType: 'uint256', type: 'uint256' },
          { name: 'timestamp', internalType: 'uint256', type: 'uint256' },
          { name: 'root', internalType: 'bytes32', type: 'bytes32' },
          { name: 'ipfsHash', internalType: 'bytes32', type: 'bytes32' },
          { name: 'ipfsHashCid', internalType: 'string', type: 'string' },
          { name: 'totalValue', internalType: 'uint256', type: 'uint256' },
        ],
      },
    ],
    stateMutability: 'view',
  },
  {
    type: 'function',
    inputs: [
      {
        name: 'envelope',
        internalType: 'struct IWavsServiceHandler.Envelope',
        type: 'tuple',
        components: [
          { name: 'eventId', internalType: 'bytes20', type: 'bytes20' },
          { name: 'ordering', internalType: 'bytes12', type: 'bytes12' },
          { name: 'payload', internalType: 'bytes', type: 'bytes' },
        ],
      },
      {
        name: 'signatureData',
        internalType: 'struct IWavsServiceHandler.SignatureData',
        type: 'tuple',
        components: [
          { name: 'signers', internalType: 'address[]', type: 'address[]' },
          { name: 'signatures', internalType: 'bytes[]', type: 'bytes[]' },
          { name: 'referenceBlock', internalType: 'uint32', type: 'uint32' },
        ],
      },
    ],
    name: 'handleSignedEnvelope',
    outputs: [],
    stateMutability: 'nonpayable',
  },
  {
    type: 'function',
    inputs: [],
    name: 'hookCount',
    outputs: [{ name: '', internalType: 'uint64', type: 'uint64' }],
    stateMutability: 'view',
  },
  {
    type: 'function',
    inputs: [
      {
        name: 'hook',
        internalType: 'contract IMerkleSnapshotHook',
        type: 'address',
      },
    ],
    name: 'hookIndex',
    outputs: [{ name: 'hookIndex', internalType: 'uint256', type: 'uint256' }],
    stateMutability: 'view',
  },
  {
    type: 'function',
    inputs: [{ name: 'hookIndex', internalType: 'uint256', type: 'uint256' }],
    name: 'hooks',
    outputs: [
      {
        name: 'hook',
        internalType: 'contract IMerkleSnapshotHook',
        type: 'address',
      },
    ],
    stateMutability: 'view',
  },
  {
    type: 'function',
    inputs: [],
    name: 'lastCronTimestampSeen',
    outputs: [{ name: '', internalType: 'uint64', type: 'uint64' }],
    stateMutability: 'view',
  },
  {
    type: 'function',
    inputs: [],
    name: 'nextHookIndex',
    outputs: [{ name: '', internalType: 'uint64', type: 'uint64' }],
    stateMutability: 'view',
  },
  {
    type: 'function',
    inputs: [],
    name: 'nextTriggerId',
    outputs: [{ name: '', internalType: 'uint64', type: 'uint64' }],
    stateMutability: 'view',
  },
  {
    type: 'function',
    inputs: [
      {
        name: 'hook',
        internalType: 'contract IMerkleSnapshotHook',
        type: 'address',
      },
    ],
    name: 'removeHook',
    outputs: [],
    stateMutability: 'nonpayable',
  },
  {
    type: 'function',
    inputs: [{ name: '', internalType: 'uint256', type: 'uint256' }],
    name: 'stateBlocks',
    outputs: [{ name: '', internalType: 'uint256', type: 'uint256' }],
    stateMutability: 'view',
  },
  {
    type: 'function',
    inputs: [{ name: 'stateIndex', internalType: 'uint256', type: 'uint256' }],
    name: 'states',
    outputs: [
      { name: 'blockNumber', internalType: 'uint256', type: 'uint256' },
      { name: 'timestamp', internalType: 'uint256', type: 'uint256' },
      { name: 'root', internalType: 'bytes32', type: 'bytes32' },
      { name: 'ipfsHash', internalType: 'bytes32', type: 'bytes32' },
      { name: 'ipfsHashCid', internalType: 'string', type: 'string' },
      { name: 'totalValue', internalType: 'uint256', type: 'uint256' },
    ],
    stateMutability: 'view',
  },
  {
    type: 'function',
    inputs: [],
    name: 'trigger',
    outputs: [{ name: 'triggerId', internalType: 'uint64', type: 'uint64' }],
    stateMutability: 'nonpayable',
  },
  {
    type: 'function',
    inputs: [
      { name: 'value', internalType: 'uint256', type: 'uint256' },
      { name: 'proof', internalType: 'bytes32[]', type: 'bytes32[]' },
    ],
    name: 'verifyMyProof',
    outputs: [{ name: '', internalType: 'bool', type: 'bool' }],
    stateMutability: 'view',
  },
  {
    type: 'function',
    inputs: [
      { name: 'value', internalType: 'uint256', type: 'uint256' },
      { name: 'proof', internalType: 'bytes32[]', type: 'bytes32[]' },
      { name: 'blockNumber', internalType: 'uint256', type: 'uint256' },
    ],
    name: 'verifyMyProofAtBlock',
    outputs: [{ name: '', internalType: 'bool', type: 'bool' }],
    stateMutability: 'view',
  },
  {
    type: 'function',
    inputs: [
      { name: 'value', internalType: 'uint256', type: 'uint256' },
      { name: 'proof', internalType: 'bytes32[]', type: 'bytes32[]' },
      { name: 'stateIndex', internalType: 'uint256', type: 'uint256' },
    ],
    name: 'verifyMyProofAtStateIndex',
    outputs: [{ name: '', internalType: 'bool', type: 'bool' }],
    stateMutability: 'view',
  },
  {
    type: 'function',
    inputs: [
      { name: 'account', internalType: 'address', type: 'address' },
      { name: 'value', internalType: 'uint256', type: 'uint256' },
      { name: 'proof', internalType: 'bytes32[]', type: 'bytes32[]' },
    ],
    name: 'verifyProof',
    outputs: [{ name: '', internalType: 'bool', type: 'bool' }],
    stateMutability: 'view',
  },
  {
    type: 'function',
    inputs: [
      { name: 'account', internalType: 'address', type: 'address' },
      { name: 'value', internalType: 'uint256', type: 'uint256' },
      { name: 'proof', internalType: 'bytes32[]', type: 'bytes32[]' },
      { name: 'blockNumber', internalType: 'uint256', type: 'uint256' },
    ],
    name: 'verifyProofAtBlock',
    outputs: [{ name: '', internalType: 'bool', type: 'bool' }],
    stateMutability: 'view',
  },
  {
    type: 'function',
    inputs: [
      { name: 'account', internalType: 'address', type: 'address' },
      { name: 'value', internalType: 'uint256', type: 'uint256' },
      { name: 'proof', internalType: 'bytes32[]', type: 'bytes32[]' },
      { name: 'stateIndex', internalType: 'uint256', type: 'uint256' },
    ],
    name: 'verifyProofAtStateIndex',
    outputs: [{ name: '', internalType: 'bool', type: 'bool' }],
    stateMutability: 'view',
  },
  {
    type: 'event',
    anonymous: false,
    inputs: [
      { name: 'root', internalType: 'bytes32', type: 'bytes32', indexed: true },
      {
        name: 'ipfsHash',
        internalType: 'bytes32',
        type: 'bytes32',
        indexed: false,
      },
      {
        name: 'ipfsHashCid',
        internalType: 'string',
        type: 'string',
        indexed: false,
      },
      {
        name: 'totalValue',
        internalType: 'uint256',
        type: 'uint256',
        indexed: false,
      },
    ],
    name: 'MerkleRootUpdated',
  },
  {
    type: 'event',
    anonymous: false,
    inputs: [
      {
        name: 'triggerId',
        internalType: 'uint64',
        type: 'uint64',
        indexed: false,
      },
    ],
    name: 'MerklerTrigger',
  },
  {
    type: 'event',
    anonymous: false,
    inputs: [
      {
        name: '_triggerInfo',
        internalType: 'bytes',
        type: 'bytes',
        indexed: false,
      },
    ],
    name: 'NewTrigger',
  },
  {
    type: 'event',
    anonymous: false,
    inputs: [
      {
        name: 'count',
        internalType: 'uint256',
        type: 'uint256',
        indexed: false,
      },
    ],
    name: 'PrunedExpiredEnvelopes',
  },
  { type: 'error', inputs: [], name: 'EnvelopeAlreadySeen' },
  { type: 'error', inputs: [], name: 'EnvelopeExpired' },
  { type: 'error', inputs: [], name: 'HookAlreadyAdded' },
  { type: 'error', inputs: [], name: 'HookNotAdded' },
  {
    type: 'error',
    inputs: [
      { name: 'requested', internalType: 'uint256', type: 'uint256' },
      { name: 'firstBlock', internalType: 'uint256', type: 'uint256' },
    ],
    name: 'NoMerkleStateAtBlock',
  },
  {
    type: 'error',
    inputs: [
      { name: 'requested', internalType: 'uint256', type: 'uint256' },
      { name: 'total', internalType: 'uint256', type: 'uint256' },
    ],
    name: 'NoMerkleStateAtIndex',
  },
  { type: 'error', inputs: [], name: 'NoMerkleStates' },
] as const

export const merkleSnapshotAddress =
<<<<<<< HEAD
  '0x07E09C35C7504b57D9E27a44c9eb9d31A1b7a6c5' as const
=======
  '0x55Fa365bd1Af947d55b7Af4bae04896E2AaFd443' as const
>>>>>>> ae34681a

export const merkleSnapshotConfig = {
  address: merkleSnapshotAddress,
  abi: merkleSnapshotAbi,
} as const

//////////////////////////////////////////////////////////////////////////////////////////////////////////////////////////////////////////////////////////////////////
// RewardDistributor
//////////////////////////////////////////////////////////////////////////////////////////////////////////////////////////////////////////////////////////////////////

export const rewardDistributorAbi = [
  {
    type: 'constructor',
    inputs: [
      { name: 'rewardToken_', internalType: 'address', type: 'address' },
      { name: 'merkleSnapshot_', internalType: 'address', type: 'address' },
    ],
    stateMutability: 'nonpayable',
  },
  {
    type: 'function',
    inputs: [],
    name: 'acceptRoot',
    outputs: [],
    stateMutability: 'nonpayable',
  },
  {
    type: 'function',
    inputs: [
      { name: 'account', internalType: 'address', type: 'address' },
      { name: 'claimable', internalType: 'uint256', type: 'uint256' },
      { name: 'proof', internalType: 'bytes32[]', type: 'bytes32[]' },
    ],
    name: 'claim',
    outputs: [{ name: 'amount', internalType: 'uint256', type: 'uint256' }],
    stateMutability: 'nonpayable',
  },
  {
    type: 'function',
    inputs: [
      { name: 'account', internalType: 'address', type: 'address' },
      { name: 'reward', internalType: 'address', type: 'address' },
      { name: 'claimable', internalType: 'uint256', type: 'uint256' },
      { name: 'proof', internalType: 'bytes32[]', type: 'bytes32[]' },
    ],
    name: 'claim',
    outputs: [{ name: 'amount', internalType: 'uint256', type: 'uint256' }],
    stateMutability: 'nonpayable',
  },
  {
    type: 'function',
    inputs: [
      { name: 'account', internalType: 'address', type: 'address' },
      { name: 'reward', internalType: 'address', type: 'address' },
    ],
    name: 'claimed',
    outputs: [{ name: 'amount', internalType: 'uint256', type: 'uint256' }],
    stateMutability: 'view',
  },
  {
    type: 'function',
    inputs: [],
    name: 'ipfsHash',
    outputs: [{ name: '', internalType: 'bytes32', type: 'bytes32' }],
    stateMutability: 'view',
  },
  {
    type: 'function',
    inputs: [],
    name: 'ipfsHashCid',
    outputs: [{ name: '', internalType: 'string', type: 'string' }],
    stateMutability: 'view',
  },
  {
    type: 'function',
    inputs: [{ name: '', internalType: 'address', type: 'address' }],
    name: 'isUpdater',
    outputs: [{ name: '', internalType: 'bool', type: 'bool' }],
    stateMutability: 'view',
  },
  {
    type: 'function',
    inputs: [],
    name: 'merkleSnapshotContract',
    outputs: [{ name: '', internalType: 'address', type: 'address' }],
    stateMutability: 'view',
  },
  {
    type: 'function',
    inputs: [
      {
        name: 'state',
        internalType: 'struct IMerkleSnapshot.MerkleState',
        type: 'tuple',
        components: [
          { name: 'blockNumber', internalType: 'uint256', type: 'uint256' },
          { name: 'timestamp', internalType: 'uint256', type: 'uint256' },
          { name: 'root', internalType: 'bytes32', type: 'bytes32' },
          { name: 'ipfsHash', internalType: 'bytes32', type: 'bytes32' },
          { name: 'ipfsHashCid', internalType: 'string', type: 'string' },
          { name: 'totalValue', internalType: 'uint256', type: 'uint256' },
        ],
      },
    ],
    name: 'onMerkleUpdate',
    outputs: [],
    stateMutability: 'nonpayable',
  },
  {
    type: 'function',
    inputs: [],
    name: 'owner',
    outputs: [{ name: '', internalType: 'address', type: 'address' }],
    stateMutability: 'view',
  },
  {
    type: 'function',
    inputs: [],
    name: 'pendingRoot',
    outputs: [
      { name: 'root', internalType: 'bytes32', type: 'bytes32' },
      { name: 'ipfsHash', internalType: 'bytes32', type: 'bytes32' },
      { name: 'validAt', internalType: 'uint256', type: 'uint256' },
    ],
    stateMutability: 'view',
  },
  {
    type: 'function',
    inputs: [],
    name: 'revokePendingRoot',
    outputs: [],
    stateMutability: 'nonpayable',
  },
  {
    type: 'function',
    inputs: [],
    name: 'rewardToken',
    outputs: [{ name: '', internalType: 'address', type: 'address' }],
    stateMutability: 'view',
  },
  {
    type: 'function',
    inputs: [],
    name: 'root',
    outputs: [{ name: '', internalType: 'bytes32', type: 'bytes32' }],
    stateMutability: 'view',
  },
  {
    type: 'function',
    inputs: [{ name: 'newContract', internalType: 'address', type: 'address' }],
    name: 'setMerkleSnapshotContract',
    outputs: [],
    stateMutability: 'nonpayable',
  },
  {
    type: 'function',
    inputs: [{ name: 'newOwner', internalType: 'address', type: 'address' }],
    name: 'setOwner',
    outputs: [],
    stateMutability: 'nonpayable',
  },
  {
    type: 'function',
    inputs: [
      { name: 'newRoot', internalType: 'bytes32', type: 'bytes32' },
      { name: 'newIpfsHash', internalType: 'bytes32', type: 'bytes32' },
    ],
    name: 'setRoot',
    outputs: [],
    stateMutability: 'nonpayable',
  },
  {
    type: 'function',
    inputs: [
      { name: 'updater', internalType: 'address', type: 'address' },
      { name: 'active', internalType: 'bool', type: 'bool' },
    ],
    name: 'setRootUpdater',
    outputs: [],
    stateMutability: 'nonpayable',
  },
  {
    type: 'function',
    inputs: [{ name: 'newTimelock', internalType: 'uint256', type: 'uint256' }],
    name: 'setTimelock',
    outputs: [],
    stateMutability: 'nonpayable',
  },
  {
    type: 'function',
    inputs: [
      { name: 'newRoot', internalType: 'bytes32', type: 'bytes32' },
      { name: 'newIpfsHash', internalType: 'bytes32', type: 'bytes32' },
    ],
    name: 'submitRoot',
    outputs: [],
    stateMutability: 'nonpayable',
  },
  {
    type: 'function',
    inputs: [],
    name: 'timelock',
    outputs: [{ name: '', internalType: 'uint256', type: 'uint256' }],
    stateMutability: 'view',
  },
  {
    type: 'event',
    anonymous: false,
    inputs: [
      {
        name: 'account',
        internalType: 'address',
        type: 'address',
        indexed: true,
      },
      {
        name: 'reward',
        internalType: 'address',
        type: 'address',
        indexed: true,
      },
      {
        name: 'amount',
        internalType: 'uint256',
        type: 'uint256',
        indexed: false,
      },
    ],
    name: 'Claimed',
  },
  {
    type: 'event',
    anonymous: false,
    inputs: [
      { name: 'root', internalType: 'bytes32', type: 'bytes32', indexed: true },
      {
        name: 'ipfsHash',
        internalType: 'bytes32',
        type: 'bytes32',
        indexed: false,
      },
      {
        name: 'ipfsHashCid',
        internalType: 'string',
        type: 'string',
        indexed: false,
      },
      {
        name: 'totalValue',
        internalType: 'uint256',
        type: 'uint256',
        indexed: false,
      },
    ],
    name: 'MerkleRootUpdated',
  },
  {
    type: 'event',
    anonymous: false,
    inputs: [
      {
        name: 'previousContract',
        internalType: 'address',
        type: 'address',
        indexed: true,
      },
      {
        name: 'newContract',
        internalType: 'address',
        type: 'address',
        indexed: true,
      },
    ],
    name: 'MerkleSnapshotContractUpdated',
  },
  {
    type: 'event',
    anonymous: false,
    inputs: [
      {
        name: 'newOwner',
        internalType: 'address',
        type: 'address',
        indexed: true,
      },
    ],
    name: 'OwnerSet',
  },
  {
    type: 'event',
    anonymous: false,
    inputs: [
      {
        name: 'caller',
        internalType: 'address',
        type: 'address',
        indexed: true,
      },
    ],
    name: 'PendingRootRevoked',
  },
  {
    type: 'event',
    anonymous: false,
    inputs: [
      {
        name: 'caller',
        internalType: 'address',
        type: 'address',
        indexed: true,
      },
      {
        name: 'newRoot',
        internalType: 'bytes32',
        type: 'bytes32',
        indexed: true,
      },
      {
        name: 'newIpfsHash',
        internalType: 'bytes32',
        type: 'bytes32',
        indexed: true,
      },
    ],
    name: 'PendingRootSet',
  },
  {
    type: 'event',
    anonymous: false,
    inputs: [
      {
        name: 'newRoot',
        internalType: 'bytes32',
        type: 'bytes32',
        indexed: true,
      },
      {
        name: 'newIpfsHash',
        internalType: 'bytes32',
        type: 'bytes32',
        indexed: true,
      },
    ],
    name: 'RootSet',
  },
  {
    type: 'event',
    anonymous: false,
    inputs: [
      {
        name: 'rootUpdater',
        internalType: 'address',
        type: 'address',
        indexed: true,
      },
      { name: 'active', internalType: 'bool', type: 'bool', indexed: false },
    ],
    name: 'RootUpdaterSet',
  },
  {
    type: 'event',
    anonymous: false,
    inputs: [
      {
        name: 'newTimelock',
        internalType: 'uint256',
        type: 'uint256',
        indexed: false,
      },
    ],
    name: 'TimelockSet',
  },
  {
    type: 'error',
    inputs: [{ name: 'token', internalType: 'address', type: 'address' }],
    name: 'SafeERC20FailedOperation',
  },
  {
    type: 'error',
    inputs: [{ name: 'token', internalType: 'address', type: 'address' }],
    name: 'SafeERC20FailedOperation',
  },
] as const

export const rewardDistributorAddress =
  '0x00887bA757B776Ca6692FDC3d1e3636F8771d9a7' as const

export const rewardDistributorConfig = {
  address: rewardDistributorAddress,
  abi: rewardDistributorAbi,
} as const

//////////////////////////////////////////////////////////////////////////////////////////////////////////////////////////////////////////////////////////////////////
// SchemaRegistrar
//////////////////////////////////////////////////////////////////////////////////////////////////////////////////////////////////////////////////////////////////////

export const schemaRegistrarAbi = [
  {
    type: 'constructor',
    inputs: [
      {
        name: 'schemaRegistry',
        internalType: 'contract ISchemaRegistry',
        type: 'address',
      },
    ],
    stateMutability: 'nonpayable',
  },
  {
    type: 'function',
    inputs: [
      { name: 'schema', internalType: 'string', type: 'string' },
      {
        name: 'resolver',
        internalType: 'contract ISchemaResolver',
        type: 'address',
      },
      { name: 'revocable', internalType: 'bool', type: 'bool' },
    ],
    name: 'register',
    outputs: [{ name: '', internalType: 'bytes32', type: 'bytes32' }],
    stateMutability: 'nonpayable',
  },
  { type: 'error', inputs: [], name: 'InvalidResolver' },
  { type: 'error', inputs: [], name: 'InvalidSchema' },
  { type: 'error', inputs: [], name: 'InvalidSchemaRegistry' },
] as const

export const schemaRegistrarAddress =
  '0x43c30e4d30f53a0a71Fc4860ae6Bea6b9e8A20A7' as const

export const schemaRegistrarConfig = {
  address: schemaRegistrarAddress,
  abi: schemaRegistrarAbi,
} as const

//////////////////////////////////////////////////////////////////////////////////////////////////////////////////////////////////////////////////////////////////////
// SchemaRegistry
//////////////////////////////////////////////////////////////////////////////////////////////////////////////////////////////////////////////////////////////////////

export const schemaRegistryAbi = [
  { type: 'constructor', inputs: [], stateMutability: 'nonpayable' },
  {
    type: 'function',
    inputs: [{ name: 'uid', internalType: 'bytes32', type: 'bytes32' }],
    name: 'getSchema',
    outputs: [
      {
        name: '',
        internalType: 'struct SchemaRecord',
        type: 'tuple',
        components: [
          { name: 'uid', internalType: 'bytes32', type: 'bytes32' },
          {
            name: 'resolver',
            internalType: 'contract ISchemaResolver',
            type: 'address',
          },
          { name: 'revocable', internalType: 'bool', type: 'bool' },
          { name: 'schema', internalType: 'string', type: 'string' },
        ],
      },
    ],
    stateMutability: 'view',
  },
  {
    type: 'function',
    inputs: [
      { name: 'schema', internalType: 'string', type: 'string' },
      {
        name: 'resolver',
        internalType: 'contract ISchemaResolver',
        type: 'address',
      },
      { name: 'revocable', internalType: 'bool', type: 'bool' },
    ],
    name: 'register',
    outputs: [{ name: '', internalType: 'bytes32', type: 'bytes32' }],
    stateMutability: 'nonpayable',
  },
  {
    type: 'function',
    inputs: [],
    name: 'version',
    outputs: [{ name: '', internalType: 'string', type: 'string' }],
    stateMutability: 'view',
  },
  {
    type: 'event',
    anonymous: false,
    inputs: [
      { name: 'uid', internalType: 'bytes32', type: 'bytes32', indexed: true },
      {
        name: 'registerer',
        internalType: 'address',
        type: 'address',
        indexed: true,
      },
      {
        name: 'schema',
        internalType: 'struct SchemaRecord',
        type: 'tuple',
        components: [
          { name: 'uid', internalType: 'bytes32', type: 'bytes32' },
          {
            name: 'resolver',
            internalType: 'contract ISchemaResolver',
            type: 'address',
          },
          { name: 'revocable', internalType: 'bool', type: 'bool' },
          { name: 'schema', internalType: 'string', type: 'string' },
        ],
        indexed: false,
      },
    ],
    name: 'Registered',
  },
  { type: 'error', inputs: [], name: 'AlreadyExists' },
] as const

<<<<<<< HEAD
export const schemaRegistryAddress =
  '0xFF6f58beDFccdb756b320b4DB4069175A20B050e' as const
=======
export const predictionMarketControllerAddress =
  '0xC9f070C4b2256210C53a4F7eF8A9C42776bf090b' as const
>>>>>>> ae34681a

export const schemaRegistryConfig = {
  address: schemaRegistryAddress,
  abi: schemaRegistryAbi,
} as const

//////////////////////////////////////////////////////////////////////////////////////////////////////////////////////////////////////////////////////////////////////
// SignerManagerModule
//////////////////////////////////////////////////////////////////////////////////////////////////////////////////////////////////////////////////////////////////////

export const signerManagerModuleAbi = [
  {
    type: 'constructor',
    inputs: [
      { name: '_owner', internalType: 'address', type: 'address' },
      { name: '_avatar', internalType: 'address', type: 'address' },
      { name: '_target', internalType: 'address', type: 'address' },
      {
        name: 'serviceManager',
        internalType: 'contract IWavsServiceManager',
        type: 'address',
      },
    ],
    stateMutability: 'nonpayable',
  },
  {
    type: 'function',
    inputs: [
      { name: 'signer', internalType: 'address', type: 'address' },
      { name: 'newThreshold', internalType: 'uint256', type: 'uint256' },
    ],
    name: 'addSigner',
    outputs: [],
    stateMutability: 'nonpayable',
  },
  {
    type: 'function',
    inputs: [],
    name: 'avatar',
    outputs: [{ name: '', internalType: 'address', type: 'address' }],
    stateMutability: 'view',
  },
  {
    type: 'function',
    inputs: [
      { name: 'newThreshold', internalType: 'uint256', type: 'uint256' },
    ],
    name: 'changeThreshold',
    outputs: [],
    stateMutability: 'nonpayable',
  },
  {
    type: 'function',
    inputs: [{ name: 'eventId', internalType: 'bytes20', type: 'bytes20' }],
    name: 'envelopesSeen',
    outputs: [{ name: 'seen', internalType: 'bool', type: 'bool' }],
    stateMutability: 'view',
  },
  {
    type: 'function',
    inputs: [
      { name: 'to', internalType: 'address', type: 'address' },
      { name: 'value', internalType: 'uint256', type: 'uint256' },
      { name: 'data', internalType: 'bytes', type: 'bytes' },
      { name: 'operation', internalType: 'enum Operation', type: 'uint8' },
    ],
    name: 'executeTransaction',
    outputs: [{ name: 'success', internalType: 'bool', type: 'bool' }],
    stateMutability: 'nonpayable',
  },
  {
    type: 'function',
    inputs: [],
    name: 'getServiceManager',
    outputs: [{ name: '', internalType: 'address', type: 'address' }],
    stateMutability: 'view',
  },
  {
    type: 'function',
    inputs: [],
    name: 'getSigners',
    outputs: [{ name: '', internalType: 'address[]', type: 'address[]' }],
    stateMutability: 'view',
  },
  {
    type: 'function',
    inputs: [],
    name: 'getThreshold',
    outputs: [{ name: '', internalType: 'uint256', type: 'uint256' }],
    stateMutability: 'view',
  },
  {
    type: 'function',
    inputs: [
      {
        name: 'envelope',
        internalType: 'struct IWavsServiceHandler.Envelope',
        type: 'tuple',
        components: [
          { name: 'eventId', internalType: 'bytes20', type: 'bytes20' },
          { name: 'ordering', internalType: 'bytes12', type: 'bytes12' },
          { name: 'payload', internalType: 'bytes', type: 'bytes' },
        ],
      },
      {
        name: 'signatureData',
        internalType: 'struct IWavsServiceHandler.SignatureData',
        type: 'tuple',
        components: [
          { name: 'signers', internalType: 'address[]', type: 'address[]' },
          { name: 'signatures', internalType: 'bytes[]', type: 'bytes[]' },
          { name: 'referenceBlock', internalType: 'uint32', type: 'uint32' },
        ],
      },
    ],
    name: 'handleSignedEnvelope',
    outputs: [],
    stateMutability: 'nonpayable',
  },
  {
    type: 'function',
    inputs: [],
    name: 'owner',
    outputs: [{ name: '', internalType: 'address', type: 'address' }],
    stateMutability: 'view',
  },
  {
    type: 'function',
    inputs: [
      { name: 'prevSigner', internalType: 'address', type: 'address' },
      { name: 'signer', internalType: 'address', type: 'address' },
      { name: 'newThreshold', internalType: 'uint256', type: 'uint256' },
    ],
    name: 'removeSigner',
    outputs: [],
    stateMutability: 'nonpayable',
  },
  {
    type: 'function',
    inputs: [],
    name: 'renounceOwnership',
    outputs: [],
    stateMutability: 'nonpayable',
  },
  {
    type: 'function',
    inputs: [{ name: '_avatar', internalType: 'address', type: 'address' }],
    name: 'setAvatar',
    outputs: [],
    stateMutability: 'nonpayable',
  },
  {
    type: 'function',
    inputs: [{ name: '_target', internalType: 'address', type: 'address' }],
    name: 'setTarget',
    outputs: [],
    stateMutability: 'nonpayable',
  },
  {
    type: 'function',
    inputs: [
      { name: 'initializeParams', internalType: 'bytes', type: 'bytes' },
    ],
    name: 'setUp',
    outputs: [],
    stateMutability: 'nonpayable',
  },
  {
    type: 'function',
    inputs: [
      { name: '_avatar', internalType: 'address', type: 'address' },
      { name: '_target', internalType: 'address', type: 'address' },
    ],
    name: 'setUpModule',
    outputs: [],
    stateMutability: 'nonpayable',
  },
  {
    type: 'function',
    inputs: [
      { name: 'prevSigner', internalType: 'address', type: 'address' },
      { name: 'oldSigner', internalType: 'address', type: 'address' },
      { name: 'newSigner', internalType: 'address', type: 'address' },
    ],
    name: 'swapSigner',
    outputs: [],
    stateMutability: 'nonpayable',
  },
  {
    type: 'function',
    inputs: [],
    name: 'target',
    outputs: [{ name: '', internalType: 'address', type: 'address' }],
    stateMutability: 'view',
  },
  {
    type: 'function',
    inputs: [{ name: 'newOwner', internalType: 'address', type: 'address' }],
    name: 'transferOwnership',
    outputs: [],
    stateMutability: 'nonpayable',
  },
  {
    type: 'event',
    anonymous: false,
    inputs: [
      {
        name: 'previousAvatar',
        internalType: 'address',
        type: 'address',
        indexed: true,
      },
      {
        name: 'newAvatar',
        internalType: 'address',
        type: 'address',
        indexed: true,
      },
    ],
    name: 'AvatarSet',
  },
  {
    type: 'event',
    anonymous: false,
    inputs: [
      {
        name: 'version',
        internalType: 'uint64',
        type: 'uint64',
        indexed: false,
      },
    ],
    name: 'Initialized',
  },
  {
    type: 'event',
    anonymous: false,
    inputs: [
      {
        name: 'avatar',
        internalType: 'address',
        type: 'address',
        indexed: true,
      },
      {
        name: 'target',
        internalType: 'address',
        type: 'address',
        indexed: true,
      },
    ],
    name: 'ModuleConfigured',
  },
  {
    type: 'event',
    anonymous: false,
    inputs: [
      {
        name: 'previousOwner',
        internalType: 'address',
        type: 'address',
        indexed: true,
      },
      {
        name: 'newOwner',
        internalType: 'address',
        type: 'address',
        indexed: true,
      },
    ],
    name: 'OwnershipTransferred',
  },
  {
    type: 'event',
    anonymous: false,
    inputs: [
      {
        name: 'signer',
        internalType: 'address',
        type: 'address',
        indexed: true,
      },
      {
        name: 'newThreshold',
        internalType: 'uint256',
        type: 'uint256',
        indexed: false,
      },
    ],
    name: 'SignerAdded',
  },
  {
    type: 'event',
    anonymous: false,
    inputs: [
      {
        name: 'signer',
        internalType: 'address',
        type: 'address',
        indexed: true,
      },
      {
        name: 'newThreshold',
        internalType: 'uint256',
        type: 'uint256',
        indexed: false,
      },
    ],
    name: 'SignerRemoved',
  },
  {
    type: 'event',
    anonymous: false,
    inputs: [
      {
        name: 'oldSigner',
        internalType: 'address',
        type: 'address',
        indexed: true,
      },
      {
        name: 'newSigner',
        internalType: 'address',
        type: 'address',
        indexed: true,
      },
    ],
    name: 'SignerSwapped',
  },
  {
    type: 'event',
    anonymous: false,
    inputs: [
      {
        name: 'previousTarget',
        internalType: 'address',
        type: 'address',
        indexed: true,
      },
      {
        name: 'newTarget',
        internalType: 'address',
        type: 'address',
        indexed: true,
      },
    ],
    name: 'TargetSet',
  },
  {
    type: 'event',
    anonymous: false,
    inputs: [
      {
        name: 'newThreshold',
        internalType: 'uint256',
        type: 'uint256',
        indexed: false,
      },
    ],
    name: 'ThresholdChanged',
  },
  {
    type: 'event',
    anonymous: false,
    inputs: [
      {
        name: 'operationType',
        internalType: 'enum SignerManagerModule.OperationType',
        type: 'uint8',
        indexed: true,
      },
      {
        name: 'totalOperations',
        internalType: 'uint256',
        type: 'uint256',
        indexed: false,
      },
    ],
    name: 'WAVSOperationExecuted',
  },
  { type: 'error', inputs: [], name: 'EnvelopeAlreadySeen' },
  { type: 'error', inputs: [], name: 'InvalidInitialization' },
  { type: 'error', inputs: [], name: 'NotInitializing' },
  {
    type: 'error',
    inputs: [{ name: 'owner', internalType: 'address', type: 'address' }],
    name: 'OwnableInvalidOwner',
  },
  {
    type: 'error',
    inputs: [{ name: 'account', internalType: 'address', type: 'address' }],
    name: 'OwnableUnauthorizedAccount',
  },
] as const

<<<<<<< HEAD
export const signerManagerModuleAddress =
  '0x4c90f028Ee8Cf5c1AC4F307BB52Bc0CcE56095C2' as const
=======
export const rewardDistributorAddress =
  '0x416333268779b9ca072b05c5FDf824f600793E3F' as const
>>>>>>> ae34681a

export const signerManagerModuleConfig = {
  address: signerManagerModuleAddress,
  abi: signerManagerModuleAbi,
} as const

//////////////////////////////////////////////////////////////////////////////////////////////////////////////////////////////////////////////////////////////////////
// TEST
//////////////////////////////////////////////////////////////////////////////////////////////////////////////////////////////////////////////////////////////////////

export const testAbi = [
  {
    type: 'function',
    inputs: [],
    name: 'IS_TEST',
    outputs: [{ name: '', internalType: 'bool', type: 'bool' }],
    stateMutability: 'view',
  },
<<<<<<< HEAD
=======
  { type: 'error', inputs: [], name: 'InvalidResolver' },
  { type: 'error', inputs: [], name: 'InvalidSchema' },
  { type: 'error', inputs: [], name: 'InvalidSchemaRegistry' },
] as const

export const schemaRegistrarAddress =
  '0x20685C13D9831c926002E90F3179a97aBe039faA' as const

export const schemaRegistrarConfig = {
  address: schemaRegistrarAddress,
  abi: schemaRegistrarAbi,
} as const

//////////////////////////////////////////////////////////////////////////////////////////////////////////////////////////////////////////////////////////////////////
// SchemaRegistry
//////////////////////////////////////////////////////////////////////////////////////////////////////////////////////////////////////////////////////////////////////

export const schemaRegistryAbi = [
  { type: 'constructor', inputs: [], stateMutability: 'nonpayable' },
>>>>>>> ae34681a
  {
    type: 'function',
    inputs: [],
    name: 'excludeArtifacts',
    outputs: [
      {
        name: 'excludedArtifacts_',
        internalType: 'string[]',
        type: 'string[]',
      },
    ],
    stateMutability: 'view',
  },
  {
    type: 'function',
    inputs: [],
    name: 'excludeContracts',
    outputs: [
      {
        name: 'excludedContracts_',
        internalType: 'address[]',
        type: 'address[]',
      },
    ],
    stateMutability: 'view',
  },
  {
    type: 'function',
    inputs: [],
    name: 'excludeSelectors',
    outputs: [
      {
        name: 'excludedSelectors_',
        internalType: 'struct StdInvariant.FuzzSelector[]',
        type: 'tuple[]',
        components: [
          { name: 'addr', internalType: 'address', type: 'address' },
          { name: 'selectors', internalType: 'bytes4[]', type: 'bytes4[]' },
        ],
      },
    ],
    stateMutability: 'view',
  },
<<<<<<< HEAD
=======
  { type: 'error', inputs: [], name: 'AlreadyExists' },
] as const

export const schemaRegistryAddress =
  '0xc83ec2741148D285fBFFA655c41afA2aC5223dAF' as const

export const schemaRegistryConfig = {
  address: schemaRegistryAddress,
  abi: schemaRegistryAbi,
} as const

//////////////////////////////////////////////////////////////////////////////////////////////////////////////////////////////////////////////////////////////////////
// SignerManagerModule
//////////////////////////////////////////////////////////////////////////////////////////////////////////////////////////////////////////////////////////////////////

export const signerManagerModuleAbi = [
>>>>>>> ae34681a
  {
    type: 'function',
    inputs: [],
    name: 'excludeSenders',
    outputs: [
      {
        name: 'excludedSenders_',
        internalType: 'address[]',
        type: 'address[]',
      },
    ],
    stateMutability: 'view',
  },
  {
    type: 'function',
    inputs: [],
    name: 'failed',
    outputs: [{ name: '', internalType: 'bool', type: 'bool' }],
    stateMutability: 'view',
  },
  {
    type: 'function',
    inputs: [],
    name: 'targetArtifactSelectors',
    outputs: [
      {
        name: 'targetedArtifactSelectors_',
        internalType: 'struct StdInvariant.FuzzArtifactSelector[]',
        type: 'tuple[]',
        components: [
          { name: 'artifact', internalType: 'string', type: 'string' },
          { name: 'selectors', internalType: 'bytes4[]', type: 'bytes4[]' },
        ],
      },
    ],
    stateMutability: 'view',
  },
  {
    type: 'function',
    inputs: [],
    name: 'targetArtifacts',
    outputs: [
      {
        name: 'targetedArtifacts_',
        internalType: 'string[]',
        type: 'string[]',
      },
    ],
    stateMutability: 'view',
  },
  {
    type: 'function',
    inputs: [],
    name: 'targetContracts',
    outputs: [
      {
        name: 'targetedContracts_',
        internalType: 'address[]',
        type: 'address[]',
      },
    ],
    stateMutability: 'view',
  },
  {
    type: 'function',
    inputs: [],
    name: 'targetInterfaces',
    outputs: [
      {
        name: 'targetedInterfaces_',
        internalType: 'struct StdInvariant.FuzzInterface[]',
        type: 'tuple[]',
        components: [
          { name: 'addr', internalType: 'address', type: 'address' },
          { name: 'artifacts', internalType: 'string[]', type: 'string[]' },
        ],
      },
    ],
    stateMutability: 'view',
  },
  {
    type: 'function',
    inputs: [],
    name: 'targetSelectors',
    outputs: [
      {
        name: 'targetedSelectors_',
        internalType: 'struct StdInvariant.FuzzSelector[]',
        type: 'tuple[]',
        components: [
          { name: 'addr', internalType: 'address', type: 'address' },
          { name: 'selectors', internalType: 'bytes4[]', type: 'bytes4[]' },
        ],
      },
    ],
    stateMutability: 'view',
  },
  {
    type: 'function',
    inputs: [],
    name: 'targetSenders',
    outputs: [
      {
        name: 'targetedSenders_',
        internalType: 'address[]',
        type: 'address[]',
      },
    ],
    stateMutability: 'view',
  },
  {
    type: 'event',
    anonymous: false,
    inputs: [
      { name: '', internalType: 'string', type: 'string', indexed: false },
    ],
    name: 'log',
  },
  {
    type: 'event',
    anonymous: false,
    inputs: [
      { name: '', internalType: 'address', type: 'address', indexed: false },
    ],
    name: 'log_address',
  },
  {
    type: 'event',
    anonymous: false,
    inputs: [
      {
        name: 'val',
        internalType: 'uint256[]',
        type: 'uint256[]',
        indexed: false,
      },
    ],
    name: 'log_array',
  },
  {
    type: 'event',
    anonymous: false,
    inputs: [
      {
        name: 'val',
        internalType: 'int256[]',
        type: 'int256[]',
        indexed: false,
      },
    ],
    name: 'log_array',
  },
  {
    type: 'event',
    anonymous: false,
    inputs: [
      {
        name: 'val',
        internalType: 'address[]',
        type: 'address[]',
        indexed: false,
      },
    ],
    name: 'log_array',
  },
  {
    type: 'event',
    anonymous: false,
    inputs: [
      { name: '', internalType: 'bytes', type: 'bytes', indexed: false },
    ],
    name: 'log_bytes',
  },
  {
    type: 'event',
    anonymous: false,
    inputs: [
      { name: '', internalType: 'bytes32', type: 'bytes32', indexed: false },
    ],
    name: 'log_bytes32',
  },
  {
    type: 'event',
    anonymous: false,
    inputs: [
      { name: '', internalType: 'int256', type: 'int256', indexed: false },
    ],
    name: 'log_int',
  },
  {
    type: 'event',
    anonymous: false,
    inputs: [
      { name: 'key', internalType: 'string', type: 'string', indexed: false },
      { name: 'val', internalType: 'address', type: 'address', indexed: false },
    ],
    name: 'log_named_address',
  },
  {
    type: 'event',
    anonymous: false,
    inputs: [
      { name: 'key', internalType: 'string', type: 'string', indexed: false },
      {
        name: 'val',
        internalType: 'uint256[]',
        type: 'uint256[]',
        indexed: false,
      },
    ],
    name: 'log_named_array',
  },
  {
    type: 'event',
    anonymous: false,
    inputs: [
      { name: 'key', internalType: 'string', type: 'string', indexed: false },
      {
        name: 'val',
        internalType: 'int256[]',
        type: 'int256[]',
        indexed: false,
      },
    ],
    name: 'log_named_array',
  },
  {
    type: 'event',
    anonymous: false,
    inputs: [
      { name: 'key', internalType: 'string', type: 'string', indexed: false },
      {
        name: 'val',
        internalType: 'address[]',
        type: 'address[]',
        indexed: false,
      },
    ],
    name: 'log_named_array',
  },
  {
    type: 'event',
    anonymous: false,
    inputs: [
      { name: 'key', internalType: 'string', type: 'string', indexed: false },
      { name: 'val', internalType: 'bytes', type: 'bytes', indexed: false },
    ],
    name: 'log_named_bytes',
  },
  {
    type: 'event',
    anonymous: false,
    inputs: [
      { name: 'key', internalType: 'string', type: 'string', indexed: false },
      { name: 'val', internalType: 'bytes32', type: 'bytes32', indexed: false },
    ],
    name: 'log_named_bytes32',
  },
  {
    type: 'event',
    anonymous: false,
    inputs: [
      { name: 'key', internalType: 'string', type: 'string', indexed: false },
      { name: 'val', internalType: 'int256', type: 'int256', indexed: false },
      {
        name: 'decimals',
        internalType: 'uint256',
        type: 'uint256',
        indexed: false,
      },
    ],
    name: 'log_named_decimal_int',
  },
  {
    type: 'event',
    anonymous: false,
    inputs: [
      { name: 'key', internalType: 'string', type: 'string', indexed: false },
      { name: 'val', internalType: 'uint256', type: 'uint256', indexed: false },
      {
        name: 'decimals',
        internalType: 'uint256',
        type: 'uint256',
        indexed: false,
      },
    ],
    name: 'log_named_decimal_uint',
  },
  {
    type: 'event',
    anonymous: false,
    inputs: [
      { name: 'key', internalType: 'string', type: 'string', indexed: false },
      { name: 'val', internalType: 'int256', type: 'int256', indexed: false },
    ],
    name: 'log_named_int',
  },
  {
    type: 'event',
    anonymous: false,
    inputs: [
      { name: 'key', internalType: 'string', type: 'string', indexed: false },
      { name: 'val', internalType: 'string', type: 'string', indexed: false },
    ],
    name: 'log_named_string',
  },
  {
    type: 'event',
    anonymous: false,
    inputs: [
      { name: 'key', internalType: 'string', type: 'string', indexed: false },
      { name: 'val', internalType: 'uint256', type: 'uint256', indexed: false },
    ],
    name: 'log_named_uint',
  },
  {
    type: 'event',
    anonymous: false,
    inputs: [
      { name: '', internalType: 'string', type: 'string', indexed: false },
    ],
    name: 'log_string',
  },
  {
    type: 'event',
    anonymous: false,
    inputs: [
      { name: '', internalType: 'uint256', type: 'uint256', indexed: false },
    ],
    name: 'log_uint',
  },
  {
    type: 'event',
    anonymous: false,
    inputs: [
      { name: '', internalType: 'bytes', type: 'bytes', indexed: false },
    ],
    name: 'logs',
  },
] as const

<<<<<<< HEAD
export const testAddress = '0x6a3a3bf184bD643d1513c690295897e3c7549226' as const
=======
export const signerManagerModuleAddress =
  '0x4ce3BD4edE0A5B1E95d0f93Ce2043ccE88dE3659' as const
>>>>>>> ae34681a

export const testConfig = { address: testAddress, abi: testAbi } as const

//////////////////////////////////////////////////////////////////////////////////////////////////////////////////////////////////////////////////////////////////////
// WavsAttester
//////////////////////////////////////////////////////////////////////////////////////////////////////////////////////////////////////////////////////////////////////

export const wavsAttesterAbi = [
  {
    type: 'constructor',
    inputs: [
      { name: 'eas', internalType: 'contract IEAS', type: 'address' },
      {
        name: 'serviceManager',
        internalType: 'contract IWavsServiceManager',
        type: 'address',
      },
    ],
    stateMutability: 'nonpayable',
  },
  {
    type: 'function',
    inputs: [{ name: 'data', internalType: 'bytes', type: 'bytes' }],
    name: 'decodeAttestData',
    outputs: [
      {
        name: '',
        internalType: 'struct AttestationRequest',
        type: 'tuple',
        components: [
          { name: 'schema', internalType: 'bytes32', type: 'bytes32' },
          {
            name: 'data',
            internalType: 'struct AttestationRequestData',
            type: 'tuple',
            components: [
              { name: 'recipient', internalType: 'address', type: 'address' },
              {
                name: 'expirationTime',
                internalType: 'uint64',
                type: 'uint64',
              },
              { name: 'revocable', internalType: 'bool', type: 'bool' },
              { name: 'refUID', internalType: 'bytes32', type: 'bytes32' },
              { name: 'data', internalType: 'bytes', type: 'bytes' },
              { name: 'value', internalType: 'uint256', type: 'uint256' },
            ],
          },
        ],
      },
    ],
    stateMutability: 'pure',
  },
  {
    type: 'function',
    inputs: [{ name: 'payload', internalType: 'bytes', type: 'bytes' }],
    name: 'decodeAttestationPayload',
    outputs: [
      {
        name: '',
        internalType: 'struct WavsAttester.AttestationPayload',
        type: 'tuple',
        components: [
          {
            name: 'operationType',
            internalType: 'enum WavsAttester.OperationType',
            type: 'uint8',
          },
          { name: 'data', internalType: 'bytes', type: 'bytes' },
        ],
      },
    ],
    stateMutability: 'pure',
  },
  {
    type: 'function',
    inputs: [{ name: 'eventId', internalType: 'bytes20', type: 'bytes20' }],
    name: 'envelopesSeen',
    outputs: [{ name: 'seen', internalType: 'bool', type: 'bool' }],
    stateMutability: 'view',
  },
  {
    type: 'function',
    inputs: [],
    name: 'getServiceManager',
    outputs: [{ name: '', internalType: 'address', type: 'address' }],
    stateMutability: 'view',
  },
  {
    type: 'function',
    inputs: [
      {
        name: 'envelope',
        internalType: 'struct IWavsServiceHandler.Envelope',
        type: 'tuple',
        components: [
          { name: 'eventId', internalType: 'bytes20', type: 'bytes20' },
          { name: 'ordering', internalType: 'bytes12', type: 'bytes12' },
          { name: 'payload', internalType: 'bytes', type: 'bytes' },
        ],
      },
      {
        name: 'signatureData',
        internalType: 'struct IWavsServiceHandler.SignatureData',
        type: 'tuple',
        components: [
          { name: 'signers', internalType: 'address[]', type: 'address[]' },
          { name: 'signatures', internalType: 'bytes[]', type: 'bytes[]' },
          { name: 'referenceBlock', internalType: 'uint32', type: 'uint32' },
        ],
      },
    ],
    name: 'handleSignedEnvelope',
    outputs: [],
    stateMutability: 'nonpayable',
  },
  {
    type: 'event',
    anonymous: false,
    inputs: [
      {
        name: 'schema',
        internalType: 'bytes32',
        type: 'bytes32',
        indexed: false,
      },
      {
        name: 'recipient',
        internalType: 'address',
        type: 'address',
        indexed: false,
      },
      {
        name: 'dataLength',
        internalType: 'uint256',
        type: 'uint256',
        indexed: false,
      },
    ],
    name: 'DebuggingAttestCalled',
  },
  {
    type: 'event',
    anonymous: false,
    inputs: [
      { name: 'payload', internalType: 'bytes', type: 'bytes', indexed: false },
      {
        name: 'payloadLength',
        internalType: 'uint256',
        type: 'uint256',
        indexed: false,
      },
    ],
    name: 'DebuggingEnvelopeReceived',
  },
  {
    type: 'event',
    anonymous: false,
    inputs: [
      {
        name: 'operationType',
        internalType: 'uint8',
        type: 'uint8',
        indexed: false,
      },
      {
        name: 'dataLength',
        internalType: 'uint256',
        type: 'uint256',
        indexed: false,
      },
    ],
    name: 'DebuggingPayloadDecoded',
  },
  { type: 'error', inputs: [], name: 'DataDecodingFailed' },
  { type: 'error', inputs: [], name: 'EnvelopeAlreadySeen' },
  { type: 'error', inputs: [], name: 'InvalidEAS' },
  { type: 'error', inputs: [], name: 'InvalidInput' },
  { type: 'error', inputs: [], name: 'InvalidOperationType' },
  { type: 'error', inputs: [], name: 'InvalidServiceManager' },
  { type: 'error', inputs: [], name: 'PayloadDecodingFailed' },
] as const

export const wavsAttesterAddress =
<<<<<<< HEAD
  '0x493Bf2BddbEBc7D98930027a58046CCFbb984f72' as const
=======
  '0xB1Bd1724d5d3761c3705670027f2A616b07d5485' as const
>>>>>>> ae34681a

export const wavsAttesterConfig = {
  address: wavsAttesterAddress,
  abi: wavsAttesterAbi,
} as const

//////////////////////////////////////////////////////////////////////////////////////////////////////////////////////////////////////////////////////////////////////
// WavsIndexer
//////////////////////////////////////////////////////////////////////////////////////////////////////////////////////////////////////////////////////////////////////

export const wavsIndexerAbi = [
  {
    type: 'constructor',
    inputs: [
      {
        name: 'serviceManager',
        internalType: 'contract IWavsServiceManager',
        type: 'address',
      },
    ],
    stateMutability: 'nonpayable',
  },
  {
    type: 'function',
    inputs: [{ name: 'payload', internalType: 'bytes', type: 'bytes' }],
    name: 'decodeIndexingPayload',
    outputs: [
      {
        name: '',
        internalType: 'struct IWavsIndexer.IndexingPayload',
        type: 'tuple',
        components: [
          {
            name: 'toAdd',
            internalType: 'struct IWavsIndexer.IndexedEvent[]',
            type: 'tuple[]',
            components: [
              { name: 'eventId', internalType: 'bytes32', type: 'bytes32' },
              { name: 'chainId', internalType: 'string', type: 'string' },
              {
                name: 'relevantContract',
                internalType: 'address',
                type: 'address',
              },
              { name: 'blockNumber', internalType: 'uint256', type: 'uint256' },
              { name: 'timestamp', internalType: 'uint128', type: 'uint128' },
              { name: 'eventType', internalType: 'string', type: 'string' },
              { name: 'data', internalType: 'bytes', type: 'bytes' },
              { name: 'tags', internalType: 'string[]', type: 'string[]' },
              {
                name: 'relevantAddresses',
                internalType: 'address[]',
                type: 'address[]',
              },
              { name: 'metadata', internalType: 'bytes', type: 'bytes' },
              { name: 'deleted', internalType: 'bool', type: 'bool' },
            ],
          },
          { name: 'toDelete', internalType: 'bytes32[]', type: 'bytes32[]' },
        ],
      },
    ],
    stateMutability: 'pure',
  },
  {
    type: 'function',
    inputs: [{ name: '', internalType: 'bytes32', type: 'bytes32' }],
    name: 'eventExists',
    outputs: [{ name: '', internalType: 'bool', type: 'bool' }],
    stateMutability: 'view',
  },
  {
    type: 'function',
    inputs: [{ name: 'eventId', internalType: 'bytes32', type: 'bytes32' }],
    name: 'eventExistsAndDeleted',
    outputs: [{ name: '', internalType: 'bool', type: 'bool' }],
    stateMutability: 'view',
  },
  {
    type: 'function',
    inputs: [{ name: '', internalType: 'bytes32', type: 'bytes32' }],
    name: 'events',
    outputs: [
      { name: 'eventId', internalType: 'bytes32', type: 'bytes32' },
      { name: 'chainId', internalType: 'string', type: 'string' },
      { name: 'relevantContract', internalType: 'address', type: 'address' },
      { name: 'blockNumber', internalType: 'uint256', type: 'uint256' },
      { name: 'timestamp', internalType: 'uint128', type: 'uint128' },
      { name: 'eventType', internalType: 'string', type: 'string' },
      { name: 'data', internalType: 'bytes', type: 'bytes' },
      { name: 'metadata', internalType: 'bytes', type: 'bytes' },
      { name: 'deleted', internalType: 'bool', type: 'bool' },
    ],
    stateMutability: 'view',
  },
  {
    type: 'function',
    inputs: [
      { name: '', internalType: 'address', type: 'address' },
      { name: '', internalType: 'uint256', type: 'uint256' },
    ],
    name: 'eventsByAddress',
    outputs: [{ name: '', internalType: 'bytes32', type: 'bytes32' }],
    stateMutability: 'view',
  },
  {
    type: 'function',
    inputs: [
      { name: '', internalType: 'address', type: 'address' },
      { name: '', internalType: 'string', type: 'string' },
      { name: '', internalType: 'uint256', type: 'uint256' },
    ],
    name: 'eventsByAddressAndTag',
    outputs: [{ name: '', internalType: 'bytes32', type: 'bytes32' }],
    stateMutability: 'view',
  },
  {
    type: 'function',
    inputs: [
      { name: '', internalType: 'address', type: 'address' },
      { name: '', internalType: 'string', type: 'string' },
      { name: '', internalType: 'uint256', type: 'uint256' },
    ],
    name: 'eventsByAddressAndType',
    outputs: [{ name: '', internalType: 'bytes32', type: 'bytes32' }],
    stateMutability: 'view',
  },
  {
    type: 'function',
    inputs: [
      { name: '', internalType: 'address', type: 'address' },
      { name: '', internalType: 'string', type: 'string' },
      { name: '', internalType: 'string', type: 'string' },
      { name: '', internalType: 'uint256', type: 'uint256' },
    ],
    name: 'eventsByAddressAndTypeAndTag',
    outputs: [{ name: '', internalType: 'bytes32', type: 'bytes32' }],
    stateMutability: 'view',
  },
  {
    type: 'function',
    inputs: [
      { name: '', internalType: 'string', type: 'string' },
      { name: '', internalType: 'uint256', type: 'uint256' },
    ],
    name: 'eventsByChainId',
    outputs: [{ name: '', internalType: 'bytes32', type: 'bytes32' }],
    stateMutability: 'view',
  },
  {
    type: 'function',
    inputs: [
      { name: '', internalType: 'string', type: 'string' },
      { name: '', internalType: 'address', type: 'address' },
      { name: '', internalType: 'uint256', type: 'uint256' },
    ],
    name: 'eventsByChainIdAndContract',
    outputs: [{ name: '', internalType: 'bytes32', type: 'bytes32' }],
    stateMutability: 'view',
  },
  {
    type: 'function',
    inputs: [
      { name: '', internalType: 'string', type: 'string' },
      { name: '', internalType: 'address', type: 'address' },
      { name: '', internalType: 'address', type: 'address' },
      { name: '', internalType: 'uint256', type: 'uint256' },
    ],
    name: 'eventsByChainIdAndContractAndAddress',
    outputs: [{ name: '', internalType: 'bytes32', type: 'bytes32' }],
    stateMutability: 'view',
  },
  {
    type: 'function',
    inputs: [
      { name: '', internalType: 'string', type: 'string' },
      { name: '', internalType: 'address', type: 'address' },
      { name: '', internalType: 'string', type: 'string' },
      { name: '', internalType: 'uint256', type: 'uint256' },
    ],
    name: 'eventsByChainIdAndContractAndTag',
    outputs: [{ name: '', internalType: 'bytes32', type: 'bytes32' }],
    stateMutability: 'view',
  },
  {
    type: 'function',
    inputs: [
      { name: '', internalType: 'string', type: 'string' },
      { name: '', internalType: 'address', type: 'address' },
      { name: '', internalType: 'string', type: 'string' },
      { name: '', internalType: 'uint256', type: 'uint256' },
    ],
    name: 'eventsByChainIdAndContractAndType',
    outputs: [{ name: '', internalType: 'bytes32', type: 'bytes32' }],
    stateMutability: 'view',
  },
  {
    type: 'function',
    inputs: [
      { name: '', internalType: 'string', type: 'string' },
      { name: '', internalType: 'address', type: 'address' },
      { name: '', internalType: 'string', type: 'string' },
      { name: '', internalType: 'string', type: 'string' },
      { name: '', internalType: 'uint256', type: 'uint256' },
    ],
    name: 'eventsByChainIdAndContractAndTypeAndTag',
    outputs: [{ name: '', internalType: 'bytes32', type: 'bytes32' }],
    stateMutability: 'view',
  },
  {
    type: 'function',
    inputs: [
      { name: '', internalType: 'string', type: 'string' },
      { name: '', internalType: 'uint256', type: 'uint256' },
    ],
    name: 'eventsByTag',
    outputs: [{ name: '', internalType: 'bytes32', type: 'bytes32' }],
    stateMutability: 'view',
  },
  {
    type: 'function',
    inputs: [
      { name: '', internalType: 'string', type: 'string' },
      { name: '', internalType: 'uint256', type: 'uint256' },
    ],
    name: 'eventsByType',
    outputs: [{ name: '', internalType: 'bytes32', type: 'bytes32' }],
    stateMutability: 'view',
  },
  {
    type: 'function',
    inputs: [
      { name: '', internalType: 'string', type: 'string' },
      { name: '', internalType: 'string', type: 'string' },
      { name: '', internalType: 'uint256', type: 'uint256' },
    ],
    name: 'eventsByTypeAndTag',
    outputs: [{ name: '', internalType: 'bytes32', type: 'bytes32' }],
    stateMutability: 'view',
  },
  {
    type: 'function',
    inputs: [{ name: 'eventId', internalType: 'bytes32', type: 'bytes32' }],
    name: 'getEvent',
    outputs: [
      {
        name: '',
        internalType: 'struct IWavsIndexer.IndexedEvent',
        type: 'tuple',
        components: [
          { name: 'eventId', internalType: 'bytes32', type: 'bytes32' },
          { name: 'chainId', internalType: 'string', type: 'string' },
          {
            name: 'relevantContract',
            internalType: 'address',
            type: 'address',
          },
          { name: 'blockNumber', internalType: 'uint256', type: 'uint256' },
          { name: 'timestamp', internalType: 'uint128', type: 'uint128' },
          { name: 'eventType', internalType: 'string', type: 'string' },
          { name: 'data', internalType: 'bytes', type: 'bytes' },
          { name: 'tags', internalType: 'string[]', type: 'string[]' },
          {
            name: 'relevantAddresses',
            internalType: 'address[]',
            type: 'address[]',
          },
          { name: 'metadata', internalType: 'bytes', type: 'bytes' },
          { name: 'deleted', internalType: 'bool', type: 'bool' },
        ],
      },
    ],
    stateMutability: 'view',
  },
  {
    type: 'function',
    inputs: [{ name: 'addr', internalType: 'address', type: 'address' }],
    name: 'getEventCountByAddress',
    outputs: [{ name: '', internalType: 'uint256', type: 'uint256' }],
    stateMutability: 'view',
  },
  {
    type: 'function',
    inputs: [
      { name: 'addr', internalType: 'address', type: 'address' },
      { name: 'tag', internalType: 'string', type: 'string' },
    ],
    name: 'getEventCountByAddressAndTag',
    outputs: [{ name: '', internalType: 'uint256', type: 'uint256' }],
    stateMutability: 'view',
  },
  {
    type: 'function',
    inputs: [
      { name: 'addr', internalType: 'address', type: 'address' },
      { name: 'eventType', internalType: 'string', type: 'string' },
    ],
    name: 'getEventCountByAddressAndType',
    outputs: [{ name: '', internalType: 'uint256', type: 'uint256' }],
    stateMutability: 'view',
  },
  {
    type: 'function',
    inputs: [
      { name: 'addr', internalType: 'address', type: 'address' },
      { name: 'eventType', internalType: 'string', type: 'string' },
      { name: 'tag', internalType: 'string', type: 'string' },
    ],
    name: 'getEventCountByAddressAndTypeAndTag',
    outputs: [{ name: '', internalType: 'uint256', type: 'uint256' }],
    stateMutability: 'view',
  },
  {
    type: 'function',
    inputs: [{ name: 'chainId', internalType: 'string', type: 'string' }],
    name: 'getEventCountByChainId',
    outputs: [{ name: '', internalType: 'uint256', type: 'uint256' }],
    stateMutability: 'view',
  },
  {
    type: 'function',
    inputs: [
      { name: 'chainId', internalType: 'string', type: 'string' },
      { name: 'contract_', internalType: 'address', type: 'address' },
    ],
    name: 'getEventCountByContract',
    outputs: [{ name: '', internalType: 'uint256', type: 'uint256' }],
    stateMutability: 'view',
  },
  {
    type: 'function',
    inputs: [
      { name: 'chainId', internalType: 'string', type: 'string' },
      { name: 'contract_', internalType: 'address', type: 'address' },
      { name: 'addr', internalType: 'address', type: 'address' },
    ],
    name: 'getEventCountByContractAndAddress',
    outputs: [{ name: '', internalType: 'uint256', type: 'uint256' }],
    stateMutability: 'view',
  },
  {
    type: 'function',
    inputs: [
      { name: 'chainId', internalType: 'string', type: 'string' },
      { name: 'contract_', internalType: 'address', type: 'address' },
      { name: 'tag', internalType: 'string', type: 'string' },
    ],
    name: 'getEventCountByContractAndTag',
    outputs: [{ name: '', internalType: 'uint256', type: 'uint256' }],
    stateMutability: 'view',
  },
  {
    type: 'function',
    inputs: [
      { name: 'chainId', internalType: 'string', type: 'string' },
      { name: 'contract_', internalType: 'address', type: 'address' },
      { name: 'eventType', internalType: 'string', type: 'string' },
    ],
    name: 'getEventCountByContractAndType',
    outputs: [{ name: '', internalType: 'uint256', type: 'uint256' }],
    stateMutability: 'view',
  },
  {
    type: 'function',
    inputs: [
      { name: 'chainId', internalType: 'string', type: 'string' },
      { name: 'contract_', internalType: 'address', type: 'address' },
      { name: 'eventType', internalType: 'string', type: 'string' },
      { name: 'tag', internalType: 'string', type: 'string' },
    ],
    name: 'getEventCountByContractAndTypeAndTag',
    outputs: [{ name: '', internalType: 'uint256', type: 'uint256' }],
    stateMutability: 'view',
  },
  {
    type: 'function',
    inputs: [{ name: 'tag', internalType: 'string', type: 'string' }],
    name: 'getEventCountByTag',
    outputs: [{ name: '', internalType: 'uint256', type: 'uint256' }],
    stateMutability: 'view',
  },
  {
    type: 'function',
    inputs: [{ name: 'eventType', internalType: 'string', type: 'string' }],
    name: 'getEventCountByType',
    outputs: [{ name: '', internalType: 'uint256', type: 'uint256' }],
    stateMutability: 'view',
  },
  {
    type: 'function',
    inputs: [
      { name: 'eventType', internalType: 'string', type: 'string' },
      { name: 'tag', internalType: 'string', type: 'string' },
    ],
    name: 'getEventCountByTypeAndTag',
    outputs: [{ name: '', internalType: 'uint256', type: 'uint256' }],
    stateMutability: 'view',
  },
  {
    type: 'function',
    inputs: [
      { name: 'addr', internalType: 'address', type: 'address' },
      { name: 'start', internalType: 'uint256', type: 'uint256' },
      { name: 'length', internalType: 'uint256', type: 'uint256' },
      { name: 'reverseOrder', internalType: 'bool', type: 'bool' },
    ],
    name: 'getEventsByAddress',
    outputs: [
      {
        name: '',
        internalType: 'struct IWavsIndexer.IndexedEvent[]',
        type: 'tuple[]',
        components: [
          { name: 'eventId', internalType: 'bytes32', type: 'bytes32' },
          { name: 'chainId', internalType: 'string', type: 'string' },
          {
            name: 'relevantContract',
            internalType: 'address',
            type: 'address',
          },
          { name: 'blockNumber', internalType: 'uint256', type: 'uint256' },
          { name: 'timestamp', internalType: 'uint128', type: 'uint128' },
          { name: 'eventType', internalType: 'string', type: 'string' },
          { name: 'data', internalType: 'bytes', type: 'bytes' },
          { name: 'tags', internalType: 'string[]', type: 'string[]' },
          {
            name: 'relevantAddresses',
            internalType: 'address[]',
            type: 'address[]',
          },
          { name: 'metadata', internalType: 'bytes', type: 'bytes' },
          { name: 'deleted', internalType: 'bool', type: 'bool' },
        ],
      },
    ],
    stateMutability: 'view',
  },
  {
    type: 'function',
    inputs: [
      { name: 'addr', internalType: 'address', type: 'address' },
      { name: 'tag', internalType: 'string', type: 'string' },
      { name: 'start', internalType: 'uint256', type: 'uint256' },
      { name: 'length', internalType: 'uint256', type: 'uint256' },
      { name: 'reverseOrder', internalType: 'bool', type: 'bool' },
    ],
    name: 'getEventsByAddressAndTag',
    outputs: [
      {
        name: '',
        internalType: 'struct IWavsIndexer.IndexedEvent[]',
        type: 'tuple[]',
        components: [
          { name: 'eventId', internalType: 'bytes32', type: 'bytes32' },
          { name: 'chainId', internalType: 'string', type: 'string' },
          {
            name: 'relevantContract',
            internalType: 'address',
            type: 'address',
          },
          { name: 'blockNumber', internalType: 'uint256', type: 'uint256' },
          { name: 'timestamp', internalType: 'uint128', type: 'uint128' },
          { name: 'eventType', internalType: 'string', type: 'string' },
          { name: 'data', internalType: 'bytes', type: 'bytes' },
          { name: 'tags', internalType: 'string[]', type: 'string[]' },
          {
            name: 'relevantAddresses',
            internalType: 'address[]',
            type: 'address[]',
          },
          { name: 'metadata', internalType: 'bytes', type: 'bytes' },
          { name: 'deleted', internalType: 'bool', type: 'bool' },
        ],
      },
    ],
    stateMutability: 'view',
  },
  {
    type: 'function',
    inputs: [
      { name: 'addr', internalType: 'address', type: 'address' },
      { name: 'eventType', internalType: 'string', type: 'string' },
      { name: 'start', internalType: 'uint256', type: 'uint256' },
      { name: 'length', internalType: 'uint256', type: 'uint256' },
      { name: 'reverseOrder', internalType: 'bool', type: 'bool' },
    ],
    name: 'getEventsByAddressAndType',
    outputs: [
      {
        name: '',
        internalType: 'struct IWavsIndexer.IndexedEvent[]',
        type: 'tuple[]',
        components: [
          { name: 'eventId', internalType: 'bytes32', type: 'bytes32' },
          { name: 'chainId', internalType: 'string', type: 'string' },
          {
            name: 'relevantContract',
            internalType: 'address',
            type: 'address',
          },
          { name: 'blockNumber', internalType: 'uint256', type: 'uint256' },
          { name: 'timestamp', internalType: 'uint128', type: 'uint128' },
          { name: 'eventType', internalType: 'string', type: 'string' },
          { name: 'data', internalType: 'bytes', type: 'bytes' },
          { name: 'tags', internalType: 'string[]', type: 'string[]' },
          {
            name: 'relevantAddresses',
            internalType: 'address[]',
            type: 'address[]',
          },
          { name: 'metadata', internalType: 'bytes', type: 'bytes' },
          { name: 'deleted', internalType: 'bool', type: 'bool' },
        ],
      },
    ],
    stateMutability: 'view',
  },
  {
    type: 'function',
    inputs: [
      { name: 'addr', internalType: 'address', type: 'address' },
      { name: 'eventType', internalType: 'string', type: 'string' },
      { name: 'tag', internalType: 'string', type: 'string' },
      { name: 'start', internalType: 'uint256', type: 'uint256' },
      { name: 'length', internalType: 'uint256', type: 'uint256' },
      { name: 'reverseOrder', internalType: 'bool', type: 'bool' },
    ],
    name: 'getEventsByAddressAndTypeAndTag',
    outputs: [
      {
        name: '',
        internalType: 'struct IWavsIndexer.IndexedEvent[]',
        type: 'tuple[]',
        components: [
          { name: 'eventId', internalType: 'bytes32', type: 'bytes32' },
          { name: 'chainId', internalType: 'string', type: 'string' },
          {
            name: 'relevantContract',
            internalType: 'address',
            type: 'address',
          },
          { name: 'blockNumber', internalType: 'uint256', type: 'uint256' },
          { name: 'timestamp', internalType: 'uint128', type: 'uint128' },
          { name: 'eventType', internalType: 'string', type: 'string' },
          { name: 'data', internalType: 'bytes', type: 'bytes' },
          { name: 'tags', internalType: 'string[]', type: 'string[]' },
          {
            name: 'relevantAddresses',
            internalType: 'address[]',
            type: 'address[]',
          },
          { name: 'metadata', internalType: 'bytes', type: 'bytes' },
          { name: 'deleted', internalType: 'bool', type: 'bool' },
        ],
      },
    ],
    stateMutability: 'view',
  },
  {
    type: 'function',
    inputs: [
      { name: 'chainId', internalType: 'string', type: 'string' },
      { name: 'start', internalType: 'uint256', type: 'uint256' },
      { name: 'length', internalType: 'uint256', type: 'uint256' },
      { name: 'reverseOrder', internalType: 'bool', type: 'bool' },
    ],
    name: 'getEventsByChainId',
    outputs: [
      {
        name: '',
        internalType: 'struct IWavsIndexer.IndexedEvent[]',
        type: 'tuple[]',
        components: [
          { name: 'eventId', internalType: 'bytes32', type: 'bytes32' },
          { name: 'chainId', internalType: 'string', type: 'string' },
          {
            name: 'relevantContract',
            internalType: 'address',
            type: 'address',
          },
          { name: 'blockNumber', internalType: 'uint256', type: 'uint256' },
          { name: 'timestamp', internalType: 'uint128', type: 'uint128' },
          { name: 'eventType', internalType: 'string', type: 'string' },
          { name: 'data', internalType: 'bytes', type: 'bytes' },
          { name: 'tags', internalType: 'string[]', type: 'string[]' },
          {
            name: 'relevantAddresses',
            internalType: 'address[]',
            type: 'address[]',
          },
          { name: 'metadata', internalType: 'bytes', type: 'bytes' },
          { name: 'deleted', internalType: 'bool', type: 'bool' },
        ],
      },
    ],
    stateMutability: 'view',
  },
  {
    type: 'function',
    inputs: [
      { name: 'chainId', internalType: 'string', type: 'string' },
      { name: 'contract_', internalType: 'address', type: 'address' },
      { name: 'start', internalType: 'uint256', type: 'uint256' },
      { name: 'length', internalType: 'uint256', type: 'uint256' },
      { name: 'reverseOrder', internalType: 'bool', type: 'bool' },
    ],
    name: 'getEventsByContract',
    outputs: [
      {
        name: '',
        internalType: 'struct IWavsIndexer.IndexedEvent[]',
        type: 'tuple[]',
        components: [
          { name: 'eventId', internalType: 'bytes32', type: 'bytes32' },
          { name: 'chainId', internalType: 'string', type: 'string' },
          {
            name: 'relevantContract',
            internalType: 'address',
            type: 'address',
          },
          { name: 'blockNumber', internalType: 'uint256', type: 'uint256' },
          { name: 'timestamp', internalType: 'uint128', type: 'uint128' },
          { name: 'eventType', internalType: 'string', type: 'string' },
          { name: 'data', internalType: 'bytes', type: 'bytes' },
          { name: 'tags', internalType: 'string[]', type: 'string[]' },
          {
            name: 'relevantAddresses',
            internalType: 'address[]',
            type: 'address[]',
          },
          { name: 'metadata', internalType: 'bytes', type: 'bytes' },
          { name: 'deleted', internalType: 'bool', type: 'bool' },
        ],
      },
    ],
    stateMutability: 'view',
  },
  {
    type: 'function',
    inputs: [
      { name: 'chainId', internalType: 'string', type: 'string' },
      { name: 'contract_', internalType: 'address', type: 'address' },
      { name: 'addr', internalType: 'address', type: 'address' },
      { name: 'start', internalType: 'uint256', type: 'uint256' },
      { name: 'length', internalType: 'uint256', type: 'uint256' },
      { name: 'reverseOrder', internalType: 'bool', type: 'bool' },
    ],
    name: 'getEventsByContractAndAddress',
    outputs: [
      {
        name: '',
        internalType: 'struct IWavsIndexer.IndexedEvent[]',
        type: 'tuple[]',
        components: [
          { name: 'eventId', internalType: 'bytes32', type: 'bytes32' },
          { name: 'chainId', internalType: 'string', type: 'string' },
          {
            name: 'relevantContract',
            internalType: 'address',
            type: 'address',
          },
          { name: 'blockNumber', internalType: 'uint256', type: 'uint256' },
          { name: 'timestamp', internalType: 'uint128', type: 'uint128' },
          { name: 'eventType', internalType: 'string', type: 'string' },
          { name: 'data', internalType: 'bytes', type: 'bytes' },
          { name: 'tags', internalType: 'string[]', type: 'string[]' },
          {
            name: 'relevantAddresses',
            internalType: 'address[]',
            type: 'address[]',
          },
          { name: 'metadata', internalType: 'bytes', type: 'bytes' },
          { name: 'deleted', internalType: 'bool', type: 'bool' },
        ],
      },
    ],
    stateMutability: 'view',
  },
  {
    type: 'function',
    inputs: [
      { name: 'chainId', internalType: 'string', type: 'string' },
      { name: 'contract_', internalType: 'address', type: 'address' },
      { name: 'tag', internalType: 'string', type: 'string' },
      { name: 'start', internalType: 'uint256', type: 'uint256' },
      { name: 'length', internalType: 'uint256', type: 'uint256' },
      { name: 'reverseOrder', internalType: 'bool', type: 'bool' },
    ],
    name: 'getEventsByContractAndTag',
    outputs: [
      {
        name: '',
        internalType: 'struct IWavsIndexer.IndexedEvent[]',
        type: 'tuple[]',
        components: [
          { name: 'eventId', internalType: 'bytes32', type: 'bytes32' },
          { name: 'chainId', internalType: 'string', type: 'string' },
          {
            name: 'relevantContract',
            internalType: 'address',
            type: 'address',
          },
          { name: 'blockNumber', internalType: 'uint256', type: 'uint256' },
          { name: 'timestamp', internalType: 'uint128', type: 'uint128' },
          { name: 'eventType', internalType: 'string', type: 'string' },
          { name: 'data', internalType: 'bytes', type: 'bytes' },
          { name: 'tags', internalType: 'string[]', type: 'string[]' },
          {
            name: 'relevantAddresses',
            internalType: 'address[]',
            type: 'address[]',
          },
          { name: 'metadata', internalType: 'bytes', type: 'bytes' },
          { name: 'deleted', internalType: 'bool', type: 'bool' },
        ],
      },
    ],
    stateMutability: 'view',
  },
  {
    type: 'function',
    inputs: [
      { name: 'chainId', internalType: 'string', type: 'string' },
      { name: 'contract_', internalType: 'address', type: 'address' },
      { name: 'eventType', internalType: 'string', type: 'string' },
      { name: 'start', internalType: 'uint256', type: 'uint256' },
      { name: 'length', internalType: 'uint256', type: 'uint256' },
      { name: 'reverseOrder', internalType: 'bool', type: 'bool' },
    ],
    name: 'getEventsByContractAndType',
    outputs: [
      {
        name: '',
        internalType: 'struct IWavsIndexer.IndexedEvent[]',
        type: 'tuple[]',
        components: [
          { name: 'eventId', internalType: 'bytes32', type: 'bytes32' },
          { name: 'chainId', internalType: 'string', type: 'string' },
          {
            name: 'relevantContract',
            internalType: 'address',
            type: 'address',
          },
          { name: 'blockNumber', internalType: 'uint256', type: 'uint256' },
          { name: 'timestamp', internalType: 'uint128', type: 'uint128' },
          { name: 'eventType', internalType: 'string', type: 'string' },
          { name: 'data', internalType: 'bytes', type: 'bytes' },
          { name: 'tags', internalType: 'string[]', type: 'string[]' },
          {
            name: 'relevantAddresses',
            internalType: 'address[]',
            type: 'address[]',
          },
          { name: 'metadata', internalType: 'bytes', type: 'bytes' },
          { name: 'deleted', internalType: 'bool', type: 'bool' },
        ],
      },
    ],
    stateMutability: 'view',
  },
  {
    type: 'function',
    inputs: [
      { name: 'chainId', internalType: 'string', type: 'string' },
      { name: 'contract_', internalType: 'address', type: 'address' },
      { name: 'eventType', internalType: 'string', type: 'string' },
      { name: 'tag', internalType: 'string', type: 'string' },
      { name: 'start', internalType: 'uint256', type: 'uint256' },
      { name: 'length', internalType: 'uint256', type: 'uint256' },
      { name: 'reverseOrder', internalType: 'bool', type: 'bool' },
    ],
    name: 'getEventsByContractAndTypeAndTag',
    outputs: [
      {
        name: '',
        internalType: 'struct IWavsIndexer.IndexedEvent[]',
        type: 'tuple[]',
        components: [
          { name: 'eventId', internalType: 'bytes32', type: 'bytes32' },
          { name: 'chainId', internalType: 'string', type: 'string' },
          {
            name: 'relevantContract',
            internalType: 'address',
            type: 'address',
          },
          { name: 'blockNumber', internalType: 'uint256', type: 'uint256' },
          { name: 'timestamp', internalType: 'uint128', type: 'uint128' },
          { name: 'eventType', internalType: 'string', type: 'string' },
          { name: 'data', internalType: 'bytes', type: 'bytes' },
          { name: 'tags', internalType: 'string[]', type: 'string[]' },
          {
            name: 'relevantAddresses',
            internalType: 'address[]',
            type: 'address[]',
          },
          { name: 'metadata', internalType: 'bytes', type: 'bytes' },
          { name: 'deleted', internalType: 'bool', type: 'bool' },
        ],
      },
    ],
    stateMutability: 'view',
  },
  {
    type: 'function',
    inputs: [
      { name: 'tag', internalType: 'string', type: 'string' },
      { name: 'start', internalType: 'uint256', type: 'uint256' },
      { name: 'length', internalType: 'uint256', type: 'uint256' },
      { name: 'reverseOrder', internalType: 'bool', type: 'bool' },
    ],
    name: 'getEventsByTag',
    outputs: [
      {
        name: '',
        internalType: 'struct IWavsIndexer.IndexedEvent[]',
        type: 'tuple[]',
        components: [
          { name: 'eventId', internalType: 'bytes32', type: 'bytes32' },
          { name: 'chainId', internalType: 'string', type: 'string' },
          {
            name: 'relevantContract',
            internalType: 'address',
            type: 'address',
          },
          { name: 'blockNumber', internalType: 'uint256', type: 'uint256' },
          { name: 'timestamp', internalType: 'uint128', type: 'uint128' },
          { name: 'eventType', internalType: 'string', type: 'string' },
          { name: 'data', internalType: 'bytes', type: 'bytes' },
          { name: 'tags', internalType: 'string[]', type: 'string[]' },
          {
            name: 'relevantAddresses',
            internalType: 'address[]',
            type: 'address[]',
          },
          { name: 'metadata', internalType: 'bytes', type: 'bytes' },
          { name: 'deleted', internalType: 'bool', type: 'bool' },
        ],
      },
    ],
    stateMutability: 'view',
  },
  {
    type: 'function',
    inputs: [
      { name: 'eventType', internalType: 'string', type: 'string' },
      { name: 'start', internalType: 'uint256', type: 'uint256' },
      { name: 'length', internalType: 'uint256', type: 'uint256' },
      { name: 'reverseOrder', internalType: 'bool', type: 'bool' },
    ],
    name: 'getEventsByType',
    outputs: [
      {
        name: '',
        internalType: 'struct IWavsIndexer.IndexedEvent[]',
        type: 'tuple[]',
        components: [
          { name: 'eventId', internalType: 'bytes32', type: 'bytes32' },
          { name: 'chainId', internalType: 'string', type: 'string' },
          {
            name: 'relevantContract',
            internalType: 'address',
            type: 'address',
          },
          { name: 'blockNumber', internalType: 'uint256', type: 'uint256' },
          { name: 'timestamp', internalType: 'uint128', type: 'uint128' },
          { name: 'eventType', internalType: 'string', type: 'string' },
          { name: 'data', internalType: 'bytes', type: 'bytes' },
          { name: 'tags', internalType: 'string[]', type: 'string[]' },
          {
            name: 'relevantAddresses',
            internalType: 'address[]',
            type: 'address[]',
          },
          { name: 'metadata', internalType: 'bytes', type: 'bytes' },
          { name: 'deleted', internalType: 'bool', type: 'bool' },
        ],
      },
    ],
    stateMutability: 'view',
  },
  {
    type: 'function',
    inputs: [
      { name: 'eventType', internalType: 'string', type: 'string' },
      { name: 'tag', internalType: 'string', type: 'string' },
      { name: 'start', internalType: 'uint256', type: 'uint256' },
      { name: 'length', internalType: 'uint256', type: 'uint256' },
      { name: 'reverseOrder', internalType: 'bool', type: 'bool' },
    ],
    name: 'getEventsByTypeAndTag',
    outputs: [
      {
        name: '',
        internalType: 'struct IWavsIndexer.IndexedEvent[]',
        type: 'tuple[]',
        components: [
          { name: 'eventId', internalType: 'bytes32', type: 'bytes32' },
          { name: 'chainId', internalType: 'string', type: 'string' },
          {
            name: 'relevantContract',
            internalType: 'address',
            type: 'address',
          },
          { name: 'blockNumber', internalType: 'uint256', type: 'uint256' },
          { name: 'timestamp', internalType: 'uint128', type: 'uint128' },
          { name: 'eventType', internalType: 'string', type: 'string' },
          { name: 'data', internalType: 'bytes', type: 'bytes' },
          { name: 'tags', internalType: 'string[]', type: 'string[]' },
          {
            name: 'relevantAddresses',
            internalType: 'address[]',
            type: 'address[]',
          },
          { name: 'metadata', internalType: 'bytes', type: 'bytes' },
          { name: 'deleted', internalType: 'bool', type: 'bool' },
        ],
      },
    ],
    stateMutability: 'view',
  },
  {
    type: 'function',
    inputs: [],
    name: 'getServiceManager',
    outputs: [{ name: '', internalType: 'address', type: 'address' }],
    stateMutability: 'view',
  },
  {
    type: 'function',
    inputs: [
      {
        name: 'envelope',
        internalType: 'struct IWavsServiceHandler.Envelope',
        type: 'tuple',
        components: [
          { name: 'eventId', internalType: 'bytes20', type: 'bytes20' },
          { name: 'ordering', internalType: 'bytes12', type: 'bytes12' },
          { name: 'payload', internalType: 'bytes', type: 'bytes' },
        ],
      },
      {
        name: 'signatureData',
        internalType: 'struct IWavsServiceHandler.SignatureData',
        type: 'tuple',
        components: [
          { name: 'signers', internalType: 'address[]', type: 'address[]' },
          { name: 'signatures', internalType: 'bytes[]', type: 'bytes[]' },
          { name: 'referenceBlock', internalType: 'uint32', type: 'uint32' },
        ],
      },
    ],
    name: 'handleSignedEnvelope',
    outputs: [],
    stateMutability: 'nonpayable',
  },
  {
    type: 'function',
    inputs: [],
    name: 'totalEvents',
    outputs: [{ name: '', internalType: 'uint256', type: 'uint256' }],
    stateMutability: 'view',
  },
  {
    type: 'function',
    inputs: [],
    name: 'version',
    outputs: [{ name: '', internalType: 'string', type: 'string' }],
    stateMutability: 'view',
  },
  {
    type: 'event',
    anonymous: false,
    inputs: [
      {
        name: 'eventId',
        internalType: 'bytes32',
        type: 'bytes32',
        indexed: true,
      },
    ],
    name: 'EventDeleted',
  },
  {
    type: 'event',
    anonymous: false,
    inputs: [
      {
        name: 'eventId',
        internalType: 'bytes32',
        type: 'bytes32',
        indexed: true,
      },
      {
        name: 'relevantContract',
        internalType: 'address',
        type: 'address',
        indexed: true,
      },
      {
        name: 'eventType',
        internalType: 'string',
        type: 'string',
        indexed: true,
      },
      {
        name: 'relevantAddresses',
        internalType: 'address[]',
        type: 'address[]',
        indexed: false,
      },
      {
        name: 'tags',
        internalType: 'string[]',
        type: 'string[]',
        indexed: false,
      },
    ],
    name: 'EventIndexed',
  },
  { type: 'error', inputs: [], name: 'CannotCreateDeletedEvent' },
  { type: 'error', inputs: [], name: 'EventAlreadyDeleted' },
  { type: 'error', inputs: [], name: 'EventAlreadyExists' },
  { type: 'error', inputs: [], name: 'EventDoesNotExist' },
  { type: 'error', inputs: [], name: 'ExpectedEventIdZero' },
  { type: 'error', inputs: [], name: 'InvalidOffset' },
  { type: 'error', inputs: [], name: 'InvalidServiceManager' },
  { type: 'error', inputs: [], name: 'NoEvents' },
  { type: 'error', inputs: [], name: 'PayloadDecodingFailed' },
] as const

export const wavsIndexerAddress =
<<<<<<< HEAD
  '0x45e2fED583Aa75183FBe5b0F9413A571CAF51ea1' as const
=======
  '0xCeF78dFF405FF7963EDC5F8455760577127b2a5d' as const
>>>>>>> ae34681a

export const wavsIndexerConfig = {
  address: wavsIndexerAddress,
  abi: wavsIndexerAbi,
} as const<|MERGE_RESOLUTION|>--- conflicted
+++ resolved
@@ -589,12 +589,7 @@
   { type: 'error', inputs: [], name: 'WrongSchema' },
 ] as const
 
-<<<<<<< HEAD
 export const easAddress = '0x937b2180C0D67EA9788477428dE247dc355D044A' as const
-=======
-export const conditionalTokensAddress =
-  '0x7251405546d91CFB653F9411f7A7E308D1DdC8DD' as const
->>>>>>> ae34681a
 
 export const easConfig = { address: easAddress, abi: easAbi } as const
 
@@ -613,14 +608,3362 @@
   {
     type: 'function',
     inputs: [
-<<<<<<< HEAD
       { name: 'schema', internalType: 'bytes32', type: 'bytes32' },
       { name: 'recipient', internalType: 'address', type: 'address' },
       { name: 'data', internalType: 'string', type: 'string' },
-=======
-      {
-        name: 'delegatedRequest',
-        internalType: 'struct DelegatedAttestationRequest',
+    ],
+    name: 'triggerRequestAttestation',
+    outputs: [],
+    stateMutability: 'nonpayable',
+  },
+  {
+    type: 'function',
+    inputs: [
+      { name: 'schema', internalType: 'bytes32', type: 'bytes32' },
+      { name: 'recipient', internalType: 'address', type: 'address' },
+      { name: 'data', internalType: 'bytes', type: 'bytes' },
+    ],
+    name: 'triggerRequestRawAttestation',
+    outputs: [],
+    stateMutability: 'nonpayable',
+  },
+  {
+    type: 'event',
+    anonymous: false,
+    inputs: [
+      {
+        name: 'creator',
+        internalType: 'address',
+        type: 'address',
+        indexed: true,
+      },
+      {
+        name: 'schema',
+        internalType: 'bytes32',
+        type: 'bytes32',
+        indexed: true,
+      },
+      {
+        name: 'recipient',
+        internalType: 'address',
+        type: 'address',
+        indexed: true,
+      },
+      { name: 'data', internalType: 'bytes', type: 'bytes', indexed: false },
+    ],
+    name: 'AttestationRequested',
+  },
+  {
+    type: 'event',
+    anonymous: false,
+    inputs: [
+      {
+        name: 'recipient',
+        internalType: 'address',
+        type: 'address',
+        indexed: true,
+      },
+      {
+        name: 'attester',
+        internalType: 'address',
+        type: 'address',
+        indexed: true,
+      },
+      { name: 'uid', internalType: 'bytes32', type: 'bytes32', indexed: false },
+      {
+        name: 'schema_uid',
+        internalType: 'bytes32',
+        type: 'bytes32',
+        indexed: true,
+      },
+    ],
+    name: 'AttestedEvent',
+  },
+  {
+    type: 'event',
+    anonymous: false,
+    inputs: [
+      { name: 'data', internalType: 'bytes', type: 'bytes', indexed: false },
+    ],
+    name: 'NewTrigger',
+  },
+] as const
+
+export const easAttestTriggerAddress =
+  '0xEAc56c26FB3bE4309Dc26F2C0a84a6f5Be0c6f68' as const
+
+export const easAttestTriggerConfig = {
+  address: easAttestTriggerAddress,
+  abi: easAttestTriggerAbi,
+} as const
+
+//////////////////////////////////////////////////////////////////////////////////////////////////////////////////////////////////////////////////////////////////////
+// EASIndexerResolver
+//////////////////////////////////////////////////////////////////////////////////////////////////////////////////////////////////////////////////////////////////////
+
+export const easIndexerResolverAbi = [
+  {
+    type: 'constructor',
+    inputs: [{ name: 'eas', internalType: 'contract IEAS', type: 'address' }],
+    stateMutability: 'nonpayable',
+  },
+  { type: 'receive', stateMutability: 'payable' },
+  {
+    type: 'function',
+    inputs: [
+      {
+        name: 'attestation',
+        internalType: 'struct Attestation',
+        type: 'tuple',
+        components: [
+          { name: 'uid', internalType: 'bytes32', type: 'bytes32' },
+          { name: 'schema', internalType: 'bytes32', type: 'bytes32' },
+          { name: 'time', internalType: 'uint64', type: 'uint64' },
+          { name: 'expirationTime', internalType: 'uint64', type: 'uint64' },
+          { name: 'revocationTime', internalType: 'uint64', type: 'uint64' },
+          { name: 'refUID', internalType: 'bytes32', type: 'bytes32' },
+          { name: 'recipient', internalType: 'address', type: 'address' },
+          { name: 'attester', internalType: 'address', type: 'address' },
+          { name: 'revocable', internalType: 'bool', type: 'bool' },
+          { name: 'data', internalType: 'bytes', type: 'bytes' },
+        ],
+      },
+    ],
+    name: 'attest',
+    outputs: [{ name: '', internalType: 'bool', type: 'bool' }],
+    stateMutability: 'payable',
+  },
+  {
+    type: 'function',
+    inputs: [],
+    name: 'isPayable',
+    outputs: [{ name: '', internalType: 'bool', type: 'bool' }],
+    stateMutability: 'pure',
+  },
+  {
+    type: 'function',
+    inputs: [
+      {
+        name: 'attestations',
+        internalType: 'struct Attestation[]',
+        type: 'tuple[]',
+        components: [
+          { name: 'uid', internalType: 'bytes32', type: 'bytes32' },
+          { name: 'schema', internalType: 'bytes32', type: 'bytes32' },
+          { name: 'time', internalType: 'uint64', type: 'uint64' },
+          { name: 'expirationTime', internalType: 'uint64', type: 'uint64' },
+          { name: 'revocationTime', internalType: 'uint64', type: 'uint64' },
+          { name: 'refUID', internalType: 'bytes32', type: 'bytes32' },
+          { name: 'recipient', internalType: 'address', type: 'address' },
+          { name: 'attester', internalType: 'address', type: 'address' },
+          { name: 'revocable', internalType: 'bool', type: 'bool' },
+          { name: 'data', internalType: 'bytes', type: 'bytes' },
+        ],
+      },
+      { name: 'values', internalType: 'uint256[]', type: 'uint256[]' },
+    ],
+    name: 'multiAttest',
+    outputs: [{ name: '', internalType: 'bool', type: 'bool' }],
+    stateMutability: 'payable',
+  },
+  {
+    type: 'function',
+    inputs: [
+      {
+        name: 'attestations',
+        internalType: 'struct Attestation[]',
+        type: 'tuple[]',
+        components: [
+          { name: 'uid', internalType: 'bytes32', type: 'bytes32' },
+          { name: 'schema', internalType: 'bytes32', type: 'bytes32' },
+          { name: 'time', internalType: 'uint64', type: 'uint64' },
+          { name: 'expirationTime', internalType: 'uint64', type: 'uint64' },
+          { name: 'revocationTime', internalType: 'uint64', type: 'uint64' },
+          { name: 'refUID', internalType: 'bytes32', type: 'bytes32' },
+          { name: 'recipient', internalType: 'address', type: 'address' },
+          { name: 'attester', internalType: 'address', type: 'address' },
+          { name: 'revocable', internalType: 'bool', type: 'bool' },
+          { name: 'data', internalType: 'bytes', type: 'bytes' },
+        ],
+      },
+      { name: 'values', internalType: 'uint256[]', type: 'uint256[]' },
+    ],
+    name: 'multiRevoke',
+    outputs: [{ name: '', internalType: 'bool', type: 'bool' }],
+    stateMutability: 'payable',
+  },
+  {
+    type: 'function',
+    inputs: [
+      {
+        name: 'attestation',
+        internalType: 'struct Attestation',
+        type: 'tuple',
+        components: [
+          { name: 'uid', internalType: 'bytes32', type: 'bytes32' },
+          { name: 'schema', internalType: 'bytes32', type: 'bytes32' },
+          { name: 'time', internalType: 'uint64', type: 'uint64' },
+          { name: 'expirationTime', internalType: 'uint64', type: 'uint64' },
+          { name: 'revocationTime', internalType: 'uint64', type: 'uint64' },
+          { name: 'refUID', internalType: 'bytes32', type: 'bytes32' },
+          { name: 'recipient', internalType: 'address', type: 'address' },
+          { name: 'attester', internalType: 'address', type: 'address' },
+          { name: 'revocable', internalType: 'bool', type: 'bool' },
+          { name: 'data', internalType: 'bytes', type: 'bytes' },
+        ],
+      },
+    ],
+    name: 'revoke',
+    outputs: [{ name: '', internalType: 'bool', type: 'bool' }],
+    stateMutability: 'payable',
+  },
+  {
+    type: 'function',
+    inputs: [],
+    name: 'version',
+    outputs: [{ name: '', internalType: 'string', type: 'string' }],
+    stateMutability: 'view',
+  },
+  {
+    type: 'event',
+    anonymous: false,
+    inputs: [
+      { name: 'eas', internalType: 'address', type: 'address', indexed: true },
+      { name: 'uid', internalType: 'bytes32', type: 'bytes32', indexed: true },
+    ],
+    name: 'AttestationAttested',
+  },
+  {
+    type: 'event',
+    anonymous: false,
+    inputs: [
+      { name: 'eas', internalType: 'address', type: 'address', indexed: true },
+      { name: 'uid', internalType: 'bytes32', type: 'bytes32', indexed: true },
+    ],
+    name: 'AttestationRevoked',
+  },
+  {
+    type: 'event',
+    anonymous: false,
+    inputs: [
+      {
+        name: 'recipient',
+        internalType: 'address',
+        type: 'address',
+        indexed: true,
+      },
+      {
+        name: 'attester',
+        internalType: 'address',
+        type: 'address',
+        indexed: true,
+      },
+      { name: 'uid', internalType: 'bytes32', type: 'bytes32', indexed: false },
+      {
+        name: 'schemaUID',
+        internalType: 'bytes32',
+        type: 'bytes32',
+        indexed: true,
+      },
+    ],
+    name: 'Attested',
+  },
+  { type: 'error', inputs: [], name: 'AccessDenied' },
+  { type: 'error', inputs: [], name: 'InsufficientValue' },
+  { type: 'error', inputs: [], name: 'InvalidEAS' },
+  { type: 'error', inputs: [], name: 'InvalidLength' },
+  { type: 'error', inputs: [], name: 'NotPayable' },
+] as const
+
+export const easIndexerResolverAddress =
+  '0x2c0282d669D2522626d25c9F6f7a711b4ca05cD6' as const
+
+export const easIndexerResolverConfig = {
+  address: easIndexerResolverAddress,
+  abi: easIndexerResolverAbi,
+} as const
+
+//////////////////////////////////////////////////////////////////////////////////////////////////////////////////////////////////////////////////////////////////////
+// GnosisSafe
+//////////////////////////////////////////////////////////////////////////////////////////////////////////////////////////////////////////////////////////////////////
+
+export const gnosisSafeAbi = [
+  { type: 'constructor', inputs: [], stateMutability: 'nonpayable' },
+  { type: 'fallback', stateMutability: 'nonpayable' },
+  { type: 'receive', stateMutability: 'payable' },
+  {
+    type: 'function',
+    inputs: [],
+    name: 'VERSION',
+    outputs: [{ name: '', internalType: 'string', type: 'string' }],
+    stateMutability: 'view',
+  },
+  {
+    type: 'function',
+    inputs: [
+      { name: 'owner', internalType: 'address', type: 'address' },
+      { name: '_threshold', internalType: 'uint256', type: 'uint256' },
+    ],
+    name: 'addOwnerWithThreshold',
+    outputs: [],
+    stateMutability: 'nonpayable',
+  },
+  {
+    type: 'function',
+    inputs: [
+      { name: 'hashToApprove', internalType: 'bytes32', type: 'bytes32' },
+    ],
+    name: 'approveHash',
+    outputs: [],
+    stateMutability: 'nonpayable',
+  },
+  {
+    type: 'function',
+    inputs: [
+      { name: '', internalType: 'address', type: 'address' },
+      { name: '', internalType: 'bytes32', type: 'bytes32' },
+    ],
+    name: 'approvedHashes',
+    outputs: [{ name: '', internalType: 'uint256', type: 'uint256' }],
+    stateMutability: 'view',
+  },
+  {
+    type: 'function',
+    inputs: [{ name: '_threshold', internalType: 'uint256', type: 'uint256' }],
+    name: 'changeThreshold',
+    outputs: [],
+    stateMutability: 'nonpayable',
+  },
+  {
+    type: 'function',
+    inputs: [
+      { name: 'dataHash', internalType: 'bytes32', type: 'bytes32' },
+      { name: 'data', internalType: 'bytes', type: 'bytes' },
+      { name: 'signatures', internalType: 'bytes', type: 'bytes' },
+      { name: 'requiredSignatures', internalType: 'uint256', type: 'uint256' },
+    ],
+    name: 'checkNSignatures',
+    outputs: [],
+    stateMutability: 'view',
+  },
+  {
+    type: 'function',
+    inputs: [
+      { name: 'dataHash', internalType: 'bytes32', type: 'bytes32' },
+      { name: 'data', internalType: 'bytes', type: 'bytes' },
+      { name: 'signatures', internalType: 'bytes', type: 'bytes' },
+    ],
+    name: 'checkSignatures',
+    outputs: [],
+    stateMutability: 'view',
+  },
+  {
+    type: 'function',
+    inputs: [
+      { name: 'prevModule', internalType: 'address', type: 'address' },
+      { name: 'module', internalType: 'address', type: 'address' },
+    ],
+    name: 'disableModule',
+    outputs: [],
+    stateMutability: 'nonpayable',
+  },
+  {
+    type: 'function',
+    inputs: [],
+    name: 'domainSeparator',
+    outputs: [{ name: '', internalType: 'bytes32', type: 'bytes32' }],
+    stateMutability: 'view',
+  },
+  {
+    type: 'function',
+    inputs: [{ name: 'module', internalType: 'address', type: 'address' }],
+    name: 'enableModule',
+    outputs: [],
+    stateMutability: 'nonpayable',
+  },
+  {
+    type: 'function',
+    inputs: [
+      { name: 'to', internalType: 'address', type: 'address' },
+      { name: 'value', internalType: 'uint256', type: 'uint256' },
+      { name: 'data', internalType: 'bytes', type: 'bytes' },
+      { name: 'operation', internalType: 'enum Enum.Operation', type: 'uint8' },
+      { name: 'safeTxGas', internalType: 'uint256', type: 'uint256' },
+      { name: 'baseGas', internalType: 'uint256', type: 'uint256' },
+      { name: 'gasPrice', internalType: 'uint256', type: 'uint256' },
+      { name: 'gasToken', internalType: 'address', type: 'address' },
+      { name: 'refundReceiver', internalType: 'address', type: 'address' },
+      { name: '_nonce', internalType: 'uint256', type: 'uint256' },
+    ],
+    name: 'encodeTransactionData',
+    outputs: [{ name: '', internalType: 'bytes', type: 'bytes' }],
+    stateMutability: 'view',
+  },
+  {
+    type: 'function',
+    inputs: [
+      { name: 'to', internalType: 'address', type: 'address' },
+      { name: 'value', internalType: 'uint256', type: 'uint256' },
+      { name: 'data', internalType: 'bytes', type: 'bytes' },
+      { name: 'operation', internalType: 'enum Enum.Operation', type: 'uint8' },
+      { name: 'safeTxGas', internalType: 'uint256', type: 'uint256' },
+      { name: 'baseGas', internalType: 'uint256', type: 'uint256' },
+      { name: 'gasPrice', internalType: 'uint256', type: 'uint256' },
+      { name: 'gasToken', internalType: 'address', type: 'address' },
+      {
+        name: 'refundReceiver',
+        internalType: 'address payable',
+        type: 'address',
+      },
+      { name: 'signatures', internalType: 'bytes', type: 'bytes' },
+    ],
+    name: 'execTransaction',
+    outputs: [{ name: 'success', internalType: 'bool', type: 'bool' }],
+    stateMutability: 'payable',
+  },
+  {
+    type: 'function',
+    inputs: [
+      { name: 'to', internalType: 'address', type: 'address' },
+      { name: 'value', internalType: 'uint256', type: 'uint256' },
+      { name: 'data', internalType: 'bytes', type: 'bytes' },
+      { name: 'operation', internalType: 'enum Enum.Operation', type: 'uint8' },
+    ],
+    name: 'execTransactionFromModule',
+    outputs: [{ name: 'success', internalType: 'bool', type: 'bool' }],
+    stateMutability: 'nonpayable',
+  },
+  {
+    type: 'function',
+    inputs: [
+      { name: 'to', internalType: 'address', type: 'address' },
+      { name: 'value', internalType: 'uint256', type: 'uint256' },
+      { name: 'data', internalType: 'bytes', type: 'bytes' },
+      { name: 'operation', internalType: 'enum Enum.Operation', type: 'uint8' },
+    ],
+    name: 'execTransactionFromModuleReturnData',
+    outputs: [
+      { name: 'success', internalType: 'bool', type: 'bool' },
+      { name: 'returnData', internalType: 'bytes', type: 'bytes' },
+    ],
+    stateMutability: 'nonpayable',
+  },
+  {
+    type: 'function',
+    inputs: [],
+    name: 'getChainId',
+    outputs: [{ name: '', internalType: 'uint256', type: 'uint256' }],
+    stateMutability: 'view',
+  },
+  {
+    type: 'function',
+    inputs: [
+      { name: 'start', internalType: 'address', type: 'address' },
+      { name: 'pageSize', internalType: 'uint256', type: 'uint256' },
+    ],
+    name: 'getModulesPaginated',
+    outputs: [
+      { name: 'array', internalType: 'address[]', type: 'address[]' },
+      { name: 'next', internalType: 'address', type: 'address' },
+    ],
+    stateMutability: 'view',
+  },
+  {
+    type: 'function',
+    inputs: [],
+    name: 'getOwners',
+    outputs: [{ name: '', internalType: 'address[]', type: 'address[]' }],
+    stateMutability: 'view',
+  },
+  {
+    type: 'function',
+    inputs: [
+      { name: 'offset', internalType: 'uint256', type: 'uint256' },
+      { name: 'length', internalType: 'uint256', type: 'uint256' },
+    ],
+    name: 'getStorageAt',
+    outputs: [{ name: '', internalType: 'bytes', type: 'bytes' }],
+    stateMutability: 'view',
+  },
+  {
+    type: 'function',
+    inputs: [],
+    name: 'getThreshold',
+    outputs: [{ name: '', internalType: 'uint256', type: 'uint256' }],
+    stateMutability: 'view',
+  },
+  {
+    type: 'function',
+    inputs: [
+      { name: 'to', internalType: 'address', type: 'address' },
+      { name: 'value', internalType: 'uint256', type: 'uint256' },
+      { name: 'data', internalType: 'bytes', type: 'bytes' },
+      { name: 'operation', internalType: 'enum Enum.Operation', type: 'uint8' },
+      { name: 'safeTxGas', internalType: 'uint256', type: 'uint256' },
+      { name: 'baseGas', internalType: 'uint256', type: 'uint256' },
+      { name: 'gasPrice', internalType: 'uint256', type: 'uint256' },
+      { name: 'gasToken', internalType: 'address', type: 'address' },
+      { name: 'refundReceiver', internalType: 'address', type: 'address' },
+      { name: '_nonce', internalType: 'uint256', type: 'uint256' },
+    ],
+    name: 'getTransactionHash',
+    outputs: [{ name: '', internalType: 'bytes32', type: 'bytes32' }],
+    stateMutability: 'view',
+  },
+  {
+    type: 'function',
+    inputs: [{ name: 'module', internalType: 'address', type: 'address' }],
+    name: 'isModuleEnabled',
+    outputs: [{ name: '', internalType: 'bool', type: 'bool' }],
+    stateMutability: 'view',
+  },
+  {
+    type: 'function',
+    inputs: [{ name: 'owner', internalType: 'address', type: 'address' }],
+    name: 'isOwner',
+    outputs: [{ name: '', internalType: 'bool', type: 'bool' }],
+    stateMutability: 'view',
+  },
+  {
+    type: 'function',
+    inputs: [],
+    name: 'nonce',
+    outputs: [{ name: '', internalType: 'uint256', type: 'uint256' }],
+    stateMutability: 'view',
+  },
+  {
+    type: 'function',
+    inputs: [
+      { name: 'prevOwner', internalType: 'address', type: 'address' },
+      { name: 'owner', internalType: 'address', type: 'address' },
+      { name: '_threshold', internalType: 'uint256', type: 'uint256' },
+    ],
+    name: 'removeOwner',
+    outputs: [],
+    stateMutability: 'nonpayable',
+  },
+  {
+    type: 'function',
+    inputs: [
+      { name: 'to', internalType: 'address', type: 'address' },
+      { name: 'value', internalType: 'uint256', type: 'uint256' },
+      { name: 'data', internalType: 'bytes', type: 'bytes' },
+      { name: 'operation', internalType: 'enum Enum.Operation', type: 'uint8' },
+    ],
+    name: 'requiredTxGas',
+    outputs: [{ name: '', internalType: 'uint256', type: 'uint256' }],
+    stateMutability: 'nonpayable',
+  },
+  {
+    type: 'function',
+    inputs: [{ name: 'handler', internalType: 'address', type: 'address' }],
+    name: 'setFallbackHandler',
+    outputs: [],
+    stateMutability: 'nonpayable',
+  },
+  {
+    type: 'function',
+    inputs: [{ name: 'guard', internalType: 'address', type: 'address' }],
+    name: 'setGuard',
+    outputs: [],
+    stateMutability: 'nonpayable',
+  },
+  {
+    type: 'function',
+    inputs: [
+      { name: '_owners', internalType: 'address[]', type: 'address[]' },
+      { name: '_threshold', internalType: 'uint256', type: 'uint256' },
+      { name: 'to', internalType: 'address', type: 'address' },
+      { name: 'data', internalType: 'bytes', type: 'bytes' },
+      { name: 'fallbackHandler', internalType: 'address', type: 'address' },
+      { name: 'paymentToken', internalType: 'address', type: 'address' },
+      { name: 'payment', internalType: 'uint256', type: 'uint256' },
+      {
+        name: 'paymentReceiver',
+        internalType: 'address payable',
+        type: 'address',
+      },
+    ],
+    name: 'setup',
+    outputs: [],
+    stateMutability: 'nonpayable',
+  },
+  {
+    type: 'function',
+    inputs: [{ name: '', internalType: 'bytes32', type: 'bytes32' }],
+    name: 'signedMessages',
+    outputs: [{ name: '', internalType: 'uint256', type: 'uint256' }],
+    stateMutability: 'view',
+  },
+  {
+    type: 'function',
+    inputs: [
+      { name: 'targetContract', internalType: 'address', type: 'address' },
+      { name: 'calldataPayload', internalType: 'bytes', type: 'bytes' },
+    ],
+    name: 'simulateAndRevert',
+    outputs: [],
+    stateMutability: 'nonpayable',
+  },
+  {
+    type: 'function',
+    inputs: [
+      { name: 'prevOwner', internalType: 'address', type: 'address' },
+      { name: 'oldOwner', internalType: 'address', type: 'address' },
+      { name: 'newOwner', internalType: 'address', type: 'address' },
+    ],
+    name: 'swapOwner',
+    outputs: [],
+    stateMutability: 'nonpayable',
+  },
+  {
+    type: 'event',
+    anonymous: false,
+    inputs: [
+      {
+        name: 'owner',
+        internalType: 'address',
+        type: 'address',
+        indexed: false,
+      },
+    ],
+    name: 'AddedOwner',
+  },
+  {
+    type: 'event',
+    anonymous: false,
+    inputs: [
+      {
+        name: 'approvedHash',
+        internalType: 'bytes32',
+        type: 'bytes32',
+        indexed: true,
+      },
+      {
+        name: 'owner',
+        internalType: 'address',
+        type: 'address',
+        indexed: true,
+      },
+    ],
+    name: 'ApproveHash',
+  },
+  {
+    type: 'event',
+    anonymous: false,
+    inputs: [
+      {
+        name: 'handler',
+        internalType: 'address',
+        type: 'address',
+        indexed: false,
+      },
+    ],
+    name: 'ChangedFallbackHandler',
+  },
+  {
+    type: 'event',
+    anonymous: false,
+    inputs: [
+      {
+        name: 'guard',
+        internalType: 'address',
+        type: 'address',
+        indexed: false,
+      },
+    ],
+    name: 'ChangedGuard',
+  },
+  {
+    type: 'event',
+    anonymous: false,
+    inputs: [
+      {
+        name: 'threshold',
+        internalType: 'uint256',
+        type: 'uint256',
+        indexed: false,
+      },
+    ],
+    name: 'ChangedThreshold',
+  },
+  {
+    type: 'event',
+    anonymous: false,
+    inputs: [
+      {
+        name: 'module',
+        internalType: 'address',
+        type: 'address',
+        indexed: false,
+      },
+    ],
+    name: 'DisabledModule',
+  },
+  {
+    type: 'event',
+    anonymous: false,
+    inputs: [
+      {
+        name: 'module',
+        internalType: 'address',
+        type: 'address',
+        indexed: false,
+      },
+    ],
+    name: 'EnabledModule',
+  },
+  {
+    type: 'event',
+    anonymous: false,
+    inputs: [
+      {
+        name: 'txHash',
+        internalType: 'bytes32',
+        type: 'bytes32',
+        indexed: false,
+      },
+      {
+        name: 'payment',
+        internalType: 'uint256',
+        type: 'uint256',
+        indexed: false,
+      },
+    ],
+    name: 'ExecutionFailure',
+  },
+  {
+    type: 'event',
+    anonymous: false,
+    inputs: [
+      {
+        name: 'module',
+        internalType: 'address',
+        type: 'address',
+        indexed: true,
+      },
+    ],
+    name: 'ExecutionFromModuleFailure',
+  },
+  {
+    type: 'event',
+    anonymous: false,
+    inputs: [
+      {
+        name: 'module',
+        internalType: 'address',
+        type: 'address',
+        indexed: true,
+      },
+    ],
+    name: 'ExecutionFromModuleSuccess',
+  },
+  {
+    type: 'event',
+    anonymous: false,
+    inputs: [
+      {
+        name: 'txHash',
+        internalType: 'bytes32',
+        type: 'bytes32',
+        indexed: false,
+      },
+      {
+        name: 'payment',
+        internalType: 'uint256',
+        type: 'uint256',
+        indexed: false,
+      },
+    ],
+    name: 'ExecutionSuccess',
+  },
+  {
+    type: 'event',
+    anonymous: false,
+    inputs: [
+      {
+        name: 'owner',
+        internalType: 'address',
+        type: 'address',
+        indexed: false,
+      },
+    ],
+    name: 'RemovedOwner',
+  },
+  {
+    type: 'event',
+    anonymous: false,
+    inputs: [
+      {
+        name: 'sender',
+        internalType: 'address',
+        type: 'address',
+        indexed: true,
+      },
+      {
+        name: 'value',
+        internalType: 'uint256',
+        type: 'uint256',
+        indexed: false,
+      },
+    ],
+    name: 'SafeReceived',
+  },
+  {
+    type: 'event',
+    anonymous: false,
+    inputs: [
+      {
+        name: 'initiator',
+        internalType: 'address',
+        type: 'address',
+        indexed: true,
+      },
+      {
+        name: 'owners',
+        internalType: 'address[]',
+        type: 'address[]',
+        indexed: false,
+      },
+      {
+        name: 'threshold',
+        internalType: 'uint256',
+        type: 'uint256',
+        indexed: false,
+      },
+      {
+        name: 'initializer',
+        internalType: 'address',
+        type: 'address',
+        indexed: false,
+      },
+      {
+        name: 'fallbackHandler',
+        internalType: 'address',
+        type: 'address',
+        indexed: false,
+      },
+    ],
+    name: 'SafeSetup',
+  },
+  {
+    type: 'event',
+    anonymous: false,
+    inputs: [
+      {
+        name: 'msgHash',
+        internalType: 'bytes32',
+        type: 'bytes32',
+        indexed: true,
+      },
+    ],
+    name: 'SignMsg',
+  },
+] as const
+
+export const gnosisSafeAddress =
+  '0xDDf8266173d169C362db2D83149d80b717f68543' as const
+
+export const gnosisSafeConfig = {
+  address: gnosisSafeAddress,
+  abi: gnosisSafeAbi,
+} as const
+
+//////////////////////////////////////////////////////////////////////////////////////////////////////////////////////////////////////////////////////////////////////
+// GnosisSafeProxy
+//////////////////////////////////////////////////////////////////////////////////////////////////////////////////////////////////////////////////////////////////////
+
+export const gnosisSafeProxyAbi = [
+  {
+    type: 'constructor',
+    inputs: [{ name: '_singleton', internalType: 'address', type: 'address' }],
+    stateMutability: 'nonpayable',
+  },
+  { type: 'fallback', stateMutability: 'payable' },
+] as const
+
+export const gnosisSafeProxyAddress =
+  '0x4871F0bC49de2BE2EC3eF82173cf0598b688B3b1' as const
+
+export const gnosisSafeProxyConfig = {
+  address: gnosisSafeProxyAddress,
+  abi: gnosisSafeProxyAbi,
+} as const
+
+//////////////////////////////////////////////////////////////////////////////////////////////////////////////////////////////////////////////////////////////////////
+// IWavsServiceManager
+//////////////////////////////////////////////////////////////////////////////////////////////////////////////////////////////////////////////////////////////////////
+
+export const iWavsServiceManagerAbi = [
+  {
+    type: 'function',
+    inputs: [],
+    name: 'getAllocationManager',
+    outputs: [{ name: '', internalType: 'address', type: 'address' }],
+    stateMutability: 'view',
+  },
+  {
+    type: 'function',
+    inputs: [],
+    name: 'getDelegationManager',
+    outputs: [{ name: '', internalType: 'address', type: 'address' }],
+    stateMutability: 'view',
+  },
+  {
+    type: 'function',
+    inputs: [
+      { name: 'signingKeyAddress', internalType: 'address', type: 'address' },
+    ],
+    name: 'getLatestOperatorForSigningKey',
+    outputs: [{ name: '', internalType: 'address', type: 'address' }],
+    stateMutability: 'view',
+  },
+  {
+    type: 'function',
+    inputs: [{ name: 'operator', internalType: 'address', type: 'address' }],
+    name: 'getOperatorWeight',
+    outputs: [{ name: '', internalType: 'uint256', type: 'uint256' }],
+    stateMutability: 'view',
+  },
+  {
+    type: 'function',
+    inputs: [],
+    name: 'getServiceURI',
+    outputs: [{ name: '', internalType: 'string', type: 'string' }],
+    stateMutability: 'view',
+  },
+  {
+    type: 'function',
+    inputs: [],
+    name: 'getStakeRegistry',
+    outputs: [{ name: '', internalType: 'address', type: 'address' }],
+    stateMutability: 'view',
+  },
+  {
+    type: 'function',
+    inputs: [{ name: '_serviceURI', internalType: 'string', type: 'string' }],
+    name: 'setServiceURI',
+    outputs: [],
+    stateMutability: 'nonpayable',
+  },
+  {
+    type: 'function',
+    inputs: [
+      {
+        name: 'envelope',
+        internalType: 'struct IWavsServiceHandler.Envelope',
+        type: 'tuple',
+        components: [
+          { name: 'eventId', internalType: 'bytes20', type: 'bytes20' },
+          { name: 'ordering', internalType: 'bytes12', type: 'bytes12' },
+          { name: 'payload', internalType: 'bytes', type: 'bytes' },
+        ],
+      },
+      {
+        name: 'signatureData',
+        internalType: 'struct IWavsServiceHandler.SignatureData',
+        type: 'tuple',
+        components: [
+          { name: 'signers', internalType: 'address[]', type: 'address[]' },
+          { name: 'signatures', internalType: 'bytes[]', type: 'bytes[]' },
+          { name: 'referenceBlock', internalType: 'uint32', type: 'uint32' },
+        ],
+      },
+    ],
+    name: 'validate',
+    outputs: [],
+    stateMutability: 'view',
+  },
+  {
+    type: 'event',
+    anonymous: false,
+    inputs: [
+      {
+        name: 'numerator',
+        internalType: 'uint256',
+        type: 'uint256',
+        indexed: true,
+      },
+      {
+        name: 'denominator',
+        internalType: 'uint256',
+        type: 'uint256',
+        indexed: true,
+      },
+    ],
+    name: 'QuorumThresholdUpdated',
+  },
+  {
+    type: 'event',
+    anonymous: false,
+    inputs: [
+      {
+        name: 'serviceURI',
+        internalType: 'string',
+        type: 'string',
+        indexed: false,
+      },
+    ],
+    name: 'ServiceURIUpdated',
+  },
+  {
+    type: 'error',
+    inputs: [
+      { name: 'signerWeight', internalType: 'uint256', type: 'uint256' },
+      { name: 'thresholdWeight', internalType: 'uint256', type: 'uint256' },
+      { name: 'totalWeight', internalType: 'uint256', type: 'uint256' },
+    ],
+    name: 'InsufficientQuorum',
+  },
+  { type: 'error', inputs: [], name: 'InsufficientQuorumZero' },
+  { type: 'error', inputs: [], name: 'InvalidQuorumParameters' },
+  { type: 'error', inputs: [], name: 'InvalidSignature' },
+  { type: 'error', inputs: [], name: 'InvalidSignatureBlock' },
+  { type: 'error', inputs: [], name: 'InvalidSignatureLength' },
+  { type: 'error', inputs: [], name: 'InvalidSignatureOrder' },
+] as const
+
+export const iWavsServiceManagerAddress =
+  '0x7Ba1d1dA0c2EB0224215197fedd5D0344D9364b3' as const
+
+export const iWavsServiceManagerConfig = {
+  address: iWavsServiceManagerAddress,
+  abi: iWavsServiceManagerAbi,
+} as const
+
+//////////////////////////////////////////////////////////////////////////////////////////////////////////////////////////////////////////////////////////////////////
+// MerkleGovModule
+//////////////////////////////////////////////////////////////////////////////////////////////////////////////////////////////////////////////////////////////////////
+
+export const merkleGovModuleAbi = [
+  {
+    type: 'constructor',
+    inputs: [
+      { name: '_owner', internalType: 'address', type: 'address' },
+      { name: '_avatar', internalType: 'address', type: 'address' },
+      { name: '_target', internalType: 'address', type: 'address' },
+    ],
+    stateMutability: 'nonpayable',
+  },
+  {
+    type: 'function',
+    inputs: [],
+    name: 'avatar',
+    outputs: [{ name: '', internalType: 'address', type: 'address' }],
+    stateMutability: 'view',
+  },
+  {
+    type: 'function',
+    inputs: [{ name: 'proposalId', internalType: 'uint256', type: 'uint256' }],
+    name: 'cancel',
+    outputs: [],
+    stateMutability: 'nonpayable',
+  },
+  {
+    type: 'function',
+    inputs: [
+      { name: 'proposalId', internalType: 'uint256', type: 'uint256' },
+      {
+        name: 'voteType',
+        internalType: 'enum MerkleGovModule.VoteType',
+        type: 'uint8',
+      },
+      { name: 'votingPower', internalType: 'uint256', type: 'uint256' },
+      { name: 'rewardToken', internalType: 'address', type: 'address' },
+      { name: 'proof', internalType: 'bytes32[]', type: 'bytes32[]' },
+    ],
+    name: 'castVote',
+    outputs: [],
+    stateMutability: 'nonpayable',
+  },
+  {
+    type: 'function',
+    inputs: [],
+    name: 'currentMerkleRoot',
+    outputs: [{ name: '', internalType: 'bytes32', type: 'bytes32' }],
+    stateMutability: 'view',
+  },
+  {
+    type: 'function',
+    inputs: [{ name: 'proposalId', internalType: 'uint256', type: 'uint256' }],
+    name: 'execute',
+    outputs: [],
+    stateMutability: 'nonpayable',
+  },
+  {
+    type: 'function',
+    inputs: [{ name: 'proposalId', internalType: 'uint256', type: 'uint256' }],
+    name: 'getActions',
+    outputs: [
+      {
+        name: '',
+        internalType: 'struct MerkleGovModule.ProposalAction[]',
+        type: 'tuple[]',
+        components: [
+          { name: 'target', internalType: 'address', type: 'address' },
+          { name: 'value', internalType: 'uint256', type: 'uint256' },
+          { name: 'data', internalType: 'bytes', type: 'bytes' },
+          { name: 'operation', internalType: 'enum Operation', type: 'uint8' },
+        ],
+      },
+    ],
+    stateMutability: 'view',
+  },
+  {
+    type: 'function',
+    inputs: [
+      { name: 'proposalId', internalType: 'uint256', type: 'uint256' },
+      { name: 'account', internalType: 'address', type: 'address' },
+    ],
+    name: 'hasVoted',
+    outputs: [{ name: '', internalType: 'bool', type: 'bool' }],
+    stateMutability: 'view',
+  },
+  {
+    type: 'function',
+    inputs: [],
+    name: 'ipfsHash',
+    outputs: [{ name: '', internalType: 'bytes32', type: 'bytes32' }],
+    stateMutability: 'view',
+  },
+  {
+    type: 'function',
+    inputs: [],
+    name: 'ipfsHashCid',
+    outputs: [{ name: '', internalType: 'string', type: 'string' }],
+    stateMutability: 'view',
+  },
+  {
+    type: 'function',
+    inputs: [
+      {
+        name: 'state_',
+        internalType: 'struct IMerkleSnapshot.MerkleState',
+        type: 'tuple',
+        components: [
+          { name: 'blockNumber', internalType: 'uint256', type: 'uint256' },
+          { name: 'timestamp', internalType: 'uint256', type: 'uint256' },
+          { name: 'root', internalType: 'bytes32', type: 'bytes32' },
+          { name: 'ipfsHash', internalType: 'bytes32', type: 'bytes32' },
+          { name: 'ipfsHashCid', internalType: 'string', type: 'string' },
+          { name: 'totalValue', internalType: 'uint256', type: 'uint256' },
+        ],
+      },
+    ],
+    name: 'onMerkleUpdate',
+    outputs: [],
+    stateMutability: 'nonpayable',
+  },
+  {
+    type: 'function',
+    inputs: [],
+    name: 'owner',
+    outputs: [{ name: '', internalType: 'address', type: 'address' }],
+    stateMutability: 'view',
+  },
+  {
+    type: 'function',
+    inputs: [
+      { name: '', internalType: 'uint256', type: 'uint256' },
+      { name: '', internalType: 'uint256', type: 'uint256' },
+    ],
+    name: 'proposalActions',
+    outputs: [
+      { name: 'target', internalType: 'address', type: 'address' },
+      { name: 'value', internalType: 'uint256', type: 'uint256' },
+      { name: 'data', internalType: 'bytes', type: 'bytes' },
+      { name: 'operation', internalType: 'enum Operation', type: 'uint8' },
+    ],
+    stateMutability: 'view',
+  },
+  {
+    type: 'function',
+    inputs: [],
+    name: 'proposalCount',
+    outputs: [{ name: '', internalType: 'uint256', type: 'uint256' }],
+    stateMutability: 'view',
+  },
+  {
+    type: 'function',
+    inputs: [{ name: '', internalType: 'uint256', type: 'uint256' }],
+    name: 'proposals',
+    outputs: [
+      { name: 'id', internalType: 'uint256', type: 'uint256' },
+      { name: 'proposer', internalType: 'address', type: 'address' },
+      { name: 'startBlock', internalType: 'uint256', type: 'uint256' },
+      { name: 'endBlock', internalType: 'uint256', type: 'uint256' },
+      { name: 'forVotes', internalType: 'uint256', type: 'uint256' },
+      { name: 'againstVotes', internalType: 'uint256', type: 'uint256' },
+      { name: 'abstainVotes', internalType: 'uint256', type: 'uint256' },
+      { name: 'executed', internalType: 'bool', type: 'bool' },
+      { name: 'cancelled', internalType: 'bool', type: 'bool' },
+      { name: 'merkleRoot', internalType: 'bytes32', type: 'bytes32' },
+    ],
+    stateMutability: 'view',
+  },
+  {
+    type: 'function',
+    inputs: [
+      { name: 'targets', internalType: 'address[]', type: 'address[]' },
+      { name: 'values', internalType: 'uint256[]', type: 'uint256[]' },
+      { name: 'calldatas', internalType: 'bytes[]', type: 'bytes[]' },
+      { name: 'operations', internalType: 'enum Operation[]', type: 'uint8[]' },
+      { name: '', internalType: 'string', type: 'string' },
+    ],
+    name: 'propose',
+    outputs: [{ name: 'proposalId', internalType: 'uint256', type: 'uint256' }],
+    stateMutability: 'nonpayable',
+  },
+  {
+    type: 'function',
+    inputs: [],
+    name: 'quorum',
+    outputs: [{ name: '', internalType: 'uint256', type: 'uint256' }],
+    stateMutability: 'view',
+  },
+  {
+    type: 'function',
+    inputs: [],
+    name: 'renounceOwnership',
+    outputs: [],
+    stateMutability: 'nonpayable',
+  },
+  {
+    type: 'function',
+    inputs: [{ name: '_avatar', internalType: 'address', type: 'address' }],
+    name: 'setAvatar',
+    outputs: [],
+    stateMutability: 'nonpayable',
+  },
+  {
+    type: 'function',
+    inputs: [{ name: 'newQuorum', internalType: 'uint256', type: 'uint256' }],
+    name: 'setQuorum',
+    outputs: [],
+    stateMutability: 'nonpayable',
+  },
+  {
+    type: 'function',
+    inputs: [{ name: '_target', internalType: 'address', type: 'address' }],
+    name: 'setTarget',
+    outputs: [],
+    stateMutability: 'nonpayable',
+  },
+  {
+    type: 'function',
+    inputs: [
+      { name: 'initializeParams', internalType: 'bytes', type: 'bytes' },
+    ],
+    name: 'setUp',
+    outputs: [],
+    stateMutability: 'nonpayable',
+  },
+  {
+    type: 'function',
+    inputs: [{ name: 'newDelay', internalType: 'uint256', type: 'uint256' }],
+    name: 'setVotingDelay',
+    outputs: [],
+    stateMutability: 'nonpayable',
+  },
+  {
+    type: 'function',
+    inputs: [{ name: 'newPeriod', internalType: 'uint256', type: 'uint256' }],
+    name: 'setVotingPeriod',
+    outputs: [],
+    stateMutability: 'nonpayable',
+  },
+  {
+    type: 'function',
+    inputs: [{ name: 'proposalId', internalType: 'uint256', type: 'uint256' }],
+    name: 'state',
+    outputs: [
+      {
+        name: '',
+        internalType: 'enum MerkleGovModule.ProposalState',
+        type: 'uint8',
+      },
+    ],
+    stateMutability: 'view',
+  },
+  {
+    type: 'function',
+    inputs: [],
+    name: 'target',
+    outputs: [{ name: '', internalType: 'address', type: 'address' }],
+    stateMutability: 'view',
+  },
+  {
+    type: 'function',
+    inputs: [{ name: 'newOwner', internalType: 'address', type: 'address' }],
+    name: 'transferOwnership',
+    outputs: [],
+    stateMutability: 'nonpayable',
+  },
+  {
+    type: 'function',
+    inputs: [],
+    name: 'votingDelay',
+    outputs: [{ name: '', internalType: 'uint256', type: 'uint256' }],
+    stateMutability: 'view',
+  },
+  {
+    type: 'function',
+    inputs: [],
+    name: 'votingPeriod',
+    outputs: [{ name: '', internalType: 'uint256', type: 'uint256' }],
+    stateMutability: 'view',
+  },
+  {
+    type: 'event',
+    anonymous: false,
+    inputs: [
+      {
+        name: 'previousAvatar',
+        internalType: 'address',
+        type: 'address',
+        indexed: true,
+      },
+      {
+        name: 'newAvatar',
+        internalType: 'address',
+        type: 'address',
+        indexed: true,
+      },
+    ],
+    name: 'AvatarSet',
+  },
+  {
+    type: 'event',
+    anonymous: false,
+    inputs: [
+      {
+        name: 'version',
+        internalType: 'uint64',
+        type: 'uint64',
+        indexed: false,
+      },
+    ],
+    name: 'Initialized',
+  },
+  {
+    type: 'event',
+    anonymous: false,
+    inputs: [
+      { name: 'root', internalType: 'bytes32', type: 'bytes32', indexed: true },
+      {
+        name: 'ipfsHash',
+        internalType: 'bytes32',
+        type: 'bytes32',
+        indexed: false,
+      },
+      {
+        name: 'ipfsHashCid',
+        internalType: 'string',
+        type: 'string',
+        indexed: false,
+      },
+      {
+        name: 'totalValue',
+        internalType: 'uint256',
+        type: 'uint256',
+        indexed: false,
+      },
+    ],
+    name: 'MerkleRootUpdated',
+  },
+  {
+    type: 'event',
+    anonymous: false,
+    inputs: [
+      {
+        name: 'previousOwner',
+        internalType: 'address',
+        type: 'address',
+        indexed: true,
+      },
+      {
+        name: 'newOwner',
+        internalType: 'address',
+        type: 'address',
+        indexed: true,
+      },
+    ],
+    name: 'OwnershipTransferred',
+  },
+  {
+    type: 'event',
+    anonymous: false,
+    inputs: [
+      {
+        name: 'proposalId',
+        internalType: 'uint256',
+        type: 'uint256',
+        indexed: true,
+      },
+    ],
+    name: 'ProposalCancelled',
+  },
+  {
+    type: 'event',
+    anonymous: false,
+    inputs: [
+      {
+        name: 'proposalId',
+        internalType: 'uint256',
+        type: 'uint256',
+        indexed: true,
+      },
+      {
+        name: 'proposer',
+        internalType: 'address',
+        type: 'address',
+        indexed: true,
+      },
+      {
+        name: 'startBlock',
+        internalType: 'uint256',
+        type: 'uint256',
+        indexed: false,
+      },
+      {
+        name: 'endBlock',
+        internalType: 'uint256',
+        type: 'uint256',
+        indexed: false,
+      },
+      {
+        name: 'merkleRoot',
+        internalType: 'bytes32',
+        type: 'bytes32',
+        indexed: false,
+      },
+    ],
+    name: 'ProposalCreated',
+  },
+  {
+    type: 'event',
+    anonymous: false,
+    inputs: [
+      {
+        name: 'proposalId',
+        internalType: 'uint256',
+        type: 'uint256',
+        indexed: true,
+      },
+    ],
+    name: 'ProposalExecuted',
+  },
+  {
+    type: 'event',
+    anonymous: false,
+    inputs: [
+      {
+        name: 'newQuorum',
+        internalType: 'uint256',
+        type: 'uint256',
+        indexed: false,
+      },
+    ],
+    name: 'QuorumUpdated',
+  },
+  {
+    type: 'event',
+    anonymous: false,
+    inputs: [
+      {
+        name: 'previousTarget',
+        internalType: 'address',
+        type: 'address',
+        indexed: true,
+      },
+      {
+        name: 'newTarget',
+        internalType: 'address',
+        type: 'address',
+        indexed: true,
+      },
+    ],
+    name: 'TargetSet',
+  },
+  {
+    type: 'event',
+    anonymous: false,
+    inputs: [
+      {
+        name: 'voter',
+        internalType: 'address',
+        type: 'address',
+        indexed: true,
+      },
+      {
+        name: 'proposalId',
+        internalType: 'uint256',
+        type: 'uint256',
+        indexed: true,
+      },
+      {
+        name: 'voteType',
+        internalType: 'enum MerkleGovModule.VoteType',
+        type: 'uint8',
+        indexed: false,
+      },
+      {
+        name: 'votingPower',
+        internalType: 'uint256',
+        type: 'uint256',
+        indexed: false,
+      },
+    ],
+    name: 'VoteCast',
+  },
+  {
+    type: 'event',
+    anonymous: false,
+    inputs: [
+      {
+        name: 'newDelay',
+        internalType: 'uint256',
+        type: 'uint256',
+        indexed: false,
+      },
+    ],
+    name: 'VotingDelayUpdated',
+  },
+  {
+    type: 'event',
+    anonymous: false,
+    inputs: [
+      {
+        name: 'newPeriod',
+        internalType: 'uint256',
+        type: 'uint256',
+        indexed: false,
+      },
+    ],
+    name: 'VotingPeriodUpdated',
+  },
+  { type: 'error', inputs: [], name: 'InvalidInitialization' },
+  { type: 'error', inputs: [], name: 'NotInitializing' },
+  {
+    type: 'error',
+    inputs: [{ name: 'owner', internalType: 'address', type: 'address' }],
+    name: 'OwnableInvalidOwner',
+  },
+  {
+    type: 'error',
+    inputs: [{ name: 'account', internalType: 'address', type: 'address' }],
+    name: 'OwnableUnauthorizedAccount',
+  },
+] as const
+
+export const merkleGovModuleAddress =
+  '0x4C89ED12aC723c96716850132319DF7D670C3bd2' as const
+
+export const merkleGovModuleConfig = {
+  address: merkleGovModuleAddress,
+  abi: merkleGovModuleAbi,
+} as const
+
+//////////////////////////////////////////////////////////////////////////////////////////////////////////////////////////////////////////////////////////////////////
+// MerkleSnapshot
+//////////////////////////////////////////////////////////////////////////////////////////////////////////////////////////////////////////////////////////////////////
+
+export const merkleSnapshotAbi = [
+  {
+    type: 'constructor',
+    inputs: [
+      {
+        name: 'serviceManager',
+        internalType: 'contract IWavsServiceManager',
+        type: 'address',
+      },
+    ],
+    stateMutability: 'nonpayable',
+  },
+  {
+    type: 'function',
+    inputs: [],
+    name: 'ENVELOPE_EXPIRATION_TIME',
+    outputs: [{ name: '', internalType: 'uint256', type: 'uint256' }],
+    stateMutability: 'view',
+  },
+  {
+    type: 'function',
+    inputs: [
+      {
+        name: 'hook',
+        internalType: 'contract IMerkleSnapshotHook',
+        type: 'address',
+      },
+    ],
+    name: 'addHook',
+    outputs: [],
+    stateMutability: 'nonpayable',
+  },
+  {
+    type: 'function',
+    inputs: [{ name: 'blockNumber', internalType: 'uint256', type: 'uint256' }],
+    name: 'blockToStateIndex',
+    outputs: [{ name: 'stateIndex', internalType: 'uint256', type: 'uint256' }],
+    stateMutability: 'view',
+  },
+  {
+    type: 'function',
+    inputs: [{ name: 'index', internalType: 'uint256', type: 'uint256' }],
+    name: 'envelopeExpirationQueue',
+    outputs: [{ name: 'eventId', internalType: 'bytes20', type: 'bytes20' }],
+    stateMutability: 'view',
+  },
+  {
+    type: 'function',
+    inputs: [],
+    name: 'envelopeExpirationQueueEnd',
+    outputs: [{ name: '', internalType: 'uint256', type: 'uint256' }],
+    stateMutability: 'view',
+  },
+  {
+    type: 'function',
+    inputs: [],
+    name: 'envelopeExpirationQueueSize',
+    outputs: [{ name: '', internalType: 'uint256', type: 'uint256' }],
+    stateMutability: 'view',
+  },
+  {
+    type: 'function',
+    inputs: [],
+    name: 'envelopeExpirationQueueStart',
+    outputs: [{ name: '', internalType: 'uint256', type: 'uint256' }],
+    stateMutability: 'view',
+  },
+  {
+    type: 'function',
+    inputs: [{ name: 'eventId', internalType: 'bytes20', type: 'bytes20' }],
+    name: 'envelopesSeen',
+    outputs: [{ name: 'expiresAt', internalType: 'uint256', type: 'uint256' }],
+    stateMutability: 'view',
+  },
+  {
+    type: 'function',
+    inputs: [],
+    name: 'getHooks',
+    outputs: [
+      {
+        name: '',
+        internalType: 'contract IMerkleSnapshotHook[]',
+        type: 'address[]',
+      },
+    ],
+    stateMutability: 'view',
+  },
+  {
+    type: 'function',
+    inputs: [],
+    name: 'getLatestState',
+    outputs: [
+      {
+        name: '',
+        internalType: 'struct IMerkleSnapshot.MerkleState',
+        type: 'tuple',
+        components: [
+          { name: 'blockNumber', internalType: 'uint256', type: 'uint256' },
+          { name: 'timestamp', internalType: 'uint256', type: 'uint256' },
+          { name: 'root', internalType: 'bytes32', type: 'bytes32' },
+          { name: 'ipfsHash', internalType: 'bytes32', type: 'bytes32' },
+          { name: 'ipfsHashCid', internalType: 'string', type: 'string' },
+          { name: 'totalValue', internalType: 'uint256', type: 'uint256' },
+        ],
+      },
+    ],
+    stateMutability: 'view',
+  },
+  {
+    type: 'function',
+    inputs: [],
+    name: 'getServiceManager',
+    outputs: [{ name: '', internalType: 'address', type: 'address' }],
+    stateMutability: 'view',
+  },
+  {
+    type: 'function',
+    inputs: [{ name: 'blockNumber', internalType: 'uint256', type: 'uint256' }],
+    name: 'getStateAtBlock',
+    outputs: [
+      {
+        name: 'state',
+        internalType: 'struct IMerkleSnapshot.MerkleState',
+        type: 'tuple',
+        components: [
+          { name: 'blockNumber', internalType: 'uint256', type: 'uint256' },
+          { name: 'timestamp', internalType: 'uint256', type: 'uint256' },
+          { name: 'root', internalType: 'bytes32', type: 'bytes32' },
+          { name: 'ipfsHash', internalType: 'bytes32', type: 'bytes32' },
+          { name: 'ipfsHashCid', internalType: 'string', type: 'string' },
+          { name: 'totalValue', internalType: 'uint256', type: 'uint256' },
+        ],
+      },
+    ],
+    stateMutability: 'view',
+  },
+  {
+    type: 'function',
+    inputs: [{ name: 'index', internalType: 'uint256', type: 'uint256' }],
+    name: 'getStateAtIndex',
+    outputs: [
+      {
+        name: 'state',
+        internalType: 'struct IMerkleSnapshot.MerkleState',
+        type: 'tuple',
+        components: [
+          { name: 'blockNumber', internalType: 'uint256', type: 'uint256' },
+          { name: 'timestamp', internalType: 'uint256', type: 'uint256' },
+          { name: 'root', internalType: 'bytes32', type: 'bytes32' },
+          { name: 'ipfsHash', internalType: 'bytes32', type: 'bytes32' },
+          { name: 'ipfsHashCid', internalType: 'string', type: 'string' },
+          { name: 'totalValue', internalType: 'uint256', type: 'uint256' },
+        ],
+      },
+    ],
+    stateMutability: 'view',
+  },
+  {
+    type: 'function',
+    inputs: [
+      { name: 'offset', internalType: 'uint256', type: 'uint256' },
+      { name: 'limit', internalType: 'uint256', type: 'uint256' },
+    ],
+    name: 'getStateBlocks',
+    outputs: [
+      { name: 'result_', internalType: 'uint256[]', type: 'uint256[]' },
+    ],
+    stateMutability: 'view',
+  },
+  {
+    type: 'function',
+    inputs: [],
+    name: 'getStateCount',
+    outputs: [{ name: 'count', internalType: 'uint256', type: 'uint256' }],
+    stateMutability: 'view',
+  },
+  {
+    type: 'function',
+    inputs: [
+      { name: 'offset', internalType: 'uint256', type: 'uint256' },
+      { name: 'limit', internalType: 'uint256', type: 'uint256' },
+    ],
+    name: 'getStates',
+    outputs: [
+      {
+        name: 'result_',
+        internalType: 'struct IMerkleSnapshot.MerkleState[]',
+        type: 'tuple[]',
+        components: [
+          { name: 'blockNumber', internalType: 'uint256', type: 'uint256' },
+          { name: 'timestamp', internalType: 'uint256', type: 'uint256' },
+          { name: 'root', internalType: 'bytes32', type: 'bytes32' },
+          { name: 'ipfsHash', internalType: 'bytes32', type: 'bytes32' },
+          { name: 'ipfsHashCid', internalType: 'string', type: 'string' },
+          { name: 'totalValue', internalType: 'uint256', type: 'uint256' },
+        ],
+      },
+    ],
+    stateMutability: 'view',
+  },
+  {
+    type: 'function',
+    inputs: [
+      {
+        name: 'envelope',
+        internalType: 'struct IWavsServiceHandler.Envelope',
+        type: 'tuple',
+        components: [
+          { name: 'eventId', internalType: 'bytes20', type: 'bytes20' },
+          { name: 'ordering', internalType: 'bytes12', type: 'bytes12' },
+          { name: 'payload', internalType: 'bytes', type: 'bytes' },
+        ],
+      },
+      {
+        name: 'signatureData',
+        internalType: 'struct IWavsServiceHandler.SignatureData',
+        type: 'tuple',
+        components: [
+          { name: 'signers', internalType: 'address[]', type: 'address[]' },
+          { name: 'signatures', internalType: 'bytes[]', type: 'bytes[]' },
+          { name: 'referenceBlock', internalType: 'uint32', type: 'uint32' },
+        ],
+      },
+    ],
+    name: 'handleSignedEnvelope',
+    outputs: [],
+    stateMutability: 'nonpayable',
+  },
+  {
+    type: 'function',
+    inputs: [],
+    name: 'hookCount',
+    outputs: [{ name: '', internalType: 'uint64', type: 'uint64' }],
+    stateMutability: 'view',
+  },
+  {
+    type: 'function',
+    inputs: [
+      {
+        name: 'hook',
+        internalType: 'contract IMerkleSnapshotHook',
+        type: 'address',
+      },
+    ],
+    name: 'hookIndex',
+    outputs: [{ name: 'hookIndex', internalType: 'uint256', type: 'uint256' }],
+    stateMutability: 'view',
+  },
+  {
+    type: 'function',
+    inputs: [{ name: 'hookIndex', internalType: 'uint256', type: 'uint256' }],
+    name: 'hooks',
+    outputs: [
+      {
+        name: 'hook',
+        internalType: 'contract IMerkleSnapshotHook',
+        type: 'address',
+      },
+    ],
+    stateMutability: 'view',
+  },
+  {
+    type: 'function',
+    inputs: [],
+    name: 'lastCronTimestampSeen',
+    outputs: [{ name: '', internalType: 'uint64', type: 'uint64' }],
+    stateMutability: 'view',
+  },
+  {
+    type: 'function',
+    inputs: [],
+    name: 'nextHookIndex',
+    outputs: [{ name: '', internalType: 'uint64', type: 'uint64' }],
+    stateMutability: 'view',
+  },
+  {
+    type: 'function',
+    inputs: [],
+    name: 'nextTriggerId',
+    outputs: [{ name: '', internalType: 'uint64', type: 'uint64' }],
+    stateMutability: 'view',
+  },
+  {
+    type: 'function',
+    inputs: [
+      {
+        name: 'hook',
+        internalType: 'contract IMerkleSnapshotHook',
+        type: 'address',
+      },
+    ],
+    name: 'removeHook',
+    outputs: [],
+    stateMutability: 'nonpayable',
+  },
+  {
+    type: 'function',
+    inputs: [{ name: '', internalType: 'uint256', type: 'uint256' }],
+    name: 'stateBlocks',
+    outputs: [{ name: '', internalType: 'uint256', type: 'uint256' }],
+    stateMutability: 'view',
+  },
+  {
+    type: 'function',
+    inputs: [{ name: 'stateIndex', internalType: 'uint256', type: 'uint256' }],
+    name: 'states',
+    outputs: [
+      { name: 'blockNumber', internalType: 'uint256', type: 'uint256' },
+      { name: 'timestamp', internalType: 'uint256', type: 'uint256' },
+      { name: 'root', internalType: 'bytes32', type: 'bytes32' },
+      { name: 'ipfsHash', internalType: 'bytes32', type: 'bytes32' },
+      { name: 'ipfsHashCid', internalType: 'string', type: 'string' },
+      { name: 'totalValue', internalType: 'uint256', type: 'uint256' },
+    ],
+    stateMutability: 'view',
+  },
+  {
+    type: 'function',
+    inputs: [],
+    name: 'trigger',
+    outputs: [{ name: 'triggerId', internalType: 'uint64', type: 'uint64' }],
+    stateMutability: 'nonpayable',
+  },
+  {
+    type: 'function',
+    inputs: [
+      { name: 'value', internalType: 'uint256', type: 'uint256' },
+      { name: 'proof', internalType: 'bytes32[]', type: 'bytes32[]' },
+    ],
+    name: 'verifyMyProof',
+    outputs: [{ name: '', internalType: 'bool', type: 'bool' }],
+    stateMutability: 'view',
+  },
+  {
+    type: 'function',
+    inputs: [
+      { name: 'value', internalType: 'uint256', type: 'uint256' },
+      { name: 'proof', internalType: 'bytes32[]', type: 'bytes32[]' },
+      { name: 'blockNumber', internalType: 'uint256', type: 'uint256' },
+    ],
+    name: 'verifyMyProofAtBlock',
+    outputs: [{ name: '', internalType: 'bool', type: 'bool' }],
+    stateMutability: 'view',
+  },
+  {
+    type: 'function',
+    inputs: [
+      { name: 'value', internalType: 'uint256', type: 'uint256' },
+      { name: 'proof', internalType: 'bytes32[]', type: 'bytes32[]' },
+      { name: 'stateIndex', internalType: 'uint256', type: 'uint256' },
+    ],
+    name: 'verifyMyProofAtStateIndex',
+    outputs: [{ name: '', internalType: 'bool', type: 'bool' }],
+    stateMutability: 'view',
+  },
+  {
+    type: 'function',
+    inputs: [
+      { name: 'account', internalType: 'address', type: 'address' },
+      { name: 'value', internalType: 'uint256', type: 'uint256' },
+      { name: 'proof', internalType: 'bytes32[]', type: 'bytes32[]' },
+    ],
+    name: 'verifyProof',
+    outputs: [{ name: '', internalType: 'bool', type: 'bool' }],
+    stateMutability: 'view',
+  },
+  {
+    type: 'function',
+    inputs: [
+      { name: 'account', internalType: 'address', type: 'address' },
+      { name: 'value', internalType: 'uint256', type: 'uint256' },
+      { name: 'proof', internalType: 'bytes32[]', type: 'bytes32[]' },
+      { name: 'blockNumber', internalType: 'uint256', type: 'uint256' },
+    ],
+    name: 'verifyProofAtBlock',
+    outputs: [{ name: '', internalType: 'bool', type: 'bool' }],
+    stateMutability: 'view',
+  },
+  {
+    type: 'function',
+    inputs: [
+      { name: 'account', internalType: 'address', type: 'address' },
+      { name: 'value', internalType: 'uint256', type: 'uint256' },
+      { name: 'proof', internalType: 'bytes32[]', type: 'bytes32[]' },
+      { name: 'stateIndex', internalType: 'uint256', type: 'uint256' },
+    ],
+    name: 'verifyProofAtStateIndex',
+    outputs: [{ name: '', internalType: 'bool', type: 'bool' }],
+    stateMutability: 'view',
+  },
+  {
+    type: 'event',
+    anonymous: false,
+    inputs: [
+      { name: 'root', internalType: 'bytes32', type: 'bytes32', indexed: true },
+      {
+        name: 'ipfsHash',
+        internalType: 'bytes32',
+        type: 'bytes32',
+        indexed: false,
+      },
+      {
+        name: 'ipfsHashCid',
+        internalType: 'string',
+        type: 'string',
+        indexed: false,
+      },
+      {
+        name: 'totalValue',
+        internalType: 'uint256',
+        type: 'uint256',
+        indexed: false,
+      },
+    ],
+    name: 'MerkleRootUpdated',
+  },
+  {
+    type: 'event',
+    anonymous: false,
+    inputs: [
+      {
+        name: 'triggerId',
+        internalType: 'uint64',
+        type: 'uint64',
+        indexed: false,
+      },
+    ],
+    name: 'MerklerTrigger',
+  },
+  {
+    type: 'event',
+    anonymous: false,
+    inputs: [
+      {
+        name: '_triggerInfo',
+        internalType: 'bytes',
+        type: 'bytes',
+        indexed: false,
+      },
+    ],
+    name: 'NewTrigger',
+  },
+  {
+    type: 'event',
+    anonymous: false,
+    inputs: [
+      {
+        name: 'count',
+        internalType: 'uint256',
+        type: 'uint256',
+        indexed: false,
+      },
+    ],
+    name: 'PrunedExpiredEnvelopes',
+  },
+  { type: 'error', inputs: [], name: 'EnvelopeAlreadySeen' },
+  { type: 'error', inputs: [], name: 'EnvelopeExpired' },
+  { type: 'error', inputs: [], name: 'HookAlreadyAdded' },
+  { type: 'error', inputs: [], name: 'HookNotAdded' },
+  {
+    type: 'error',
+    inputs: [
+      { name: 'requested', internalType: 'uint256', type: 'uint256' },
+      { name: 'firstBlock', internalType: 'uint256', type: 'uint256' },
+    ],
+    name: 'NoMerkleStateAtBlock',
+  },
+  {
+    type: 'error',
+    inputs: [
+      { name: 'requested', internalType: 'uint256', type: 'uint256' },
+      { name: 'total', internalType: 'uint256', type: 'uint256' },
+    ],
+    name: 'NoMerkleStateAtIndex',
+  },
+  { type: 'error', inputs: [], name: 'NoMerkleStates' },
+] as const
+
+export const merkleSnapshotAddress =
+  '0x07E09C35C7504b57D9E27a44c9eb9d31A1b7a6c5' as const
+
+export const merkleSnapshotConfig = {
+  address: merkleSnapshotAddress,
+  abi: merkleSnapshotAbi,
+} as const
+
+//////////////////////////////////////////////////////////////////////////////////////////////////////////////////////////////////////////////////////////////////////
+// RewardDistributor
+//////////////////////////////////////////////////////////////////////////////////////////////////////////////////////////////////////////////////////////////////////
+
+export const rewardDistributorAbi = [
+  {
+    type: 'constructor',
+    inputs: [
+      { name: 'rewardToken_', internalType: 'address', type: 'address' },
+    ],
+    stateMutability: 'nonpayable',
+  },
+  {
+    type: 'function',
+    inputs: [],
+    name: 'acceptRoot',
+    outputs: [],
+    stateMutability: 'nonpayable',
+  },
+  {
+    type: 'function',
+    inputs: [
+      { name: 'account', internalType: 'address', type: 'address' },
+      { name: 'claimable', internalType: 'uint256', type: 'uint256' },
+      { name: 'proof', internalType: 'bytes32[]', type: 'bytes32[]' },
+    ],
+    name: 'claim',
+    outputs: [{ name: 'amount', internalType: 'uint256', type: 'uint256' }],
+    stateMutability: 'nonpayable',
+  },
+  {
+    type: 'function',
+    inputs: [
+      { name: 'account', internalType: 'address', type: 'address' },
+      { name: 'reward', internalType: 'address', type: 'address' },
+      { name: 'claimable', internalType: 'uint256', type: 'uint256' },
+      { name: 'proof', internalType: 'bytes32[]', type: 'bytes32[]' },
+    ],
+    name: 'claim',
+    outputs: [{ name: 'amount', internalType: 'uint256', type: 'uint256' }],
+    stateMutability: 'nonpayable',
+  },
+  {
+    type: 'function',
+    inputs: [
+      { name: 'account', internalType: 'address', type: 'address' },
+      { name: 'reward', internalType: 'address', type: 'address' },
+    ],
+    name: 'claimed',
+    outputs: [{ name: 'amount', internalType: 'uint256', type: 'uint256' }],
+    stateMutability: 'view',
+  },
+  {
+    type: 'function',
+    inputs: [],
+    name: 'ipfsHash',
+    outputs: [{ name: '', internalType: 'bytes32', type: 'bytes32' }],
+    stateMutability: 'view',
+  },
+  {
+    type: 'function',
+    inputs: [],
+    name: 'ipfsHashCid',
+    outputs: [{ name: '', internalType: 'string', type: 'string' }],
+    stateMutability: 'view',
+  },
+  {
+    type: 'function',
+    inputs: [{ name: '', internalType: 'address', type: 'address' }],
+    name: 'isUpdater',
+    outputs: [{ name: '', internalType: 'bool', type: 'bool' }],
+    stateMutability: 'view',
+  },
+  {
+    type: 'function',
+    inputs: [
+      {
+        name: 'state',
+        internalType: 'struct IMerkleSnapshot.MerkleState',
+        type: 'tuple',
+        components: [
+          { name: 'blockNumber', internalType: 'uint256', type: 'uint256' },
+          { name: 'timestamp', internalType: 'uint256', type: 'uint256' },
+          { name: 'root', internalType: 'bytes32', type: 'bytes32' },
+          { name: 'ipfsHash', internalType: 'bytes32', type: 'bytes32' },
+          { name: 'ipfsHashCid', internalType: 'string', type: 'string' },
+          { name: 'totalValue', internalType: 'uint256', type: 'uint256' },
+        ],
+      },
+    ],
+    name: 'onMerkleUpdate',
+    outputs: [],
+    stateMutability: 'nonpayable',
+  },
+  {
+    type: 'function',
+    inputs: [],
+    name: 'owner',
+    outputs: [{ name: '', internalType: 'address', type: 'address' }],
+    stateMutability: 'view',
+  },
+  {
+    type: 'function',
+    inputs: [],
+    name: 'pendingRoot',
+    outputs: [
+      { name: 'root', internalType: 'bytes32', type: 'bytes32' },
+      { name: 'ipfsHash', internalType: 'bytes32', type: 'bytes32' },
+      { name: 'validAt', internalType: 'uint256', type: 'uint256' },
+    ],
+    stateMutability: 'view',
+  },
+  {
+    type: 'function',
+    inputs: [],
+    name: 'revokePendingRoot',
+    outputs: [],
+    stateMutability: 'nonpayable',
+  },
+  {
+    type: 'function',
+    inputs: [],
+    name: 'rewardToken',
+    outputs: [{ name: '', internalType: 'address', type: 'address' }],
+    stateMutability: 'view',
+  },
+  {
+    type: 'function',
+    inputs: [],
+    name: 'root',
+    outputs: [{ name: '', internalType: 'bytes32', type: 'bytes32' }],
+    stateMutability: 'view',
+  },
+  {
+    type: 'function',
+    inputs: [{ name: 'newOwner', internalType: 'address', type: 'address' }],
+    name: 'setOwner',
+    outputs: [],
+    stateMutability: 'nonpayable',
+  },
+  {
+    type: 'function',
+    inputs: [
+      { name: 'newRoot', internalType: 'bytes32', type: 'bytes32' },
+      { name: 'newIpfsHash', internalType: 'bytes32', type: 'bytes32' },
+    ],
+    name: 'setRoot',
+    outputs: [],
+    stateMutability: 'nonpayable',
+  },
+  {
+    type: 'function',
+    inputs: [
+      { name: 'updater', internalType: 'address', type: 'address' },
+      { name: 'active', internalType: 'bool', type: 'bool' },
+    ],
+    name: 'setRootUpdater',
+    outputs: [],
+    stateMutability: 'nonpayable',
+  },
+  {
+    type: 'function',
+    inputs: [{ name: 'newTimelock', internalType: 'uint256', type: 'uint256' }],
+    name: 'setTimelock',
+    outputs: [],
+    stateMutability: 'nonpayable',
+  },
+  {
+    type: 'function',
+    inputs: [
+      { name: 'newRoot', internalType: 'bytes32', type: 'bytes32' },
+      { name: 'newIpfsHash', internalType: 'bytes32', type: 'bytes32' },
+    ],
+    name: 'submitRoot',
+    outputs: [],
+    stateMutability: 'nonpayable',
+  },
+  {
+    type: 'function',
+    inputs: [],
+    name: 'timelock',
+    outputs: [{ name: '', internalType: 'uint256', type: 'uint256' }],
+    stateMutability: 'view',
+  },
+  {
+    type: 'event',
+    anonymous: false,
+    inputs: [
+      {
+        name: 'account',
+        internalType: 'address',
+        type: 'address',
+        indexed: true,
+      },
+      {
+        name: 'reward',
+        internalType: 'address',
+        type: 'address',
+        indexed: true,
+      },
+      {
+        name: 'amount',
+        internalType: 'uint256',
+        type: 'uint256',
+        indexed: false,
+      },
+    ],
+    name: 'Claimed',
+  },
+  {
+    type: 'event',
+    anonymous: false,
+    inputs: [
+      { name: 'root', internalType: 'bytes32', type: 'bytes32', indexed: true },
+      {
+        name: 'ipfsHash',
+        internalType: 'bytes32',
+        type: 'bytes32',
+        indexed: false,
+      },
+      {
+        name: 'ipfsHashCid',
+        internalType: 'string',
+        type: 'string',
+        indexed: false,
+      },
+      {
+        name: 'totalValue',
+        internalType: 'uint256',
+        type: 'uint256',
+        indexed: false,
+      },
+    ],
+    name: 'MerkleRootUpdated',
+  },
+  {
+    type: 'event',
+    anonymous: false,
+    inputs: [
+      {
+        name: 'newOwner',
+        internalType: 'address',
+        type: 'address',
+        indexed: true,
+      },
+    ],
+    name: 'OwnerSet',
+  },
+  {
+    type: 'event',
+    anonymous: false,
+    inputs: [
+      {
+        name: 'caller',
+        internalType: 'address',
+        type: 'address',
+        indexed: true,
+      },
+    ],
+    name: 'PendingRootRevoked',
+  },
+  {
+    type: 'event',
+    anonymous: false,
+    inputs: [
+      {
+        name: 'caller',
+        internalType: 'address',
+        type: 'address',
+        indexed: true,
+      },
+      {
+        name: 'newRoot',
+        internalType: 'bytes32',
+        type: 'bytes32',
+        indexed: true,
+      },
+      {
+        name: 'newIpfsHash',
+        internalType: 'bytes32',
+        type: 'bytes32',
+        indexed: true,
+      },
+    ],
+    name: 'PendingRootSet',
+  },
+  {
+    type: 'event',
+    anonymous: false,
+    inputs: [
+      {
+        name: 'newRoot',
+        internalType: 'bytes32',
+        type: 'bytes32',
+        indexed: true,
+      },
+      {
+        name: 'newIpfsHash',
+        internalType: 'bytes32',
+        type: 'bytes32',
+        indexed: true,
+      },
+    ],
+    name: 'RootSet',
+  },
+  {
+    type: 'event',
+    anonymous: false,
+    inputs: [
+      {
+        name: 'rootUpdater',
+        internalType: 'address',
+        type: 'address',
+        indexed: true,
+      },
+      { name: 'active', internalType: 'bool', type: 'bool', indexed: false },
+    ],
+    name: 'RootUpdaterSet',
+  },
+  {
+    type: 'event',
+    anonymous: false,
+    inputs: [
+      {
+        name: 'newTimelock',
+        internalType: 'uint256',
+        type: 'uint256',
+        indexed: false,
+      },
+    ],
+    name: 'TimelockSet',
+  },
+  {
+    type: 'error',
+    inputs: [{ name: 'token', internalType: 'address', type: 'address' }],
+    name: 'SafeERC20FailedOperation',
+  },
+  {
+    type: 'error',
+    inputs: [{ name: 'token', internalType: 'address', type: 'address' }],
+    name: 'SafeERC20FailedOperation',
+  },
+] as const
+
+export const rewardDistributorAddress =
+  '0x00887bA757B776Ca6692FDC3d1e3636F8771d9a7' as const
+
+export const rewardDistributorConfig = {
+  address: rewardDistributorAddress,
+  abi: rewardDistributorAbi,
+} as const
+
+//////////////////////////////////////////////////////////////////////////////////////////////////////////////////////////////////////////////////////////////////////
+// SchemaRegistrar
+//////////////////////////////////////////////////////////////////////////////////////////////////////////////////////////////////////////////////////////////////////
+
+export const schemaRegistrarAbi = [
+  {
+    type: 'constructor',
+    inputs: [
+      {
+        name: 'schemaRegistry',
+        internalType: 'contract ISchemaRegistry',
+        type: 'address',
+      },
+    ],
+    stateMutability: 'nonpayable',
+  },
+  {
+    type: 'function',
+    inputs: [
+      { name: 'schema', internalType: 'string', type: 'string' },
+      {
+        name: 'resolver',
+        internalType: 'contract ISchemaResolver',
+        type: 'address',
+      },
+      { name: 'revocable', internalType: 'bool', type: 'bool' },
+    ],
+    name: 'register',
+    outputs: [{ name: '', internalType: 'bytes32', type: 'bytes32' }],
+    stateMutability: 'nonpayable',
+  },
+  { type: 'error', inputs: [], name: 'InvalidResolver' },
+  { type: 'error', inputs: [], name: 'InvalidSchema' },
+  { type: 'error', inputs: [], name: 'InvalidSchemaRegistry' },
+] as const
+
+export const schemaRegistrarAddress =
+  '0x43c30e4d30f53a0a71Fc4860ae6Bea6b9e8A20A7' as const
+
+export const schemaRegistrarConfig = {
+  address: schemaRegistrarAddress,
+  abi: schemaRegistrarAbi,
+} as const
+
+//////////////////////////////////////////////////////////////////////////////////////////////////////////////////////////////////////////////////////////////////////
+// SchemaRegistry
+//////////////////////////////////////////////////////////////////////////////////////////////////////////////////////////////////////////////////////////////////////
+
+export const schemaRegistryAbi = [
+  { type: 'constructor', inputs: [], stateMutability: 'nonpayable' },
+  {
+    type: 'function',
+    inputs: [{ name: 'uid', internalType: 'bytes32', type: 'bytes32' }],
+    name: 'getSchema',
+    outputs: [
+      {
+        name: '',
+        internalType: 'struct SchemaRecord',
+        type: 'tuple',
+        components: [
+          { name: 'uid', internalType: 'bytes32', type: 'bytes32' },
+          {
+            name: 'resolver',
+            internalType: 'contract ISchemaResolver',
+            type: 'address',
+          },
+          { name: 'revocable', internalType: 'bool', type: 'bool' },
+          { name: 'schema', internalType: 'string', type: 'string' },
+        ],
+      },
+    ],
+    stateMutability: 'view',
+  },
+  {
+    type: 'function',
+    inputs: [
+      { name: 'schema', internalType: 'string', type: 'string' },
+      {
+        name: 'resolver',
+        internalType: 'contract ISchemaResolver',
+        type: 'address',
+      },
+      { name: 'revocable', internalType: 'bool', type: 'bool' },
+    ],
+    name: 'register',
+    outputs: [{ name: '', internalType: 'bytes32', type: 'bytes32' }],
+    stateMutability: 'nonpayable',
+  },
+  {
+    type: 'function',
+    inputs: [],
+    name: 'version',
+    outputs: [{ name: '', internalType: 'string', type: 'string' }],
+    stateMutability: 'view',
+  },
+  {
+    type: 'event',
+    anonymous: false,
+    inputs: [
+      { name: 'uid', internalType: 'bytes32', type: 'bytes32', indexed: true },
+      {
+        name: 'registerer',
+        internalType: 'address',
+        type: 'address',
+        indexed: true,
+      },
+      {
+        name: 'schema',
+        internalType: 'struct SchemaRecord',
+        type: 'tuple',
+        components: [
+          { name: 'uid', internalType: 'bytes32', type: 'bytes32' },
+          {
+            name: 'resolver',
+            internalType: 'contract ISchemaResolver',
+            type: 'address',
+          },
+          { name: 'revocable', internalType: 'bool', type: 'bool' },
+          { name: 'schema', internalType: 'string', type: 'string' },
+        ],
+        indexed: false,
+      },
+    ],
+    name: 'Registered',
+  },
+  { type: 'error', inputs: [], name: 'AlreadyExists' },
+] as const
+
+export const schemaRegistryAddress =
+  '0xFF6f58beDFccdb756b320b4DB4069175A20B050e' as const
+
+export const schemaRegistryConfig = {
+  address: schemaRegistryAddress,
+  abi: schemaRegistryAbi,
+} as const
+
+//////////////////////////////////////////////////////////////////////////////////////////////////////////////////////////////////////////////////////////////////////
+// SignerManagerModule
+//////////////////////////////////////////////////////////////////////////////////////////////////////////////////////////////////////////////////////////////////////
+
+export const signerManagerModuleAbi = [
+  {
+    type: 'constructor',
+    inputs: [
+      { name: '_owner', internalType: 'address', type: 'address' },
+      { name: '_avatar', internalType: 'address', type: 'address' },
+      { name: '_target', internalType: 'address', type: 'address' },
+      {
+        name: 'serviceManager',
+        internalType: 'contract IWavsServiceManager',
+        type: 'address',
+      },
+    ],
+    stateMutability: 'nonpayable',
+  },
+  {
+    type: 'function',
+    inputs: [
+      { name: 'signer', internalType: 'address', type: 'address' },
+      { name: 'newThreshold', internalType: 'uint256', type: 'uint256' },
+    ],
+    name: 'addSigner',
+    outputs: [],
+    stateMutability: 'nonpayable',
+  },
+  {
+    type: 'function',
+    inputs: [],
+    name: 'avatar',
+    outputs: [{ name: '', internalType: 'address', type: 'address' }],
+    stateMutability: 'view',
+  },
+  {
+    type: 'function',
+    inputs: [
+      { name: 'newThreshold', internalType: 'uint256', type: 'uint256' },
+    ],
+    name: 'changeThreshold',
+    outputs: [],
+    stateMutability: 'nonpayable',
+  },
+  {
+    type: 'function',
+    inputs: [{ name: 'eventId', internalType: 'bytes20', type: 'bytes20' }],
+    name: 'envelopesSeen',
+    outputs: [{ name: 'seen', internalType: 'bool', type: 'bool' }],
+    stateMutability: 'view',
+  },
+  {
+    type: 'function',
+    inputs: [
+      { name: 'to', internalType: 'address', type: 'address' },
+      { name: 'value', internalType: 'uint256', type: 'uint256' },
+      { name: 'data', internalType: 'bytes', type: 'bytes' },
+      { name: 'operation', internalType: 'enum Operation', type: 'uint8' },
+    ],
+    name: 'executeTransaction',
+    outputs: [{ name: 'success', internalType: 'bool', type: 'bool' }],
+    stateMutability: 'nonpayable',
+  },
+  {
+    type: 'function',
+    inputs: [],
+    name: 'getServiceManager',
+    outputs: [{ name: '', internalType: 'address', type: 'address' }],
+    stateMutability: 'view',
+  },
+  {
+    type: 'function',
+    inputs: [],
+    name: 'getSigners',
+    outputs: [{ name: '', internalType: 'address[]', type: 'address[]' }],
+    stateMutability: 'view',
+  },
+  {
+    type: 'function',
+    inputs: [],
+    name: 'getThreshold',
+    outputs: [{ name: '', internalType: 'uint256', type: 'uint256' }],
+    stateMutability: 'view',
+  },
+  {
+    type: 'function',
+    inputs: [
+      {
+        name: 'envelope',
+        internalType: 'struct IWavsServiceHandler.Envelope',
+        type: 'tuple',
+        components: [
+          { name: 'eventId', internalType: 'bytes20', type: 'bytes20' },
+          { name: 'ordering', internalType: 'bytes12', type: 'bytes12' },
+          { name: 'payload', internalType: 'bytes', type: 'bytes' },
+        ],
+      },
+      {
+        name: 'signatureData',
+        internalType: 'struct IWavsServiceHandler.SignatureData',
+        type: 'tuple',
+        components: [
+          { name: 'signers', internalType: 'address[]', type: 'address[]' },
+          { name: 'signatures', internalType: 'bytes[]', type: 'bytes[]' },
+          { name: 'referenceBlock', internalType: 'uint32', type: 'uint32' },
+        ],
+      },
+    ],
+    name: 'handleSignedEnvelope',
+    outputs: [],
+    stateMutability: 'nonpayable',
+  },
+  {
+    type: 'function',
+    inputs: [],
+    name: 'owner',
+    outputs: [{ name: '', internalType: 'address', type: 'address' }],
+    stateMutability: 'view',
+  },
+  {
+    type: 'function',
+    inputs: [
+      { name: 'prevSigner', internalType: 'address', type: 'address' },
+      { name: 'signer', internalType: 'address', type: 'address' },
+      { name: 'newThreshold', internalType: 'uint256', type: 'uint256' },
+    ],
+    name: 'removeSigner',
+    outputs: [],
+    stateMutability: 'nonpayable',
+  },
+  {
+    type: 'function',
+    inputs: [],
+    name: 'renounceOwnership',
+    outputs: [],
+    stateMutability: 'nonpayable',
+  },
+  {
+    type: 'function',
+    inputs: [{ name: '_avatar', internalType: 'address', type: 'address' }],
+    name: 'setAvatar',
+    outputs: [],
+    stateMutability: 'nonpayable',
+  },
+  {
+    type: 'function',
+    inputs: [{ name: '_target', internalType: 'address', type: 'address' }],
+    name: 'setTarget',
+    outputs: [],
+    stateMutability: 'nonpayable',
+  },
+  {
+    type: 'function',
+    inputs: [
+      { name: 'initializeParams', internalType: 'bytes', type: 'bytes' },
+    ],
+    name: 'setUp',
+    outputs: [],
+    stateMutability: 'nonpayable',
+  },
+  {
+    type: 'function',
+    inputs: [
+      { name: '_avatar', internalType: 'address', type: 'address' },
+      { name: '_target', internalType: 'address', type: 'address' },
+    ],
+    name: 'setUpModule',
+    outputs: [],
+    stateMutability: 'nonpayable',
+  },
+  {
+    type: 'function',
+    inputs: [
+      { name: 'prevSigner', internalType: 'address', type: 'address' },
+      { name: 'oldSigner', internalType: 'address', type: 'address' },
+      { name: 'newSigner', internalType: 'address', type: 'address' },
+    ],
+    name: 'swapSigner',
+    outputs: [],
+    stateMutability: 'nonpayable',
+  },
+  {
+    type: 'function',
+    inputs: [],
+    name: 'target',
+    outputs: [{ name: '', internalType: 'address', type: 'address' }],
+    stateMutability: 'view',
+  },
+  {
+    type: 'function',
+    inputs: [{ name: 'newOwner', internalType: 'address', type: 'address' }],
+    name: 'transferOwnership',
+    outputs: [],
+    stateMutability: 'nonpayable',
+  },
+  {
+    type: 'event',
+    anonymous: false,
+    inputs: [
+      {
+        name: 'previousAvatar',
+        internalType: 'address',
+        type: 'address',
+        indexed: true,
+      },
+      {
+        name: 'newAvatar',
+        internalType: 'address',
+        type: 'address',
+        indexed: true,
+      },
+    ],
+    name: 'AvatarSet',
+  },
+  {
+    type: 'event',
+    anonymous: false,
+    inputs: [
+      {
+        name: 'version',
+        internalType: 'uint64',
+        type: 'uint64',
+        indexed: false,
+      },
+    ],
+    name: 'Initialized',
+  },
+  {
+    type: 'event',
+    anonymous: false,
+    inputs: [
+      {
+        name: 'avatar',
+        internalType: 'address',
+        type: 'address',
+        indexed: true,
+      },
+      {
+        name: 'target',
+        internalType: 'address',
+        type: 'address',
+        indexed: true,
+      },
+    ],
+    name: 'ModuleConfigured',
+  },
+  {
+    type: 'event',
+    anonymous: false,
+    inputs: [
+      {
+        name: 'previousOwner',
+        internalType: 'address',
+        type: 'address',
+        indexed: true,
+      },
+      {
+        name: 'newOwner',
+        internalType: 'address',
+        type: 'address',
+        indexed: true,
+      },
+    ],
+    name: 'OwnershipTransferred',
+  },
+  {
+    type: 'event',
+    anonymous: false,
+    inputs: [
+      {
+        name: 'signer',
+        internalType: 'address',
+        type: 'address',
+        indexed: true,
+      },
+      {
+        name: 'newThreshold',
+        internalType: 'uint256',
+        type: 'uint256',
+        indexed: false,
+      },
+    ],
+    name: 'SignerAdded',
+  },
+  {
+    type: 'event',
+    anonymous: false,
+    inputs: [
+      {
+        name: 'signer',
+        internalType: 'address',
+        type: 'address',
+        indexed: true,
+      },
+      {
+        name: 'newThreshold',
+        internalType: 'uint256',
+        type: 'uint256',
+        indexed: false,
+      },
+    ],
+    name: 'SignerRemoved',
+  },
+  {
+    type: 'event',
+    anonymous: false,
+    inputs: [
+      {
+        name: 'oldSigner',
+        internalType: 'address',
+        type: 'address',
+        indexed: true,
+      },
+      {
+        name: 'newSigner',
+        internalType: 'address',
+        type: 'address',
+        indexed: true,
+      },
+    ],
+    name: 'SignerSwapped',
+  },
+  {
+    type: 'event',
+    anonymous: false,
+    inputs: [
+      {
+        name: 'previousTarget',
+        internalType: 'address',
+        type: 'address',
+        indexed: true,
+      },
+      {
+        name: 'newTarget',
+        internalType: 'address',
+        type: 'address',
+        indexed: true,
+      },
+    ],
+    name: 'TargetSet',
+  },
+  {
+    type: 'event',
+    anonymous: false,
+    inputs: [
+      {
+        name: 'newThreshold',
+        internalType: 'uint256',
+        type: 'uint256',
+        indexed: false,
+      },
+    ],
+    name: 'ThresholdChanged',
+  },
+  {
+    type: 'event',
+    anonymous: false,
+    inputs: [
+      {
+        name: 'operationType',
+        internalType: 'enum SignerManagerModule.OperationType',
+        type: 'uint8',
+        indexed: true,
+      },
+      {
+        name: 'totalOperations',
+        internalType: 'uint256',
+        type: 'uint256',
+        indexed: false,
+      },
+    ],
+    name: 'WAVSOperationExecuted',
+  },
+  { type: 'error', inputs: [], name: 'EnvelopeAlreadySeen' },
+  { type: 'error', inputs: [], name: 'InvalidInitialization' },
+  { type: 'error', inputs: [], name: 'NotInitializing' },
+  {
+    type: 'error',
+    inputs: [{ name: 'owner', internalType: 'address', type: 'address' }],
+    name: 'OwnableInvalidOwner',
+  },
+  {
+    type: 'error',
+    inputs: [{ name: 'account', internalType: 'address', type: 'address' }],
+    name: 'OwnableUnauthorizedAccount',
+  },
+] as const
+
+export const signerManagerModuleAddress =
+  '0x4c90f028Ee8Cf5c1AC4F307BB52Bc0CcE56095C2' as const
+
+export const signerManagerModuleConfig = {
+  address: signerManagerModuleAddress,
+  abi: signerManagerModuleAbi,
+} as const
+
+//////////////////////////////////////////////////////////////////////////////////////////////////////////////////////////////////////////////////////////////////////
+// TEST
+//////////////////////////////////////////////////////////////////////////////////////////////////////////////////////////////////////////////////////////////////////
+
+export const testAbi = [
+  {
+    type: 'function',
+    inputs: [],
+    name: 'IS_TEST',
+    outputs: [{ name: '', internalType: 'bool', type: 'bool' }],
+    stateMutability: 'view',
+  },
+  {
+    type: 'function',
+    inputs: [],
+    name: 'excludeArtifacts',
+    outputs: [
+      {
+        name: 'excludedArtifacts_',
+        internalType: 'string[]',
+        type: 'string[]',
+      },
+    ],
+    stateMutability: 'view',
+  },
+  {
+    type: 'function',
+    inputs: [],
+    name: 'excludeContracts',
+    outputs: [
+      {
+        name: 'excludedContracts_',
+        internalType: 'address[]',
+        type: 'address[]',
+      },
+    ],
+    stateMutability: 'view',
+  },
+  {
+    type: 'function',
+    inputs: [],
+    name: 'excludeSelectors',
+    outputs: [
+      {
+        name: 'excludedSelectors_',
+        internalType: 'struct StdInvariant.FuzzSelector[]',
+        type: 'tuple[]',
+        components: [
+          { name: 'addr', internalType: 'address', type: 'address' },
+          { name: 'selectors', internalType: 'bytes4[]', type: 'bytes4[]' },
+        ],
+      },
+    ],
+    stateMutability: 'view',
+  },
+  {
+    type: 'function',
+    inputs: [],
+    name: 'excludeSenders',
+    outputs: [
+      {
+        name: 'excludedSenders_',
+        internalType: 'address[]',
+        type: 'address[]',
+      },
+    ],
+    stateMutability: 'view',
+  },
+  {
+    type: 'function',
+    inputs: [],
+    name: 'failed',
+    outputs: [{ name: '', internalType: 'bool', type: 'bool' }],
+    stateMutability: 'view',
+  },
+  {
+    type: 'function',
+    inputs: [],
+    name: 'targetArtifactSelectors',
+    outputs: [
+      {
+        name: 'targetedArtifactSelectors_',
+        internalType: 'struct StdInvariant.FuzzArtifactSelector[]',
+        type: 'tuple[]',
+        components: [
+          { name: 'artifact', internalType: 'string', type: 'string' },
+          { name: 'selectors', internalType: 'bytes4[]', type: 'bytes4[]' },
+        ],
+      },
+    ],
+    stateMutability: 'view',
+  },
+  {
+    type: 'function',
+    inputs: [],
+    name: 'targetArtifacts',
+    outputs: [
+      {
+        name: 'targetedArtifacts_',
+        internalType: 'string[]',
+        type: 'string[]',
+      },
+    ],
+    stateMutability: 'view',
+  },
+  {
+    type: 'function',
+    inputs: [],
+    name: 'targetContracts',
+    outputs: [
+      {
+        name: 'targetedContracts_',
+        internalType: 'address[]',
+        type: 'address[]',
+      },
+    ],
+    stateMutability: 'view',
+  },
+  {
+    type: 'function',
+    inputs: [],
+    name: 'targetInterfaces',
+    outputs: [
+      {
+        name: 'targetedInterfaces_',
+        internalType: 'struct StdInvariant.FuzzInterface[]',
+        type: 'tuple[]',
+        components: [
+          { name: 'addr', internalType: 'address', type: 'address' },
+          { name: 'artifacts', internalType: 'string[]', type: 'string[]' },
+        ],
+      },
+    ],
+    stateMutability: 'view',
+  },
+  {
+    type: 'function',
+    inputs: [],
+    name: 'targetSelectors',
+    outputs: [
+      {
+        name: 'targetedSelectors_',
+        internalType: 'struct StdInvariant.FuzzSelector[]',
+        type: 'tuple[]',
+        components: [
+          { name: 'addr', internalType: 'address', type: 'address' },
+          { name: 'selectors', internalType: 'bytes4[]', type: 'bytes4[]' },
+        ],
+      },
+    ],
+    stateMutability: 'view',
+  },
+  {
+    type: 'function',
+    inputs: [],
+    name: 'targetSenders',
+    outputs: [
+      {
+        name: 'targetedSenders_',
+        internalType: 'address[]',
+        type: 'address[]',
+      },
+    ],
+    stateMutability: 'view',
+  },
+  {
+    type: 'event',
+    anonymous: false,
+    inputs: [
+      { name: '', internalType: 'string', type: 'string', indexed: false },
+    ],
+    name: 'log',
+  },
+  {
+    type: 'event',
+    anonymous: false,
+    inputs: [
+      { name: '', internalType: 'address', type: 'address', indexed: false },
+    ],
+    name: 'log_address',
+  },
+  {
+    type: 'event',
+    anonymous: false,
+    inputs: [
+      {
+        name: 'val',
+        internalType: 'uint256[]',
+        type: 'uint256[]',
+        indexed: false,
+      },
+    ],
+    name: 'log_array',
+  },
+  {
+    type: 'event',
+    anonymous: false,
+    inputs: [
+      {
+        name: 'val',
+        internalType: 'int256[]',
+        type: 'int256[]',
+        indexed: false,
+      },
+    ],
+    name: 'log_array',
+  },
+  {
+    type: 'event',
+    anonymous: false,
+    inputs: [
+      {
+        name: 'val',
+        internalType: 'address[]',
+        type: 'address[]',
+        indexed: false,
+      },
+    ],
+    name: 'log_array',
+  },
+  {
+    type: 'event',
+    anonymous: false,
+    inputs: [
+      { name: '', internalType: 'bytes', type: 'bytes', indexed: false },
+    ],
+    name: 'log_bytes',
+  },
+  {
+    type: 'event',
+    anonymous: false,
+    inputs: [
+      { name: '', internalType: 'bytes32', type: 'bytes32', indexed: false },
+    ],
+    name: 'log_bytes32',
+  },
+  {
+    type: 'event',
+    anonymous: false,
+    inputs: [
+      { name: '', internalType: 'int256', type: 'int256', indexed: false },
+    ],
+    name: 'log_int',
+  },
+  {
+    type: 'event',
+    anonymous: false,
+    inputs: [
+      { name: 'key', internalType: 'string', type: 'string', indexed: false },
+      { name: 'val', internalType: 'address', type: 'address', indexed: false },
+    ],
+    name: 'log_named_address',
+  },
+  {
+    type: 'event',
+    anonymous: false,
+    inputs: [
+      { name: 'key', internalType: 'string', type: 'string', indexed: false },
+      {
+        name: 'val',
+        internalType: 'uint256[]',
+        type: 'uint256[]',
+        indexed: false,
+      },
+    ],
+    name: 'log_named_array',
+  },
+  {
+    type: 'event',
+    anonymous: false,
+    inputs: [
+      { name: 'key', internalType: 'string', type: 'string', indexed: false },
+      {
+        name: 'val',
+        internalType: 'int256[]',
+        type: 'int256[]',
+        indexed: false,
+      },
+    ],
+    name: 'log_named_array',
+  },
+  {
+    type: 'event',
+    anonymous: false,
+    inputs: [
+      { name: 'key', internalType: 'string', type: 'string', indexed: false },
+      {
+        name: 'val',
+        internalType: 'address[]',
+        type: 'address[]',
+        indexed: false,
+      },
+    ],
+    name: 'log_named_array',
+  },
+  {
+    type: 'event',
+    anonymous: false,
+    inputs: [
+      { name: 'key', internalType: 'string', type: 'string', indexed: false },
+      { name: 'val', internalType: 'bytes', type: 'bytes', indexed: false },
+    ],
+    name: 'log_named_bytes',
+  },
+  {
+    type: 'event',
+    anonymous: false,
+    inputs: [
+      { name: 'key', internalType: 'string', type: 'string', indexed: false },
+      { name: 'val', internalType: 'bytes32', type: 'bytes32', indexed: false },
+    ],
+    name: 'log_named_bytes32',
+  },
+  {
+    type: 'event',
+    anonymous: false,
+    inputs: [
+      { name: 'key', internalType: 'string', type: 'string', indexed: false },
+      { name: 'val', internalType: 'int256', type: 'int256', indexed: false },
+      {
+        name: 'decimals',
+        internalType: 'uint256',
+        type: 'uint256',
+        indexed: false,
+      },
+    ],
+    name: 'log_named_decimal_int',
+  },
+  {
+    type: 'event',
+    anonymous: false,
+    inputs: [
+      { name: 'key', internalType: 'string', type: 'string', indexed: false },
+      { name: 'val', internalType: 'uint256', type: 'uint256', indexed: false },
+      {
+        name: 'decimals',
+        internalType: 'uint256',
+        type: 'uint256',
+        indexed: false,
+      },
+    ],
+    name: 'log_named_decimal_uint',
+  },
+  {
+    type: 'event',
+    anonymous: false,
+    inputs: [
+      { name: 'key', internalType: 'string', type: 'string', indexed: false },
+      { name: 'val', internalType: 'int256', type: 'int256', indexed: false },
+    ],
+    name: 'log_named_int',
+  },
+  {
+    type: 'event',
+    anonymous: false,
+    inputs: [
+      { name: 'key', internalType: 'string', type: 'string', indexed: false },
+      { name: 'val', internalType: 'string', type: 'string', indexed: false },
+    ],
+    name: 'log_named_string',
+  },
+  {
+    type: 'event',
+    anonymous: false,
+    inputs: [
+      { name: 'key', internalType: 'string', type: 'string', indexed: false },
+      { name: 'val', internalType: 'uint256', type: 'uint256', indexed: false },
+    ],
+    name: 'log_named_uint',
+  },
+  {
+    type: 'event',
+    anonymous: false,
+    inputs: [
+      { name: '', internalType: 'string', type: 'string', indexed: false },
+    ],
+    name: 'log_string',
+  },
+  {
+    type: 'event',
+    anonymous: false,
+    inputs: [
+      { name: '', internalType: 'uint256', type: 'uint256', indexed: false },
+    ],
+    name: 'log_uint',
+  },
+  {
+    type: 'event',
+    anonymous: false,
+    inputs: [
+      { name: '', internalType: 'bytes', type: 'bytes', indexed: false },
+    ],
+    name: 'logs',
+  },
+] as const
+
+export const testAddress = '0x6a3a3bf184bD643d1513c690295897e3c7549226' as const
+
+export const testConfig = { address: testAddress, abi: testAbi } as const
+
+//////////////////////////////////////////////////////////////////////////////////////////////////////////////////////////////////////////////////////////////////////
+// WavsAttester
+//////////////////////////////////////////////////////////////////////////////////////////////////////////////////////////////////////////////////////////////////////
+
+export const wavsAttesterAbi = [
+  {
+    type: 'constructor',
+    inputs: [
+      { name: 'eas', internalType: 'contract IEAS', type: 'address' },
+      {
+        name: 'serviceManager',
+        internalType: 'contract IWavsServiceManager',
+        type: 'address',
+      },
+    ],
+    stateMutability: 'nonpayable',
+  },
+  {
+    type: 'function',
+    inputs: [{ name: 'data', internalType: 'bytes', type: 'bytes' }],
+    name: 'decodeAttestData',
+    outputs: [
+      {
+        name: '',
+        internalType: 'struct AttestationRequest',
         type: 'tuple',
         components: [
           { name: 'schema', internalType: 'bytes32', type: 'bytes32' },
@@ -641,5630 +3984,6 @@
               { name: 'value', internalType: 'uint256', type: 'uint256' },
             ],
           },
-          {
-            name: 'signature',
-            internalType: 'struct Signature',
-            type: 'tuple',
-            components: [
-              { name: 'v', internalType: 'uint8', type: 'uint8' },
-              { name: 'r', internalType: 'bytes32', type: 'bytes32' },
-              { name: 's', internalType: 'bytes32', type: 'bytes32' },
-            ],
-          },
-          { name: 'attester', internalType: 'address', type: 'address' },
-          { name: 'deadline', internalType: 'uint64', type: 'uint64' },
-        ],
-      },
-    ],
-    name: 'attestByDelegation',
-    outputs: [{ name: '', internalType: 'bytes32', type: 'bytes32' }],
-    stateMutability: 'payable',
-  },
-  {
-    type: 'function',
-    inputs: [],
-    name: 'eip712Domain',
-    outputs: [
-      { name: 'fields', internalType: 'bytes1', type: 'bytes1' },
-      { name: 'name', internalType: 'string', type: 'string' },
-      { name: 'version', internalType: 'string', type: 'string' },
-      { name: 'chainId', internalType: 'uint256', type: 'uint256' },
-      { name: 'verifyingContract', internalType: 'address', type: 'address' },
-      { name: 'salt', internalType: 'bytes32', type: 'bytes32' },
-      { name: 'extensions', internalType: 'uint256[]', type: 'uint256[]' },
-    ],
-    stateMutability: 'view',
-  },
-  {
-    type: 'function',
-    inputs: [],
-    name: 'getAttestTypeHash',
-    outputs: [{ name: '', internalType: 'bytes32', type: 'bytes32' }],
-    stateMutability: 'pure',
-  },
-  {
-    type: 'function',
-    inputs: [{ name: 'uid', internalType: 'bytes32', type: 'bytes32' }],
-    name: 'getAttestation',
-    outputs: [
-      {
-        name: '',
-        internalType: 'struct Attestation',
-        type: 'tuple',
-        components: [
-          { name: 'uid', internalType: 'bytes32', type: 'bytes32' },
-          { name: 'schema', internalType: 'bytes32', type: 'bytes32' },
-          { name: 'time', internalType: 'uint64', type: 'uint64' },
-          { name: 'expirationTime', internalType: 'uint64', type: 'uint64' },
-          { name: 'revocationTime', internalType: 'uint64', type: 'uint64' },
-          { name: 'refUID', internalType: 'bytes32', type: 'bytes32' },
-          { name: 'recipient', internalType: 'address', type: 'address' },
-          { name: 'attester', internalType: 'address', type: 'address' },
-          { name: 'revocable', internalType: 'bool', type: 'bool' },
-          { name: 'data', internalType: 'bytes', type: 'bytes' },
-        ],
-      },
-    ],
-    stateMutability: 'view',
-  },
-  {
-    type: 'function',
-    inputs: [],
-    name: 'getDomainSeparator',
-    outputs: [{ name: '', internalType: 'bytes32', type: 'bytes32' }],
-    stateMutability: 'view',
-  },
-  {
-    type: 'function',
-    inputs: [],
-    name: 'getName',
-    outputs: [{ name: '', internalType: 'string', type: 'string' }],
-    stateMutability: 'view',
-  },
-  {
-    type: 'function',
-    inputs: [{ name: 'account', internalType: 'address', type: 'address' }],
-    name: 'getNonce',
-    outputs: [{ name: '', internalType: 'uint256', type: 'uint256' }],
-    stateMutability: 'view',
-  },
-  {
-    type: 'function',
-    inputs: [
-      { name: 'revoker', internalType: 'address', type: 'address' },
-      { name: 'data', internalType: 'bytes32', type: 'bytes32' },
-    ],
-    name: 'getRevokeOffchain',
-    outputs: [{ name: '', internalType: 'uint64', type: 'uint64' }],
-    stateMutability: 'view',
-  },
-  {
-    type: 'function',
-    inputs: [],
-    name: 'getRevokeTypeHash',
-    outputs: [{ name: '', internalType: 'bytes32', type: 'bytes32' }],
-    stateMutability: 'pure',
-  },
-  {
-    type: 'function',
-    inputs: [],
-    name: 'getSchemaRegistry',
-    outputs: [
-      { name: '', internalType: 'contract ISchemaRegistry', type: 'address' },
-    ],
-    stateMutability: 'view',
-  },
-  {
-    type: 'function',
-    inputs: [{ name: 'data', internalType: 'bytes32', type: 'bytes32' }],
-    name: 'getTimestamp',
-    outputs: [{ name: '', internalType: 'uint64', type: 'uint64' }],
-    stateMutability: 'view',
-  },
-  {
-    type: 'function',
-    inputs: [{ name: 'newNonce', internalType: 'uint256', type: 'uint256' }],
-    name: 'increaseNonce',
-    outputs: [],
-    stateMutability: 'nonpayable',
-  },
-  {
-    type: 'function',
-    inputs: [{ name: 'uid', internalType: 'bytes32', type: 'bytes32' }],
-    name: 'isAttestationValid',
-    outputs: [{ name: '', internalType: 'bool', type: 'bool' }],
-    stateMutability: 'view',
-  },
-  {
-    type: 'function',
-    inputs: [
-      {
-        name: 'multiRequests',
-        internalType: 'struct MultiAttestationRequest[]',
-        type: 'tuple[]',
-        components: [
-          { name: 'schema', internalType: 'bytes32', type: 'bytes32' },
-          {
-            name: 'data',
-            internalType: 'struct AttestationRequestData[]',
-            type: 'tuple[]',
-            components: [
-              { name: 'recipient', internalType: 'address', type: 'address' },
-              {
-                name: 'expirationTime',
-                internalType: 'uint64',
-                type: 'uint64',
-              },
-              { name: 'revocable', internalType: 'bool', type: 'bool' },
-              { name: 'refUID', internalType: 'bytes32', type: 'bytes32' },
-              { name: 'data', internalType: 'bytes', type: 'bytes' },
-              { name: 'value', internalType: 'uint256', type: 'uint256' },
-            ],
-          },
-        ],
-      },
-    ],
-    name: 'multiAttest',
-    outputs: [{ name: '', internalType: 'bytes32[]', type: 'bytes32[]' }],
-    stateMutability: 'payable',
-  },
-  {
-    type: 'function',
-    inputs: [
-      {
-        name: 'multiDelegatedRequests',
-        internalType: 'struct MultiDelegatedAttestationRequest[]',
-        type: 'tuple[]',
-        components: [
-          { name: 'schema', internalType: 'bytes32', type: 'bytes32' },
-          {
-            name: 'data',
-            internalType: 'struct AttestationRequestData[]',
-            type: 'tuple[]',
-            components: [
-              { name: 'recipient', internalType: 'address', type: 'address' },
-              {
-                name: 'expirationTime',
-                internalType: 'uint64',
-                type: 'uint64',
-              },
-              { name: 'revocable', internalType: 'bool', type: 'bool' },
-              { name: 'refUID', internalType: 'bytes32', type: 'bytes32' },
-              { name: 'data', internalType: 'bytes', type: 'bytes' },
-              { name: 'value', internalType: 'uint256', type: 'uint256' },
-            ],
-          },
-          {
-            name: 'signatures',
-            internalType: 'struct Signature[]',
-            type: 'tuple[]',
-            components: [
-              { name: 'v', internalType: 'uint8', type: 'uint8' },
-              { name: 'r', internalType: 'bytes32', type: 'bytes32' },
-              { name: 's', internalType: 'bytes32', type: 'bytes32' },
-            ],
-          },
-          { name: 'attester', internalType: 'address', type: 'address' },
-          { name: 'deadline', internalType: 'uint64', type: 'uint64' },
-        ],
-      },
-    ],
-    name: 'multiAttestByDelegation',
-    outputs: [{ name: '', internalType: 'bytes32[]', type: 'bytes32[]' }],
-    stateMutability: 'payable',
-  },
-  {
-    type: 'function',
-    inputs: [
-      {
-        name: 'multiRequests',
-        internalType: 'struct MultiRevocationRequest[]',
-        type: 'tuple[]',
-        components: [
-          { name: 'schema', internalType: 'bytes32', type: 'bytes32' },
-          {
-            name: 'data',
-            internalType: 'struct RevocationRequestData[]',
-            type: 'tuple[]',
-            components: [
-              { name: 'uid', internalType: 'bytes32', type: 'bytes32' },
-              { name: 'value', internalType: 'uint256', type: 'uint256' },
-            ],
-          },
-        ],
-      },
-    ],
-    name: 'multiRevoke',
-    outputs: [],
-    stateMutability: 'payable',
-  },
-  {
-    type: 'function',
-    inputs: [
-      {
-        name: 'multiDelegatedRequests',
-        internalType: 'struct MultiDelegatedRevocationRequest[]',
-        type: 'tuple[]',
-        components: [
-          { name: 'schema', internalType: 'bytes32', type: 'bytes32' },
-          {
-            name: 'data',
-            internalType: 'struct RevocationRequestData[]',
-            type: 'tuple[]',
-            components: [
-              { name: 'uid', internalType: 'bytes32', type: 'bytes32' },
-              { name: 'value', internalType: 'uint256', type: 'uint256' },
-            ],
-          },
-          {
-            name: 'signatures',
-            internalType: 'struct Signature[]',
-            type: 'tuple[]',
-            components: [
-              { name: 'v', internalType: 'uint8', type: 'uint8' },
-              { name: 'r', internalType: 'bytes32', type: 'bytes32' },
-              { name: 's', internalType: 'bytes32', type: 'bytes32' },
-            ],
-          },
-          { name: 'revoker', internalType: 'address', type: 'address' },
-          { name: 'deadline', internalType: 'uint64', type: 'uint64' },
-        ],
-      },
-    ],
-    name: 'multiRevokeByDelegation',
-    outputs: [],
-    stateMutability: 'payable',
-  },
-  {
-    type: 'function',
-    inputs: [{ name: 'data', internalType: 'bytes32[]', type: 'bytes32[]' }],
-    name: 'multiRevokeOffchain',
-    outputs: [{ name: '', internalType: 'uint64', type: 'uint64' }],
-    stateMutability: 'nonpayable',
-  },
-  {
-    type: 'function',
-    inputs: [{ name: 'data', internalType: 'bytes32[]', type: 'bytes32[]' }],
-    name: 'multiTimestamp',
-    outputs: [{ name: '', internalType: 'uint64', type: 'uint64' }],
-    stateMutability: 'nonpayable',
-  },
-  {
-    type: 'function',
-    inputs: [
-      {
-        name: 'request',
-        internalType: 'struct RevocationRequest',
-        type: 'tuple',
-        components: [
-          { name: 'schema', internalType: 'bytes32', type: 'bytes32' },
-          {
-            name: 'data',
-            internalType: 'struct RevocationRequestData',
-            type: 'tuple',
-            components: [
-              { name: 'uid', internalType: 'bytes32', type: 'bytes32' },
-              { name: 'value', internalType: 'uint256', type: 'uint256' },
-            ],
-          },
-        ],
-      },
-    ],
-    name: 'revoke',
-    outputs: [],
-    stateMutability: 'payable',
-  },
-  {
-    type: 'function',
-    inputs: [
-      {
-        name: 'delegatedRequest',
-        internalType: 'struct DelegatedRevocationRequest',
-        type: 'tuple',
-        components: [
-          { name: 'schema', internalType: 'bytes32', type: 'bytes32' },
-          {
-            name: 'data',
-            internalType: 'struct RevocationRequestData',
-            type: 'tuple',
-            components: [
-              { name: 'uid', internalType: 'bytes32', type: 'bytes32' },
-              { name: 'value', internalType: 'uint256', type: 'uint256' },
-            ],
-          },
-          {
-            name: 'signature',
-            internalType: 'struct Signature',
-            type: 'tuple',
-            components: [
-              { name: 'v', internalType: 'uint8', type: 'uint8' },
-              { name: 'r', internalType: 'bytes32', type: 'bytes32' },
-              { name: 's', internalType: 'bytes32', type: 'bytes32' },
-            ],
-          },
-          { name: 'revoker', internalType: 'address', type: 'address' },
-          { name: 'deadline', internalType: 'uint64', type: 'uint64' },
-        ],
-      },
-    ],
-    name: 'revokeByDelegation',
-    outputs: [],
-    stateMutability: 'payable',
-  },
-  {
-    type: 'function',
-    inputs: [{ name: 'data', internalType: 'bytes32', type: 'bytes32' }],
-    name: 'revokeOffchain',
-    outputs: [{ name: '', internalType: 'uint64', type: 'uint64' }],
-    stateMutability: 'nonpayable',
-  },
-  {
-    type: 'function',
-    inputs: [{ name: 'data', internalType: 'bytes32', type: 'bytes32' }],
-    name: 'timestamp',
-    outputs: [{ name: '', internalType: 'uint64', type: 'uint64' }],
-    stateMutability: 'nonpayable',
-  },
-  {
-    type: 'function',
-    inputs: [],
-    name: 'version',
-    outputs: [{ name: '', internalType: 'string', type: 'string' }],
-    stateMutability: 'view',
-  },
-  {
-    type: 'event',
-    anonymous: false,
-    inputs: [
-      {
-        name: 'recipient',
-        internalType: 'address',
-        type: 'address',
-        indexed: true,
-      },
-      {
-        name: 'attester',
-        internalType: 'address',
-        type: 'address',
-        indexed: true,
-      },
-      { name: 'uid', internalType: 'bytes32', type: 'bytes32', indexed: false },
-      {
-        name: 'schemaUID',
-        internalType: 'bytes32',
-        type: 'bytes32',
-        indexed: true,
-      },
-    ],
-    name: 'Attested',
-  },
-  { type: 'event', anonymous: false, inputs: [], name: 'EIP712DomainChanged' },
-  {
-    type: 'event',
-    anonymous: false,
-    inputs: [
-      {
-        name: 'oldNonce',
-        internalType: 'uint256',
-        type: 'uint256',
-        indexed: false,
-      },
-      {
-        name: 'newNonce',
-        internalType: 'uint256',
-        type: 'uint256',
-        indexed: false,
-      },
-    ],
-    name: 'NonceIncreased',
-  },
-  {
-    type: 'event',
-    anonymous: false,
-    inputs: [
-      {
-        name: 'recipient',
-        internalType: 'address',
-        type: 'address',
-        indexed: true,
-      },
-      {
-        name: 'attester',
-        internalType: 'address',
-        type: 'address',
-        indexed: true,
-      },
-      { name: 'uid', internalType: 'bytes32', type: 'bytes32', indexed: false },
-      {
-        name: 'schemaUID',
-        internalType: 'bytes32',
-        type: 'bytes32',
-        indexed: true,
-      },
-    ],
-    name: 'Revoked',
-  },
-  {
-    type: 'event',
-    anonymous: false,
-    inputs: [
-      {
-        name: 'revoker',
-        internalType: 'address',
-        type: 'address',
-        indexed: true,
-      },
-      { name: 'data', internalType: 'bytes32', type: 'bytes32', indexed: true },
-      {
-        name: 'timestamp',
-        internalType: 'uint64',
-        type: 'uint64',
-        indexed: true,
-      },
-    ],
-    name: 'RevokedOffchain',
-  },
-  {
-    type: 'event',
-    anonymous: false,
-    inputs: [
-      { name: 'data', internalType: 'bytes32', type: 'bytes32', indexed: true },
-      {
-        name: 'timestamp',
-        internalType: 'uint64',
-        type: 'uint64',
-        indexed: true,
-      },
-    ],
-    name: 'Timestamped',
-  },
-  { type: 'error', inputs: [], name: 'AccessDenied' },
-  { type: 'error', inputs: [], name: 'AlreadyRevoked' },
-  { type: 'error', inputs: [], name: 'AlreadyRevokedOffchain' },
-  { type: 'error', inputs: [], name: 'AlreadyTimestamped' },
-  { type: 'error', inputs: [], name: 'DeadlineExpired' },
-  { type: 'error', inputs: [], name: 'FailedCall' },
-  {
-    type: 'error',
-    inputs: [
-      { name: 'balance', internalType: 'uint256', type: 'uint256' },
-      { name: 'needed', internalType: 'uint256', type: 'uint256' },
-    ],
-    name: 'InsufficientBalance',
-  },
-  { type: 'error', inputs: [], name: 'InsufficientValue' },
-  { type: 'error', inputs: [], name: 'InvalidAttestation' },
-  { type: 'error', inputs: [], name: 'InvalidAttestations' },
-  { type: 'error', inputs: [], name: 'InvalidExpirationTime' },
-  { type: 'error', inputs: [], name: 'InvalidLength' },
-  { type: 'error', inputs: [], name: 'InvalidNonce' },
-  { type: 'error', inputs: [], name: 'InvalidOffset' },
-  { type: 'error', inputs: [], name: 'InvalidRegistry' },
-  { type: 'error', inputs: [], name: 'InvalidRevocation' },
-  { type: 'error', inputs: [], name: 'InvalidRevocations' },
-  { type: 'error', inputs: [], name: 'InvalidSchema' },
-  { type: 'error', inputs: [], name: 'InvalidShortString' },
-  { type: 'error', inputs: [], name: 'InvalidSignature' },
-  { type: 'error', inputs: [], name: 'InvalidVerifier' },
-  { type: 'error', inputs: [], name: 'Irrevocable' },
-  { type: 'error', inputs: [], name: 'NotFound' },
-  { type: 'error', inputs: [], name: 'NotPayable' },
-  {
-    type: 'error',
-    inputs: [{ name: 'str', internalType: 'string', type: 'string' }],
-    name: 'StringTooLong',
-  },
-  { type: 'error', inputs: [], name: 'WrongSchema' },
-] as const
-
-export const easAddress = '0xb912022030c8620422D7f7896Aca03739b64F0f5' as const
-
-export const easConfig = { address: easAddress, abi: easAbi } as const
-
-//////////////////////////////////////////////////////////////////////////////////////////////////////////////////////////////////////////////////////////////////////
-// EASAttestTrigger
-//////////////////////////////////////////////////////////////////////////////////////////////////////////////////////////////////////////////////////////////////////
-
-export const easAttestTriggerAbi = [
-  {
-    type: 'function',
-    inputs: [{ name: 'data', internalType: 'string', type: 'string' }],
-    name: 'addAgentTrigger',
-    outputs: [],
-    stateMutability: 'nonpayable',
-  },
-  {
-    type: 'function',
-    inputs: [
-      { name: 'schema', internalType: 'bytes32', type: 'bytes32' },
-      { name: 'recipient', internalType: 'address', type: 'address' },
-      { name: 'data', internalType: 'string', type: 'string' },
-    ],
-    name: 'triggerRequestAttestation',
-    outputs: [],
-    stateMutability: 'nonpayable',
-  },
-  {
-    type: 'function',
-    inputs: [
-      { name: 'schema', internalType: 'bytes32', type: 'bytes32' },
-      { name: 'recipient', internalType: 'address', type: 'address' },
-      { name: 'data', internalType: 'bytes', type: 'bytes' },
-    ],
-    name: 'triggerRequestRawAttestation',
-    outputs: [],
-    stateMutability: 'nonpayable',
-  },
-  {
-    type: 'event',
-    anonymous: false,
-    inputs: [
-      {
-        name: 'creator',
-        internalType: 'address',
-        type: 'address',
-        indexed: true,
-      },
-      {
-        name: 'schema',
-        internalType: 'bytes32',
-        type: 'bytes32',
-        indexed: true,
-      },
-      {
-        name: 'recipient',
-        internalType: 'address',
-        type: 'address',
-        indexed: true,
-      },
-      { name: 'data', internalType: 'bytes', type: 'bytes', indexed: false },
-    ],
-    name: 'AttestationRequested',
-  },
-  {
-    type: 'event',
-    anonymous: false,
-    inputs: [
-      {
-        name: 'recipient',
-        internalType: 'address',
-        type: 'address',
-        indexed: true,
-      },
-      {
-        name: 'attester',
-        internalType: 'address',
-        type: 'address',
-        indexed: true,
-      },
-      { name: 'uid', internalType: 'bytes32', type: 'bytes32', indexed: false },
-      {
-        name: 'schema_uid',
-        internalType: 'bytes32',
-        type: 'bytes32',
-        indexed: true,
-      },
-    ],
-    name: 'AttestedEvent',
-  },
-  {
-    type: 'event',
-    anonymous: false,
-    inputs: [
-      { name: 'data', internalType: 'bytes', type: 'bytes', indexed: false },
-    ],
-    name: 'NewTrigger',
-  },
-] as const
-
-export const easAttestTriggerAddress =
-  '0xF3a5417Acd57f858045a3191280b403dF8B64153' as const
-
-export const easAttestTriggerConfig = {
-  address: easAttestTriggerAddress,
-  abi: easAttestTriggerAbi,
-} as const
-
-//////////////////////////////////////////////////////////////////////////////////////////////////////////////////////////////////////////////////////////////////////
-// EASIndexerResolver
-//////////////////////////////////////////////////////////////////////////////////////////////////////////////////////////////////////////////////////////////////////
-
-export const easIndexerResolverAbi = [
-  {
-    type: 'constructor',
-    inputs: [{ name: 'eas', internalType: 'contract IEAS', type: 'address' }],
-    stateMutability: 'nonpayable',
-  },
-  { type: 'receive', stateMutability: 'payable' },
-  {
-    type: 'function',
-    inputs: [
-      {
-        name: 'attestation',
-        internalType: 'struct Attestation',
-        type: 'tuple',
-        components: [
-          { name: 'uid', internalType: 'bytes32', type: 'bytes32' },
-          { name: 'schema', internalType: 'bytes32', type: 'bytes32' },
-          { name: 'time', internalType: 'uint64', type: 'uint64' },
-          { name: 'expirationTime', internalType: 'uint64', type: 'uint64' },
-          { name: 'revocationTime', internalType: 'uint64', type: 'uint64' },
-          { name: 'refUID', internalType: 'bytes32', type: 'bytes32' },
-          { name: 'recipient', internalType: 'address', type: 'address' },
-          { name: 'attester', internalType: 'address', type: 'address' },
-          { name: 'revocable', internalType: 'bool', type: 'bool' },
-          { name: 'data', internalType: 'bytes', type: 'bytes' },
-        ],
-      },
-    ],
-    name: 'attest',
-    outputs: [{ name: '', internalType: 'bool', type: 'bool' }],
-    stateMutability: 'payable',
-  },
-  {
-    type: 'function',
-    inputs: [],
-    name: 'isPayable',
-    outputs: [{ name: '', internalType: 'bool', type: 'bool' }],
-    stateMutability: 'pure',
-  },
-  {
-    type: 'function',
-    inputs: [
-      {
-        name: 'attestations',
-        internalType: 'struct Attestation[]',
-        type: 'tuple[]',
-        components: [
-          { name: 'uid', internalType: 'bytes32', type: 'bytes32' },
-          { name: 'schema', internalType: 'bytes32', type: 'bytes32' },
-          { name: 'time', internalType: 'uint64', type: 'uint64' },
-          { name: 'expirationTime', internalType: 'uint64', type: 'uint64' },
-          { name: 'revocationTime', internalType: 'uint64', type: 'uint64' },
-          { name: 'refUID', internalType: 'bytes32', type: 'bytes32' },
-          { name: 'recipient', internalType: 'address', type: 'address' },
-          { name: 'attester', internalType: 'address', type: 'address' },
-          { name: 'revocable', internalType: 'bool', type: 'bool' },
-          { name: 'data', internalType: 'bytes', type: 'bytes' },
-        ],
-      },
-      { name: 'values', internalType: 'uint256[]', type: 'uint256[]' },
-    ],
-    name: 'multiAttest',
-    outputs: [{ name: '', internalType: 'bool', type: 'bool' }],
-    stateMutability: 'payable',
-  },
-  {
-    type: 'function',
-    inputs: [
-      {
-        name: 'attestations',
-        internalType: 'struct Attestation[]',
-        type: 'tuple[]',
-        components: [
-          { name: 'uid', internalType: 'bytes32', type: 'bytes32' },
-          { name: 'schema', internalType: 'bytes32', type: 'bytes32' },
-          { name: 'time', internalType: 'uint64', type: 'uint64' },
-          { name: 'expirationTime', internalType: 'uint64', type: 'uint64' },
-          { name: 'revocationTime', internalType: 'uint64', type: 'uint64' },
-          { name: 'refUID', internalType: 'bytes32', type: 'bytes32' },
-          { name: 'recipient', internalType: 'address', type: 'address' },
-          { name: 'attester', internalType: 'address', type: 'address' },
-          { name: 'revocable', internalType: 'bool', type: 'bool' },
-          { name: 'data', internalType: 'bytes', type: 'bytes' },
-        ],
-      },
-      { name: 'values', internalType: 'uint256[]', type: 'uint256[]' },
-    ],
-    name: 'multiRevoke',
-    outputs: [{ name: '', internalType: 'bool', type: 'bool' }],
-    stateMutability: 'payable',
-  },
-  {
-    type: 'function',
-    inputs: [
-      {
-        name: 'attestation',
-        internalType: 'struct Attestation',
-        type: 'tuple',
-        components: [
-          { name: 'uid', internalType: 'bytes32', type: 'bytes32' },
-          { name: 'schema', internalType: 'bytes32', type: 'bytes32' },
-          { name: 'time', internalType: 'uint64', type: 'uint64' },
-          { name: 'expirationTime', internalType: 'uint64', type: 'uint64' },
-          { name: 'revocationTime', internalType: 'uint64', type: 'uint64' },
-          { name: 'refUID', internalType: 'bytes32', type: 'bytes32' },
-          { name: 'recipient', internalType: 'address', type: 'address' },
-          { name: 'attester', internalType: 'address', type: 'address' },
-          { name: 'revocable', internalType: 'bool', type: 'bool' },
-          { name: 'data', internalType: 'bytes', type: 'bytes' },
-        ],
-      },
-    ],
-    name: 'revoke',
-    outputs: [{ name: '', internalType: 'bool', type: 'bool' }],
-    stateMutability: 'payable',
-  },
-  {
-    type: 'function',
-    inputs: [],
-    name: 'version',
-    outputs: [{ name: '', internalType: 'string', type: 'string' }],
-    stateMutability: 'view',
-  },
-  {
-    type: 'event',
-    anonymous: false,
-    inputs: [
-      { name: 'eas', internalType: 'address', type: 'address', indexed: true },
-      { name: 'uid', internalType: 'bytes32', type: 'bytes32', indexed: true },
-    ],
-    name: 'AttestationAttested',
-  },
-  {
-    type: 'event',
-    anonymous: false,
-    inputs: [
-      { name: 'eas', internalType: 'address', type: 'address', indexed: true },
-      { name: 'uid', internalType: 'bytes32', type: 'bytes32', indexed: true },
-    ],
-    name: 'AttestationRevoked',
-  },
-  {
-    type: 'event',
-    anonymous: false,
-    inputs: [
-      {
-        name: 'recipient',
-        internalType: 'address',
-        type: 'address',
-        indexed: true,
-      },
-      {
-        name: 'attester',
-        internalType: 'address',
-        type: 'address',
-        indexed: true,
-      },
-      { name: 'uid', internalType: 'bytes32', type: 'bytes32', indexed: false },
-      {
-        name: 'schemaUID',
-        internalType: 'bytes32',
-        type: 'bytes32',
-        indexed: true,
-      },
-    ],
-    name: 'Attested',
-  },
-  { type: 'error', inputs: [], name: 'AccessDenied' },
-  { type: 'error', inputs: [], name: 'InsufficientValue' },
-  { type: 'error', inputs: [], name: 'InvalidEAS' },
-  { type: 'error', inputs: [], name: 'InvalidLength' },
-  { type: 'error', inputs: [], name: 'NotPayable' },
-] as const
-
-export const easIndexerResolverAddress =
-  '0xDb6D7Cfd73B1E113464577E8Cef51cb85aD2c440' as const
-
-export const easIndexerResolverConfig = {
-  address: easIndexerResolverAddress,
-  abi: easIndexerResolverAbi,
-} as const
-
-//////////////////////////////////////////////////////////////////////////////////////////////////////////////////////////////////////////////////////////////////////
-// ENOVA
-//////////////////////////////////////////////////////////////////////////////////////////////////////////////////////////////////////////////////////////////////////
-
-export const enovaAbi = [
-  {
-    type: 'constructor',
-    inputs: [
-      { name: 'defaultAdmin', internalType: 'address', type: 'address' },
-      { name: 'tokenBridge', internalType: 'address', type: 'address' },
-      { name: 'pauser', internalType: 'address', type: 'address' },
-      { name: 'minter', internalType: 'address', type: 'address' },
-    ],
-    stateMutability: 'nonpayable',
-  },
-  {
-    type: 'function',
-    inputs: [],
-    name: 'CLOCK_MODE',
-    outputs: [{ name: '', internalType: 'string', type: 'string' }],
-    stateMutability: 'view',
-  },
-  {
-    type: 'function',
-    inputs: [],
-    name: 'DEFAULT_ADMIN_ROLE',
-    outputs: [{ name: '', internalType: 'bytes32', type: 'bytes32' }],
-    stateMutability: 'view',
-  },
-  {
-    type: 'function',
-    inputs: [],
-    name: 'DOMAIN_SEPARATOR',
-    outputs: [{ name: '', internalType: 'bytes32', type: 'bytes32' }],
-    stateMutability: 'view',
-  },
-  {
-    type: 'function',
-    inputs: [],
-    name: 'MINTER_ROLE',
-    outputs: [{ name: '', internalType: 'bytes32', type: 'bytes32' }],
-    stateMutability: 'view',
-  },
-  {
-    type: 'function',
-    inputs: [],
-    name: 'PAUSER_ROLE',
-    outputs: [{ name: '', internalType: 'bytes32', type: 'bytes32' }],
-    stateMutability: 'view',
-  },
-  {
-    type: 'function',
-    inputs: [],
-    name: 'TOKEN_BRIDGE_ROLE',
-    outputs: [{ name: '', internalType: 'bytes32', type: 'bytes32' }],
-    stateMutability: 'view',
-  },
-  {
-    type: 'function',
-    inputs: [
-      { name: 'owner', internalType: 'address', type: 'address' },
-      { name: 'spender', internalType: 'address', type: 'address' },
-    ],
-    name: 'allowance',
-    outputs: [{ name: '', internalType: 'uint256', type: 'uint256' }],
-    stateMutability: 'view',
-  },
-  {
-    type: 'function',
-    inputs: [
-      { name: 'spender', internalType: 'address', type: 'address' },
-      { name: 'value', internalType: 'uint256', type: 'uint256' },
-    ],
-    name: 'approve',
-    outputs: [{ name: '', internalType: 'bool', type: 'bool' }],
-    stateMutability: 'nonpayable',
-  },
-  {
-    type: 'function',
-    inputs: [
-      { name: 'spender', internalType: 'address', type: 'address' },
-      { name: 'value', internalType: 'uint256', type: 'uint256' },
-    ],
-    name: 'approveAndCall',
-    outputs: [{ name: '', internalType: 'bool', type: 'bool' }],
-    stateMutability: 'nonpayable',
-  },
-  {
-    type: 'function',
-    inputs: [
-      { name: 'spender', internalType: 'address', type: 'address' },
-      { name: 'value', internalType: 'uint256', type: 'uint256' },
-      { name: 'data', internalType: 'bytes', type: 'bytes' },
-    ],
-    name: 'approveAndCall',
-    outputs: [{ name: '', internalType: 'bool', type: 'bool' }],
-    stateMutability: 'nonpayable',
-  },
-  {
-    type: 'function',
-    inputs: [{ name: 'account', internalType: 'address', type: 'address' }],
-    name: 'balanceOf',
-    outputs: [{ name: '', internalType: 'uint256', type: 'uint256' }],
-    stateMutability: 'view',
-  },
-  {
-    type: 'function',
-    inputs: [{ name: 'value', internalType: 'uint256', type: 'uint256' }],
-    name: 'burn',
-    outputs: [],
-    stateMutability: 'nonpayable',
-  },
-  {
-    type: 'function',
-    inputs: [
-      { name: 'account', internalType: 'address', type: 'address' },
-      { name: 'value', internalType: 'uint256', type: 'uint256' },
-    ],
-    name: 'burnFrom',
-    outputs: [],
-    stateMutability: 'nonpayable',
-  },
-  {
-    type: 'function',
-    inputs: [
-      { name: 'account', internalType: 'address', type: 'address' },
-      { name: 'pos', internalType: 'uint32', type: 'uint32' },
-    ],
-    name: 'checkpoints',
-    outputs: [
-      {
-        name: '',
-        internalType: 'struct Checkpoints.Checkpoint208',
-        type: 'tuple',
-        components: [
-          { name: '_key', internalType: 'uint48', type: 'uint48' },
-          { name: '_value', internalType: 'uint208', type: 'uint208' },
-        ],
-      },
-    ],
-    stateMutability: 'view',
-  },
-  {
-    type: 'function',
-    inputs: [],
-    name: 'clock',
-    outputs: [{ name: '', internalType: 'uint48', type: 'uint48' }],
-    stateMutability: 'view',
-  },
-  {
-    type: 'function',
-    inputs: [],
-    name: 'decimals',
-    outputs: [{ name: '', internalType: 'uint8', type: 'uint8' }],
-    stateMutability: 'view',
-  },
-  {
-    type: 'function',
-    inputs: [{ name: 'delegatee', internalType: 'address', type: 'address' }],
-    name: 'delegate',
-    outputs: [],
-    stateMutability: 'nonpayable',
-  },
-  {
-    type: 'function',
-    inputs: [
-      { name: 'delegatee', internalType: 'address', type: 'address' },
-      { name: 'nonce', internalType: 'uint256', type: 'uint256' },
-      { name: 'expiry', internalType: 'uint256', type: 'uint256' },
-      { name: 'v', internalType: 'uint8', type: 'uint8' },
-      { name: 'r', internalType: 'bytes32', type: 'bytes32' },
-      { name: 's', internalType: 'bytes32', type: 'bytes32' },
-    ],
-    name: 'delegateBySig',
-    outputs: [],
-    stateMutability: 'nonpayable',
-  },
-  {
-    type: 'function',
-    inputs: [{ name: 'account', internalType: 'address', type: 'address' }],
-    name: 'delegates',
-    outputs: [{ name: '', internalType: 'address', type: 'address' }],
-    stateMutability: 'view',
-  },
-  {
-    type: 'function',
-    inputs: [],
-    name: 'eip712Domain',
-    outputs: [
-      { name: 'fields', internalType: 'bytes1', type: 'bytes1' },
-      { name: 'name', internalType: 'string', type: 'string' },
-      { name: 'version', internalType: 'string', type: 'string' },
-      { name: 'chainId', internalType: 'uint256', type: 'uint256' },
-      { name: 'verifyingContract', internalType: 'address', type: 'address' },
-      { name: 'salt', internalType: 'bytes32', type: 'bytes32' },
-      { name: 'extensions', internalType: 'uint256[]', type: 'uint256[]' },
-    ],
-    stateMutability: 'view',
-  },
-  {
-    type: 'function',
-    inputs: [{ name: 'timepoint', internalType: 'uint256', type: 'uint256' }],
-    name: 'getPastTotalSupply',
-    outputs: [{ name: '', internalType: 'uint256', type: 'uint256' }],
-    stateMutability: 'view',
-  },
-  {
-    type: 'function',
-    inputs: [
-      { name: 'account', internalType: 'address', type: 'address' },
-      { name: 'timepoint', internalType: 'uint256', type: 'uint256' },
-    ],
-    name: 'getPastVotes',
-    outputs: [{ name: '', internalType: 'uint256', type: 'uint256' }],
-    stateMutability: 'view',
-  },
-  {
-    type: 'function',
-    inputs: [{ name: 'role', internalType: 'bytes32', type: 'bytes32' }],
-    name: 'getRoleAdmin',
-    outputs: [{ name: '', internalType: 'bytes32', type: 'bytes32' }],
-    stateMutability: 'view',
-  },
-  {
-    type: 'function',
-    inputs: [{ name: 'account', internalType: 'address', type: 'address' }],
-    name: 'getVotes',
-    outputs: [{ name: '', internalType: 'uint256', type: 'uint256' }],
-    stateMutability: 'view',
-  },
-  {
-    type: 'function',
-    inputs: [
-      { name: 'role', internalType: 'bytes32', type: 'bytes32' },
-      { name: 'account', internalType: 'address', type: 'address' },
-    ],
-    name: 'grantRole',
-    outputs: [],
-    stateMutability: 'nonpayable',
-  },
-  {
-    type: 'function',
-    inputs: [
-      { name: 'role', internalType: 'bytes32', type: 'bytes32' },
-      { name: 'account', internalType: 'address', type: 'address' },
-    ],
-    name: 'hasRole',
-    outputs: [{ name: '', internalType: 'bool', type: 'bool' }],
-    stateMutability: 'view',
-  },
-  {
-    type: 'function',
-    inputs: [
-      { name: 'to', internalType: 'address', type: 'address' },
-      { name: 'amount', internalType: 'uint256', type: 'uint256' },
-    ],
-    name: 'mint',
-    outputs: [],
-    stateMutability: 'nonpayable',
-  },
-  {
-    type: 'function',
-    inputs: [],
-    name: 'name',
-    outputs: [{ name: '', internalType: 'string', type: 'string' }],
-    stateMutability: 'view',
-  },
-  {
-    type: 'function',
-    inputs: [{ name: 'owner', internalType: 'address', type: 'address' }],
-    name: 'nonces',
-    outputs: [{ name: '', internalType: 'uint256', type: 'uint256' }],
-    stateMutability: 'view',
-  },
-  {
-    type: 'function',
-    inputs: [{ name: 'account', internalType: 'address', type: 'address' }],
-    name: 'numCheckpoints',
-    outputs: [{ name: '', internalType: 'uint32', type: 'uint32' }],
-    stateMutability: 'view',
-  },
-  {
-    type: 'function',
-    inputs: [],
-    name: 'pause',
-    outputs: [],
-    stateMutability: 'nonpayable',
-  },
-  {
-    type: 'function',
-    inputs: [],
-    name: 'paused',
-    outputs: [{ name: '', internalType: 'bool', type: 'bool' }],
-    stateMutability: 'view',
-  },
-  {
-    type: 'function',
-    inputs: [
-      { name: 'owner', internalType: 'address', type: 'address' },
-      { name: 'spender', internalType: 'address', type: 'address' },
-      { name: 'value', internalType: 'uint256', type: 'uint256' },
-      { name: 'deadline', internalType: 'uint256', type: 'uint256' },
-      { name: 'v', internalType: 'uint8', type: 'uint8' },
-      { name: 'r', internalType: 'bytes32', type: 'bytes32' },
-      { name: 's', internalType: 'bytes32', type: 'bytes32' },
-    ],
-    name: 'permit',
-    outputs: [],
-    stateMutability: 'nonpayable',
-  },
-  {
-    type: 'function',
-    inputs: [
-      { name: 'role', internalType: 'bytes32', type: 'bytes32' },
-      { name: 'callerConfirmation', internalType: 'address', type: 'address' },
-    ],
-    name: 'renounceRole',
-    outputs: [],
-    stateMutability: 'nonpayable',
-  },
-  {
-    type: 'function',
-    inputs: [
-      { name: 'role', internalType: 'bytes32', type: 'bytes32' },
-      { name: 'account', internalType: 'address', type: 'address' },
-    ],
-    name: 'revokeRole',
-    outputs: [],
-    stateMutability: 'nonpayable',
-  },
-  {
-    type: 'function',
-    inputs: [{ name: 'interfaceId', internalType: 'bytes4', type: 'bytes4' }],
-    name: 'supportsInterface',
-    outputs: [{ name: '', internalType: 'bool', type: 'bool' }],
-    stateMutability: 'view',
-  },
-  {
-    type: 'function',
-    inputs: [],
-    name: 'symbol',
-    outputs: [{ name: '', internalType: 'string', type: 'string' }],
-    stateMutability: 'view',
-  },
-  {
-    type: 'function',
-    inputs: [],
-    name: 'totalSupply',
-    outputs: [{ name: '', internalType: 'uint256', type: 'uint256' }],
-    stateMutability: 'view',
-  },
-  {
-    type: 'function',
-    inputs: [
-      { name: 'to', internalType: 'address', type: 'address' },
-      { name: 'value', internalType: 'uint256', type: 'uint256' },
-    ],
-    name: 'transfer',
-    outputs: [{ name: '', internalType: 'bool', type: 'bool' }],
-    stateMutability: 'nonpayable',
-  },
-  {
-    type: 'function',
-    inputs: [
-      { name: 'to', internalType: 'address', type: 'address' },
-      { name: 'value', internalType: 'uint256', type: 'uint256' },
-    ],
-    name: 'transferAndCall',
-    outputs: [{ name: '', internalType: 'bool', type: 'bool' }],
-    stateMutability: 'nonpayable',
-  },
-  {
-    type: 'function',
-    inputs: [
-      { name: 'to', internalType: 'address', type: 'address' },
-      { name: 'value', internalType: 'uint256', type: 'uint256' },
-      { name: 'data', internalType: 'bytes', type: 'bytes' },
-    ],
-    name: 'transferAndCall',
-    outputs: [{ name: '', internalType: 'bool', type: 'bool' }],
-    stateMutability: 'nonpayable',
-  },
-  {
-    type: 'function',
-    inputs: [
-      { name: 'from', internalType: 'address', type: 'address' },
-      { name: 'to', internalType: 'address', type: 'address' },
-      { name: 'value', internalType: 'uint256', type: 'uint256' },
-    ],
-    name: 'transferFrom',
-    outputs: [{ name: '', internalType: 'bool', type: 'bool' }],
-    stateMutability: 'nonpayable',
-  },
-  {
-    type: 'function',
-    inputs: [
-      { name: 'from', internalType: 'address', type: 'address' },
-      { name: 'to', internalType: 'address', type: 'address' },
-      { name: 'value', internalType: 'uint256', type: 'uint256' },
-      { name: 'data', internalType: 'bytes', type: 'bytes' },
-    ],
-    name: 'transferFromAndCall',
-    outputs: [{ name: '', internalType: 'bool', type: 'bool' }],
-    stateMutability: 'nonpayable',
-  },
-  {
-    type: 'function',
-    inputs: [
-      { name: 'from', internalType: 'address', type: 'address' },
-      { name: 'to', internalType: 'address', type: 'address' },
-      { name: 'value', internalType: 'uint256', type: 'uint256' },
-    ],
-    name: 'transferFromAndCall',
-    outputs: [{ name: '', internalType: 'bool', type: 'bool' }],
-    stateMutability: 'nonpayable',
-  },
-  {
-    type: 'function',
-    inputs: [],
-    name: 'unpause',
-    outputs: [],
-    stateMutability: 'nonpayable',
-  },
-  {
-    type: 'event',
-    anonymous: false,
-    inputs: [
-      {
-        name: 'owner',
-        internalType: 'address',
-        type: 'address',
-        indexed: true,
-      },
-      {
-        name: 'spender',
-        internalType: 'address',
-        type: 'address',
-        indexed: true,
-      },
-      {
-        name: 'value',
-        internalType: 'uint256',
-        type: 'uint256',
-        indexed: false,
-      },
-    ],
-    name: 'Approval',
-  },
-  {
-    type: 'event',
-    anonymous: false,
-    inputs: [
-      {
-        name: 'delegator',
-        internalType: 'address',
-        type: 'address',
-        indexed: true,
-      },
-      {
-        name: 'fromDelegate',
-        internalType: 'address',
-        type: 'address',
-        indexed: true,
-      },
-      {
-        name: 'toDelegate',
-        internalType: 'address',
-        type: 'address',
-        indexed: true,
-      },
-    ],
-    name: 'DelegateChanged',
-  },
-  {
-    type: 'event',
-    anonymous: false,
-    inputs: [
-      {
-        name: 'delegate',
-        internalType: 'address',
-        type: 'address',
-        indexed: true,
-      },
-      {
-        name: 'previousVotes',
-        internalType: 'uint256',
-        type: 'uint256',
-        indexed: false,
-      },
-      {
-        name: 'newVotes',
-        internalType: 'uint256',
-        type: 'uint256',
-        indexed: false,
-      },
-    ],
-    name: 'DelegateVotesChanged',
-  },
-  { type: 'event', anonymous: false, inputs: [], name: 'EIP712DomainChanged' },
-  {
-    type: 'event',
-    anonymous: false,
-    inputs: [
-      {
-        name: 'account',
-        internalType: 'address',
-        type: 'address',
-        indexed: false,
-      },
-    ],
-    name: 'Paused',
-  },
-  {
-    type: 'event',
-    anonymous: false,
-    inputs: [
-      { name: 'role', internalType: 'bytes32', type: 'bytes32', indexed: true },
-      {
-        name: 'previousAdminRole',
-        internalType: 'bytes32',
-        type: 'bytes32',
-        indexed: true,
-      },
-      {
-        name: 'newAdminRole',
-        internalType: 'bytes32',
-        type: 'bytes32',
-        indexed: true,
-      },
-    ],
-    name: 'RoleAdminChanged',
-  },
-  {
-    type: 'event',
-    anonymous: false,
-    inputs: [
-      { name: 'role', internalType: 'bytes32', type: 'bytes32', indexed: true },
-      {
-        name: 'account',
-        internalType: 'address',
-        type: 'address',
-        indexed: true,
-      },
-      {
-        name: 'sender',
-        internalType: 'address',
-        type: 'address',
-        indexed: true,
-      },
-    ],
-    name: 'RoleGranted',
-  },
-  {
-    type: 'event',
-    anonymous: false,
-    inputs: [
-      { name: 'role', internalType: 'bytes32', type: 'bytes32', indexed: true },
-      {
-        name: 'account',
-        internalType: 'address',
-        type: 'address',
-        indexed: true,
-      },
-      {
-        name: 'sender',
-        internalType: 'address',
-        type: 'address',
-        indexed: true,
-      },
-    ],
-    name: 'RoleRevoked',
-  },
-  {
-    type: 'event',
-    anonymous: false,
-    inputs: [
-      { name: 'from', internalType: 'address', type: 'address', indexed: true },
-      { name: 'to', internalType: 'address', type: 'address', indexed: true },
-      {
-        name: 'value',
-        internalType: 'uint256',
-        type: 'uint256',
-        indexed: false,
-      },
-    ],
-    name: 'Transfer',
-  },
-  {
-    type: 'event',
-    anonymous: false,
-    inputs: [
-      {
-        name: 'account',
-        internalType: 'address',
-        type: 'address',
-        indexed: false,
-      },
-    ],
-    name: 'Unpaused',
-  },
-  { type: 'error', inputs: [], name: 'AccessControlBadConfirmation' },
-  {
-    type: 'error',
-    inputs: [
-      { name: 'account', internalType: 'address', type: 'address' },
-      { name: 'neededRole', internalType: 'bytes32', type: 'bytes32' },
-    ],
-    name: 'AccessControlUnauthorizedAccount',
-  },
-  { type: 'error', inputs: [], name: 'CheckpointUnorderedInsertion' },
-  { type: 'error', inputs: [], name: 'ECDSAInvalidSignature' },
-  {
-    type: 'error',
-    inputs: [{ name: 'length', internalType: 'uint256', type: 'uint256' }],
-    name: 'ECDSAInvalidSignatureLength',
-  },
-  {
-    type: 'error',
-    inputs: [{ name: 's', internalType: 'bytes32', type: 'bytes32' }],
-    name: 'ECDSAInvalidSignatureS',
-  },
-  {
-    type: 'error',
-    inputs: [
-      { name: 'spender', internalType: 'address', type: 'address' },
-      { name: 'value', internalType: 'uint256', type: 'uint256' },
-    ],
-    name: 'ERC1363ApproveFailed',
-  },
-  {
-    type: 'error',
-    inputs: [{ name: 'receiver', internalType: 'address', type: 'address' }],
-    name: 'ERC1363InvalidReceiver',
-  },
-  {
-    type: 'error',
-    inputs: [{ name: 'spender', internalType: 'address', type: 'address' }],
-    name: 'ERC1363InvalidSpender',
-  },
-  {
-    type: 'error',
-    inputs: [
-      { name: 'receiver', internalType: 'address', type: 'address' },
-      { name: 'value', internalType: 'uint256', type: 'uint256' },
-    ],
-    name: 'ERC1363TransferFailed',
-  },
-  {
-    type: 'error',
-    inputs: [
-      { name: 'sender', internalType: 'address', type: 'address' },
-      { name: 'receiver', internalType: 'address', type: 'address' },
-      { name: 'value', internalType: 'uint256', type: 'uint256' },
-    ],
-    name: 'ERC1363TransferFromFailed',
-  },
-  {
-    type: 'error',
-    inputs: [
-      { name: 'increasedSupply', internalType: 'uint256', type: 'uint256' },
-      { name: 'cap', internalType: 'uint256', type: 'uint256' },
-    ],
-    name: 'ERC20ExceededSafeSupply',
-  },
-  {
-    type: 'error',
-    inputs: [
-      { name: 'spender', internalType: 'address', type: 'address' },
-      { name: 'allowance', internalType: 'uint256', type: 'uint256' },
-      { name: 'needed', internalType: 'uint256', type: 'uint256' },
-    ],
-    name: 'ERC20InsufficientAllowance',
-  },
-  {
-    type: 'error',
-    inputs: [
-      { name: 'sender', internalType: 'address', type: 'address' },
-      { name: 'balance', internalType: 'uint256', type: 'uint256' },
-      { name: 'needed', internalType: 'uint256', type: 'uint256' },
-    ],
-    name: 'ERC20InsufficientBalance',
-  },
-  {
-    type: 'error',
-    inputs: [{ name: 'approver', internalType: 'address', type: 'address' }],
-    name: 'ERC20InvalidApprover',
-  },
-  {
-    type: 'error',
-    inputs: [{ name: 'receiver', internalType: 'address', type: 'address' }],
-    name: 'ERC20InvalidReceiver',
-  },
-  {
-    type: 'error',
-    inputs: [{ name: 'sender', internalType: 'address', type: 'address' }],
-    name: 'ERC20InvalidSender',
-  },
-  {
-    type: 'error',
-    inputs: [{ name: 'spender', internalType: 'address', type: 'address' }],
-    name: 'ERC20InvalidSpender',
-  },
-  {
-    type: 'error',
-    inputs: [{ name: 'deadline', internalType: 'uint256', type: 'uint256' }],
-    name: 'ERC2612ExpiredSignature',
-  },
-  {
-    type: 'error',
-    inputs: [
-      { name: 'signer', internalType: 'address', type: 'address' },
-      { name: 'owner', internalType: 'address', type: 'address' },
-    ],
-    name: 'ERC2612InvalidSigner',
-  },
-  {
-    type: 'error',
-    inputs: [
-      { name: 'timepoint', internalType: 'uint256', type: 'uint256' },
-      { name: 'clock', internalType: 'uint48', type: 'uint48' },
-    ],
-    name: 'ERC5805FutureLookup',
-  },
-  { type: 'error', inputs: [], name: 'ERC6372InconsistentClock' },
-  { type: 'error', inputs: [], name: 'EnforcedPause' },
-  { type: 'error', inputs: [], name: 'ExpectedPause' },
-  {
-    type: 'error',
-    inputs: [
-      { name: 'account', internalType: 'address', type: 'address' },
-      { name: 'currentNonce', internalType: 'uint256', type: 'uint256' },
-    ],
-    name: 'InvalidAccountNonce',
-  },
-  { type: 'error', inputs: [], name: 'InvalidShortString' },
-  {
-    type: 'error',
-    inputs: [
-      { name: 'bits', internalType: 'uint8', type: 'uint8' },
-      { name: 'value', internalType: 'uint256', type: 'uint256' },
-    ],
-    name: 'SafeCastOverflowedUintDowncast',
-  },
-  {
-    type: 'error',
-    inputs: [{ name: 'str', internalType: 'string', type: 'string' }],
-    name: 'StringTooLong',
-  },
-  { type: 'error', inputs: [], name: 'Unauthorized' },
-  {
-    type: 'error',
-    inputs: [{ name: 'expiry', internalType: 'uint256', type: 'uint256' }],
-    name: 'VotesExpiredSignature',
-  },
-] as const
-
-export const enovaAddress =
-  '0x2062cef1d5Db83ff36ae3039E71CAEc29E7F7971' as const
-
-export const enovaConfig = { address: enovaAddress, abi: enovaAbi } as const
-
-//////////////////////////////////////////////////////////////////////////////////////////////////////////////////////////////////////////////////////////////////////
-// ERC20
-//////////////////////////////////////////////////////////////////////////////////////////////////////////////////////////////////////////////////////////////////////
-
-export const erc20Abi = [
-  {
-    type: 'function',
-    inputs: [
-      { name: 'owner', internalType: 'address', type: 'address' },
-      { name: 'spender', internalType: 'address', type: 'address' },
-    ],
-    name: 'allowance',
-    outputs: [{ name: '', internalType: 'uint256', type: 'uint256' }],
-    stateMutability: 'view',
-  },
-  {
-    type: 'function',
-    inputs: [
-      { name: 'spender', internalType: 'address', type: 'address' },
-      { name: 'value', internalType: 'uint256', type: 'uint256' },
-    ],
-    name: 'approve',
-    outputs: [{ name: '', internalType: 'bool', type: 'bool' }],
-    stateMutability: 'nonpayable',
-  },
-  {
-    type: 'function',
-    inputs: [{ name: 'account', internalType: 'address', type: 'address' }],
-    name: 'balanceOf',
-    outputs: [{ name: '', internalType: 'uint256', type: 'uint256' }],
-    stateMutability: 'view',
-  },
-  {
-    type: 'function',
-    inputs: [],
-    name: 'decimals',
-    outputs: [{ name: '', internalType: 'uint8', type: 'uint8' }],
-    stateMutability: 'view',
-  },
-  {
-    type: 'function',
-    inputs: [],
-    name: 'name',
-    outputs: [{ name: '', internalType: 'string', type: 'string' }],
-    stateMutability: 'view',
-  },
-  {
-    type: 'function',
-    inputs: [],
-    name: 'symbol',
-    outputs: [{ name: '', internalType: 'string', type: 'string' }],
-    stateMutability: 'view',
-  },
-  {
-    type: 'function',
-    inputs: [],
-    name: 'totalSupply',
-    outputs: [{ name: '', internalType: 'uint256', type: 'uint256' }],
-    stateMutability: 'view',
-  },
-  {
-    type: 'function',
-    inputs: [
-      { name: 'to', internalType: 'address', type: 'address' },
-      { name: 'value', internalType: 'uint256', type: 'uint256' },
-    ],
-    name: 'transfer',
-    outputs: [{ name: '', internalType: 'bool', type: 'bool' }],
-    stateMutability: 'nonpayable',
-  },
-  {
-    type: 'function',
-    inputs: [
-      { name: 'from', internalType: 'address', type: 'address' },
-      { name: 'to', internalType: 'address', type: 'address' },
-      { name: 'value', internalType: 'uint256', type: 'uint256' },
-    ],
-    name: 'transferFrom',
-    outputs: [{ name: '', internalType: 'bool', type: 'bool' }],
-    stateMutability: 'nonpayable',
-  },
-  {
-    type: 'event',
-    anonymous: false,
-    inputs: [
-      {
-        name: 'owner',
-        internalType: 'address',
-        type: 'address',
-        indexed: true,
-      },
-      {
-        name: 'spender',
-        internalType: 'address',
-        type: 'address',
-        indexed: true,
-      },
-      {
-        name: 'value',
-        internalType: 'uint256',
-        type: 'uint256',
-        indexed: false,
-      },
-    ],
-    name: 'Approval',
-  },
-  {
-    type: 'event',
-    anonymous: false,
-    inputs: [
-      { name: 'from', internalType: 'address', type: 'address', indexed: true },
-      { name: 'to', internalType: 'address', type: 'address', indexed: true },
-      {
-        name: 'value',
-        internalType: 'uint256',
-        type: 'uint256',
-        indexed: false,
-      },
-    ],
-    name: 'Transfer',
-  },
-  {
-    type: 'error',
-    inputs: [
-      { name: 'spender', internalType: 'address', type: 'address' },
-      { name: 'allowance', internalType: 'uint256', type: 'uint256' },
-      { name: 'needed', internalType: 'uint256', type: 'uint256' },
-    ],
-    name: 'ERC20InsufficientAllowance',
-  },
-  {
-    type: 'error',
-    inputs: [
-      { name: 'sender', internalType: 'address', type: 'address' },
-      { name: 'balance', internalType: 'uint256', type: 'uint256' },
-      { name: 'needed', internalType: 'uint256', type: 'uint256' },
-    ],
-    name: 'ERC20InsufficientBalance',
-  },
-  {
-    type: 'error',
-    inputs: [{ name: 'approver', internalType: 'address', type: 'address' }],
-    name: 'ERC20InvalidApprover',
-  },
-  {
-    type: 'error',
-    inputs: [{ name: 'receiver', internalType: 'address', type: 'address' }],
-    name: 'ERC20InvalidReceiver',
-  },
-  {
-    type: 'error',
-    inputs: [{ name: 'sender', internalType: 'address', type: 'address' }],
-    name: 'ERC20InvalidSender',
-  },
-  {
-    type: 'error',
-    inputs: [{ name: 'spender', internalType: 'address', type: 'address' }],
-    name: 'ERC20InvalidSpender',
-  },
-] as const
-
-export const erc20Address =
-  '0xee1e3Ad4A215F4d022baadF11fBe035d58D78b43' as const
-
-export const erc20Config = { address: erc20Address, abi: erc20Abi } as const
-
-//////////////////////////////////////////////////////////////////////////////////////////////////////////////////////////////////////////////////////////////////////
-// GnosisSafe
-//////////////////////////////////////////////////////////////////////////////////////////////////////////////////////////////////////////////////////////////////////
-
-export const gnosisSafeAbi = [
-  { type: 'constructor', inputs: [], stateMutability: 'nonpayable' },
-  { type: 'fallback', stateMutability: 'nonpayable' },
-  { type: 'receive', stateMutability: 'payable' },
-  {
-    type: 'function',
-    inputs: [],
-    name: 'VERSION',
-    outputs: [{ name: '', internalType: 'string', type: 'string' }],
-    stateMutability: 'view',
-  },
-  {
-    type: 'function',
-    inputs: [
-      { name: 'owner', internalType: 'address', type: 'address' },
-      { name: '_threshold', internalType: 'uint256', type: 'uint256' },
-    ],
-    name: 'addOwnerWithThreshold',
-    outputs: [],
-    stateMutability: 'nonpayable',
-  },
-  {
-    type: 'function',
-    inputs: [
-      { name: 'hashToApprove', internalType: 'bytes32', type: 'bytes32' },
-    ],
-    name: 'approveHash',
-    outputs: [],
-    stateMutability: 'nonpayable',
-  },
-  {
-    type: 'function',
-    inputs: [
-      { name: '', internalType: 'address', type: 'address' },
-      { name: '', internalType: 'bytes32', type: 'bytes32' },
-    ],
-    name: 'approvedHashes',
-    outputs: [{ name: '', internalType: 'uint256', type: 'uint256' }],
-    stateMutability: 'view',
-  },
-  {
-    type: 'function',
-    inputs: [{ name: '_threshold', internalType: 'uint256', type: 'uint256' }],
-    name: 'changeThreshold',
-    outputs: [],
-    stateMutability: 'nonpayable',
-  },
-  {
-    type: 'function',
-    inputs: [
-      { name: 'dataHash', internalType: 'bytes32', type: 'bytes32' },
-      { name: 'data', internalType: 'bytes', type: 'bytes' },
-      { name: 'signatures', internalType: 'bytes', type: 'bytes' },
-      { name: 'requiredSignatures', internalType: 'uint256', type: 'uint256' },
-    ],
-    name: 'checkNSignatures',
-    outputs: [],
-    stateMutability: 'view',
-  },
-  {
-    type: 'function',
-    inputs: [
-      { name: 'dataHash', internalType: 'bytes32', type: 'bytes32' },
-      { name: 'data', internalType: 'bytes', type: 'bytes' },
-      { name: 'signatures', internalType: 'bytes', type: 'bytes' },
-    ],
-    name: 'checkSignatures',
-    outputs: [],
-    stateMutability: 'view',
-  },
-  {
-    type: 'function',
-    inputs: [
-      { name: 'prevModule', internalType: 'address', type: 'address' },
-      { name: 'module', internalType: 'address', type: 'address' },
-    ],
-    name: 'disableModule',
-    outputs: [],
-    stateMutability: 'nonpayable',
-  },
-  {
-    type: 'function',
-    inputs: [],
-    name: 'domainSeparator',
-    outputs: [{ name: '', internalType: 'bytes32', type: 'bytes32' }],
-    stateMutability: 'view',
-  },
-  {
-    type: 'function',
-    inputs: [{ name: 'module', internalType: 'address', type: 'address' }],
-    name: 'enableModule',
-    outputs: [],
-    stateMutability: 'nonpayable',
-  },
-  {
-    type: 'function',
-    inputs: [
-      { name: 'to', internalType: 'address', type: 'address' },
-      { name: 'value', internalType: 'uint256', type: 'uint256' },
-      { name: 'data', internalType: 'bytes', type: 'bytes' },
-      { name: 'operation', internalType: 'enum Enum.Operation', type: 'uint8' },
-      { name: 'safeTxGas', internalType: 'uint256', type: 'uint256' },
-      { name: 'baseGas', internalType: 'uint256', type: 'uint256' },
-      { name: 'gasPrice', internalType: 'uint256', type: 'uint256' },
-      { name: 'gasToken', internalType: 'address', type: 'address' },
-      { name: 'refundReceiver', internalType: 'address', type: 'address' },
-      { name: '_nonce', internalType: 'uint256', type: 'uint256' },
-    ],
-    name: 'encodeTransactionData',
-    outputs: [{ name: '', internalType: 'bytes', type: 'bytes' }],
-    stateMutability: 'view',
-  },
-  {
-    type: 'function',
-    inputs: [
-      { name: 'to', internalType: 'address', type: 'address' },
-      { name: 'value', internalType: 'uint256', type: 'uint256' },
-      { name: 'data', internalType: 'bytes', type: 'bytes' },
-      { name: 'operation', internalType: 'enum Enum.Operation', type: 'uint8' },
-      { name: 'safeTxGas', internalType: 'uint256', type: 'uint256' },
-      { name: 'baseGas', internalType: 'uint256', type: 'uint256' },
-      { name: 'gasPrice', internalType: 'uint256', type: 'uint256' },
-      { name: 'gasToken', internalType: 'address', type: 'address' },
-      {
-        name: 'refundReceiver',
-        internalType: 'address payable',
-        type: 'address',
-      },
-      { name: 'signatures', internalType: 'bytes', type: 'bytes' },
-    ],
-    name: 'execTransaction',
-    outputs: [{ name: 'success', internalType: 'bool', type: 'bool' }],
-    stateMutability: 'payable',
-  },
-  {
-    type: 'function',
-    inputs: [
-      { name: 'to', internalType: 'address', type: 'address' },
-      { name: 'value', internalType: 'uint256', type: 'uint256' },
-      { name: 'data', internalType: 'bytes', type: 'bytes' },
-      { name: 'operation', internalType: 'enum Enum.Operation', type: 'uint8' },
-    ],
-    name: 'execTransactionFromModule',
-    outputs: [{ name: 'success', internalType: 'bool', type: 'bool' }],
-    stateMutability: 'nonpayable',
-  },
-  {
-    type: 'function',
-    inputs: [
-      { name: 'to', internalType: 'address', type: 'address' },
-      { name: 'value', internalType: 'uint256', type: 'uint256' },
-      { name: 'data', internalType: 'bytes', type: 'bytes' },
-      { name: 'operation', internalType: 'enum Enum.Operation', type: 'uint8' },
-    ],
-    name: 'execTransactionFromModuleReturnData',
-    outputs: [
-      { name: 'success', internalType: 'bool', type: 'bool' },
-      { name: 'returnData', internalType: 'bytes', type: 'bytes' },
-    ],
-    stateMutability: 'nonpayable',
-  },
-  {
-    type: 'function',
-    inputs: [],
-    name: 'getChainId',
-    outputs: [{ name: '', internalType: 'uint256', type: 'uint256' }],
-    stateMutability: 'view',
-  },
-  {
-    type: 'function',
-    inputs: [
-      { name: 'start', internalType: 'address', type: 'address' },
-      { name: 'pageSize', internalType: 'uint256', type: 'uint256' },
-    ],
-    name: 'getModulesPaginated',
-    outputs: [
-      { name: 'array', internalType: 'address[]', type: 'address[]' },
-      { name: 'next', internalType: 'address', type: 'address' },
-    ],
-    stateMutability: 'view',
-  },
-  {
-    type: 'function',
-    inputs: [],
-    name: 'getOwners',
-    outputs: [{ name: '', internalType: 'address[]', type: 'address[]' }],
-    stateMutability: 'view',
-  },
-  {
-    type: 'function',
-    inputs: [
-      { name: 'offset', internalType: 'uint256', type: 'uint256' },
-      { name: 'length', internalType: 'uint256', type: 'uint256' },
-    ],
-    name: 'getStorageAt',
-    outputs: [{ name: '', internalType: 'bytes', type: 'bytes' }],
-    stateMutability: 'view',
-  },
-  {
-    type: 'function',
-    inputs: [],
-    name: 'getThreshold',
-    outputs: [{ name: '', internalType: 'uint256', type: 'uint256' }],
-    stateMutability: 'view',
-  },
-  {
-    type: 'function',
-    inputs: [
-      { name: 'to', internalType: 'address', type: 'address' },
-      { name: 'value', internalType: 'uint256', type: 'uint256' },
-      { name: 'data', internalType: 'bytes', type: 'bytes' },
-      { name: 'operation', internalType: 'enum Enum.Operation', type: 'uint8' },
-      { name: 'safeTxGas', internalType: 'uint256', type: 'uint256' },
-      { name: 'baseGas', internalType: 'uint256', type: 'uint256' },
-      { name: 'gasPrice', internalType: 'uint256', type: 'uint256' },
-      { name: 'gasToken', internalType: 'address', type: 'address' },
-      { name: 'refundReceiver', internalType: 'address', type: 'address' },
-      { name: '_nonce', internalType: 'uint256', type: 'uint256' },
-    ],
-    name: 'getTransactionHash',
-    outputs: [{ name: '', internalType: 'bytes32', type: 'bytes32' }],
-    stateMutability: 'view',
-  },
-  {
-    type: 'function',
-    inputs: [{ name: 'module', internalType: 'address', type: 'address' }],
-    name: 'isModuleEnabled',
-    outputs: [{ name: '', internalType: 'bool', type: 'bool' }],
-    stateMutability: 'view',
-  },
-  {
-    type: 'function',
-    inputs: [{ name: 'owner', internalType: 'address', type: 'address' }],
-    name: 'isOwner',
-    outputs: [{ name: '', internalType: 'bool', type: 'bool' }],
-    stateMutability: 'view',
-  },
-  {
-    type: 'function',
-    inputs: [],
-    name: 'nonce',
-    outputs: [{ name: '', internalType: 'uint256', type: 'uint256' }],
-    stateMutability: 'view',
-  },
-  {
-    type: 'function',
-    inputs: [
-      { name: 'prevOwner', internalType: 'address', type: 'address' },
-      { name: 'owner', internalType: 'address', type: 'address' },
-      { name: '_threshold', internalType: 'uint256', type: 'uint256' },
-    ],
-    name: 'removeOwner',
-    outputs: [],
-    stateMutability: 'nonpayable',
-  },
-  {
-    type: 'function',
-    inputs: [
-      { name: 'to', internalType: 'address', type: 'address' },
-      { name: 'value', internalType: 'uint256', type: 'uint256' },
-      { name: 'data', internalType: 'bytes', type: 'bytes' },
-      { name: 'operation', internalType: 'enum Enum.Operation', type: 'uint8' },
-    ],
-    name: 'requiredTxGas',
-    outputs: [{ name: '', internalType: 'uint256', type: 'uint256' }],
-    stateMutability: 'nonpayable',
-  },
-  {
-    type: 'function',
-    inputs: [{ name: 'handler', internalType: 'address', type: 'address' }],
-    name: 'setFallbackHandler',
-    outputs: [],
-    stateMutability: 'nonpayable',
-  },
-  {
-    type: 'function',
-    inputs: [{ name: 'guard', internalType: 'address', type: 'address' }],
-    name: 'setGuard',
-    outputs: [],
-    stateMutability: 'nonpayable',
-  },
-  {
-    type: 'function',
-    inputs: [
-      { name: '_owners', internalType: 'address[]', type: 'address[]' },
-      { name: '_threshold', internalType: 'uint256', type: 'uint256' },
-      { name: 'to', internalType: 'address', type: 'address' },
-      { name: 'data', internalType: 'bytes', type: 'bytes' },
-      { name: 'fallbackHandler', internalType: 'address', type: 'address' },
-      { name: 'paymentToken', internalType: 'address', type: 'address' },
-      { name: 'payment', internalType: 'uint256', type: 'uint256' },
-      {
-        name: 'paymentReceiver',
-        internalType: 'address payable',
-        type: 'address',
-      },
-    ],
-    name: 'setup',
-    outputs: [],
-    stateMutability: 'nonpayable',
-  },
-  {
-    type: 'function',
-    inputs: [{ name: '', internalType: 'bytes32', type: 'bytes32' }],
-    name: 'signedMessages',
-    outputs: [{ name: '', internalType: 'uint256', type: 'uint256' }],
-    stateMutability: 'view',
-  },
-  {
-    type: 'function',
-    inputs: [
-      { name: 'targetContract', internalType: 'address', type: 'address' },
-      { name: 'calldataPayload', internalType: 'bytes', type: 'bytes' },
->>>>>>> ae34681a
-    ],
-    name: 'triggerRequestAttestation',
-    outputs: [],
-    stateMutability: 'nonpayable',
-  },
-  {
-    type: 'function',
-    inputs: [
-      { name: 'schema', internalType: 'bytes32', type: 'bytes32' },
-      { name: 'recipient', internalType: 'address', type: 'address' },
-      { name: 'data', internalType: 'bytes', type: 'bytes' },
-    ],
-    name: 'triggerRequestRawAttestation',
-    outputs: [],
-    stateMutability: 'nonpayable',
-  },
-  {
-    type: 'event',
-    anonymous: false,
-    inputs: [
-      {
-        name: 'creator',
-        internalType: 'address',
-        type: 'address',
-        indexed: true,
-      },
-      {
-        name: 'schema',
-        internalType: 'bytes32',
-        type: 'bytes32',
-        indexed: true,
-      },
-      {
-        name: 'recipient',
-        internalType: 'address',
-        type: 'address',
-        indexed: true,
-      },
-      { name: 'data', internalType: 'bytes', type: 'bytes', indexed: false },
-    ],
-    name: 'AttestationRequested',
-  },
-  {
-    type: 'event',
-    anonymous: false,
-    inputs: [
-      {
-        name: 'recipient',
-        internalType: 'address',
-        type: 'address',
-        indexed: true,
-      },
-      {
-        name: 'attester',
-        internalType: 'address',
-        type: 'address',
-        indexed: true,
-      },
-      { name: 'uid', internalType: 'bytes32', type: 'bytes32', indexed: false },
-      {
-        name: 'schema_uid',
-        internalType: 'bytes32',
-        type: 'bytes32',
-        indexed: true,
-      },
-    ],
-    name: 'AttestedEvent',
-  },
-  {
-    type: 'event',
-    anonymous: false,
-    inputs: [
-      { name: 'data', internalType: 'bytes', type: 'bytes', indexed: false },
-    ],
-    name: 'NewTrigger',
-  },
-] as const
-
-export const easAttestTriggerAddress =
-  '0xEAc56c26FB3bE4309Dc26F2C0a84a6f5Be0c6f68' as const
-
-export const easAttestTriggerConfig = {
-  address: easAttestTriggerAddress,
-  abi: easAttestTriggerAbi,
-} as const
-
-//////////////////////////////////////////////////////////////////////////////////////////////////////////////////////////////////////////////////////////////////////
-// EASIndexerResolver
-//////////////////////////////////////////////////////////////////////////////////////////////////////////////////////////////////////////////////////////////////////
-
-export const easIndexerResolverAbi = [
-  {
-    type: 'constructor',
-    inputs: [{ name: 'eas', internalType: 'contract IEAS', type: 'address' }],
-    stateMutability: 'nonpayable',
-  },
-  { type: 'receive', stateMutability: 'payable' },
-  {
-    type: 'function',
-    inputs: [
-      {
-        name: 'attestation',
-        internalType: 'struct Attestation',
-        type: 'tuple',
-        components: [
-          { name: 'uid', internalType: 'bytes32', type: 'bytes32' },
-          { name: 'schema', internalType: 'bytes32', type: 'bytes32' },
-          { name: 'time', internalType: 'uint64', type: 'uint64' },
-          { name: 'expirationTime', internalType: 'uint64', type: 'uint64' },
-          { name: 'revocationTime', internalType: 'uint64', type: 'uint64' },
-          { name: 'refUID', internalType: 'bytes32', type: 'bytes32' },
-          { name: 'recipient', internalType: 'address', type: 'address' },
-          { name: 'attester', internalType: 'address', type: 'address' },
-          { name: 'revocable', internalType: 'bool', type: 'bool' },
-          { name: 'data', internalType: 'bytes', type: 'bytes' },
-        ],
-      },
-    ],
-    name: 'attest',
-    outputs: [{ name: '', internalType: 'bool', type: 'bool' }],
-    stateMutability: 'payable',
-  },
-  {
-    type: 'function',
-    inputs: [],
-    name: 'isPayable',
-    outputs: [{ name: '', internalType: 'bool', type: 'bool' }],
-    stateMutability: 'pure',
-  },
-  {
-    type: 'function',
-    inputs: [
-      {
-        name: 'attestations',
-        internalType: 'struct Attestation[]',
-        type: 'tuple[]',
-        components: [
-          { name: 'uid', internalType: 'bytes32', type: 'bytes32' },
-          { name: 'schema', internalType: 'bytes32', type: 'bytes32' },
-          { name: 'time', internalType: 'uint64', type: 'uint64' },
-          { name: 'expirationTime', internalType: 'uint64', type: 'uint64' },
-          { name: 'revocationTime', internalType: 'uint64', type: 'uint64' },
-          { name: 'refUID', internalType: 'bytes32', type: 'bytes32' },
-          { name: 'recipient', internalType: 'address', type: 'address' },
-          { name: 'attester', internalType: 'address', type: 'address' },
-          { name: 'revocable', internalType: 'bool', type: 'bool' },
-          { name: 'data', internalType: 'bytes', type: 'bytes' },
-        ],
-      },
-      { name: 'values', internalType: 'uint256[]', type: 'uint256[]' },
-    ],
-    name: 'multiAttest',
-    outputs: [{ name: '', internalType: 'bool', type: 'bool' }],
-    stateMutability: 'payable',
-  },
-  {
-    type: 'function',
-    inputs: [
-      {
-        name: 'attestations',
-        internalType: 'struct Attestation[]',
-        type: 'tuple[]',
-        components: [
-          { name: 'uid', internalType: 'bytes32', type: 'bytes32' },
-          { name: 'schema', internalType: 'bytes32', type: 'bytes32' },
-          { name: 'time', internalType: 'uint64', type: 'uint64' },
-          { name: 'expirationTime', internalType: 'uint64', type: 'uint64' },
-          { name: 'revocationTime', internalType: 'uint64', type: 'uint64' },
-          { name: 'refUID', internalType: 'bytes32', type: 'bytes32' },
-          { name: 'recipient', internalType: 'address', type: 'address' },
-          { name: 'attester', internalType: 'address', type: 'address' },
-          { name: 'revocable', internalType: 'bool', type: 'bool' },
-          { name: 'data', internalType: 'bytes', type: 'bytes' },
-        ],
-      },
-      { name: 'values', internalType: 'uint256[]', type: 'uint256[]' },
-    ],
-    name: 'multiRevoke',
-    outputs: [{ name: '', internalType: 'bool', type: 'bool' }],
-    stateMutability: 'payable',
-  },
-  {
-    type: 'function',
-    inputs: [
-      {
-        name: 'attestation',
-        internalType: 'struct Attestation',
-        type: 'tuple',
-        components: [
-          { name: 'uid', internalType: 'bytes32', type: 'bytes32' },
-          { name: 'schema', internalType: 'bytes32', type: 'bytes32' },
-          { name: 'time', internalType: 'uint64', type: 'uint64' },
-          { name: 'expirationTime', internalType: 'uint64', type: 'uint64' },
-          { name: 'revocationTime', internalType: 'uint64', type: 'uint64' },
-          { name: 'refUID', internalType: 'bytes32', type: 'bytes32' },
-          { name: 'recipient', internalType: 'address', type: 'address' },
-          { name: 'attester', internalType: 'address', type: 'address' },
-          { name: 'revocable', internalType: 'bool', type: 'bool' },
-          { name: 'data', internalType: 'bytes', type: 'bytes' },
-        ],
-      },
-    ],
-    name: 'revoke',
-    outputs: [{ name: '', internalType: 'bool', type: 'bool' }],
-    stateMutability: 'payable',
-  },
-  {
-    type: 'function',
-    inputs: [],
-    name: 'version',
-    outputs: [{ name: '', internalType: 'string', type: 'string' }],
-    stateMutability: 'view',
-  },
-  {
-    type: 'event',
-    anonymous: false,
-    inputs: [
-      { name: 'eas', internalType: 'address', type: 'address', indexed: true },
-      { name: 'uid', internalType: 'bytes32', type: 'bytes32', indexed: true },
-    ],
-    name: 'AttestationAttested',
-  },
-  {
-    type: 'event',
-    anonymous: false,
-    inputs: [
-      { name: 'eas', internalType: 'address', type: 'address', indexed: true },
-      { name: 'uid', internalType: 'bytes32', type: 'bytes32', indexed: true },
-    ],
-    name: 'AttestationRevoked',
-  },
-  {
-    type: 'event',
-    anonymous: false,
-    inputs: [
-      {
-        name: 'recipient',
-        internalType: 'address',
-        type: 'address',
-        indexed: true,
-      },
-      {
-        name: 'attester',
-        internalType: 'address',
-        type: 'address',
-        indexed: true,
-      },
-      { name: 'uid', internalType: 'bytes32', type: 'bytes32', indexed: false },
-      {
-        name: 'schemaUID',
-        internalType: 'bytes32',
-        type: 'bytes32',
-        indexed: true,
-      },
-    ],
-<<<<<<< HEAD
-    name: 'Attested',
-=======
-    name: 'SignMsg',
-  },
-] as const
-
-export const gnosisSafeAddress =
-  '0x5fDB3a7d742F07C5AcE5eBb34Fd5fd6B15543443' as const
-
-export const gnosisSafeConfig = {
-  address: gnosisSafeAddress,
-  abi: gnosisSafeAbi,
-} as const
-
-//////////////////////////////////////////////////////////////////////////////////////////////////////////////////////////////////////////////////////////////////////
-// GnosisSafeProxy
-//////////////////////////////////////////////////////////////////////////////////////////////////////////////////////////////////////////////////////////////////////
-
-export const gnosisSafeProxyAbi = [
-  {
-    type: 'constructor',
-    inputs: [{ name: '_singleton', internalType: 'address', type: 'address' }],
-    stateMutability: 'nonpayable',
->>>>>>> ae34681a
-  },
-  { type: 'error', inputs: [], name: 'AccessDenied' },
-  { type: 'error', inputs: [], name: 'InsufficientValue' },
-  { type: 'error', inputs: [], name: 'InvalidEAS' },
-  { type: 'error', inputs: [], name: 'InvalidLength' },
-  { type: 'error', inputs: [], name: 'NotPayable' },
-] as const
-
-<<<<<<< HEAD
-export const easIndexerResolverAddress =
-  '0x2c0282d669D2522626d25c9F6f7a711b4ca05cD6' as const
-=======
-export const gnosisSafeProxyAddress =
-  '0xe016271b3A82cbE07D90961587ebe2a4Ba4b4544' as const
->>>>>>> ae34681a
-
-export const easIndexerResolverConfig = {
-  address: easIndexerResolverAddress,
-  abi: easIndexerResolverAbi,
-} as const
-
-//////////////////////////////////////////////////////////////////////////////////////////////////////////////////////////////////////////////////////////////////////
-// GnosisSafe
-//////////////////////////////////////////////////////////////////////////////////////////////////////////////////////////////////////////////////////////////////////
-
-export const gnosisSafeAbi = [
-  { type: 'constructor', inputs: [], stateMutability: 'nonpayable' },
-  { type: 'fallback', stateMutability: 'nonpayable' },
-  { type: 'receive', stateMutability: 'payable' },
-  {
-    type: 'function',
-    inputs: [],
-    name: 'VERSION',
-    outputs: [{ name: '', internalType: 'string', type: 'string' }],
-    stateMutability: 'view',
-  },
-  {
-    type: 'function',
-    inputs: [
-      { name: 'owner', internalType: 'address', type: 'address' },
-      { name: '_threshold', internalType: 'uint256', type: 'uint256' },
-    ],
-    name: 'addOwnerWithThreshold',
-    outputs: [],
-    stateMutability: 'nonpayable',
-  },
-  {
-    type: 'function',
-    inputs: [
-      { name: 'hashToApprove', internalType: 'bytes32', type: 'bytes32' },
-    ],
-    name: 'approveHash',
-    outputs: [],
-    stateMutability: 'nonpayable',
-  },
-  {
-    type: 'function',
-    inputs: [
-      { name: '', internalType: 'address', type: 'address' },
-      { name: '', internalType: 'bytes32', type: 'bytes32' },
-    ],
-    name: 'approvedHashes',
-    outputs: [{ name: '', internalType: 'uint256', type: 'uint256' }],
-    stateMutability: 'view',
-  },
-  {
-    type: 'function',
-    inputs: [{ name: '_threshold', internalType: 'uint256', type: 'uint256' }],
-    name: 'changeThreshold',
-    outputs: [],
-    stateMutability: 'nonpayable',
-  },
-  {
-    type: 'function',
-    inputs: [
-      { name: 'dataHash', internalType: 'bytes32', type: 'bytes32' },
-      { name: 'data', internalType: 'bytes', type: 'bytes' },
-      { name: 'signatures', internalType: 'bytes', type: 'bytes' },
-      { name: 'requiredSignatures', internalType: 'uint256', type: 'uint256' },
-    ],
-    name: 'checkNSignatures',
-    outputs: [],
-    stateMutability: 'view',
-  },
-  {
-    type: 'function',
-    inputs: [
-      { name: 'dataHash', internalType: 'bytes32', type: 'bytes32' },
-      { name: 'data', internalType: 'bytes', type: 'bytes' },
-      { name: 'signatures', internalType: 'bytes', type: 'bytes' },
-    ],
-    name: 'checkSignatures',
-    outputs: [],
-    stateMutability: 'view',
-  },
-  {
-    type: 'function',
-    inputs: [
-      { name: 'prevModule', internalType: 'address', type: 'address' },
-      { name: 'module', internalType: 'address', type: 'address' },
-    ],
-    name: 'disableModule',
-    outputs: [],
-    stateMutability: 'nonpayable',
-  },
-  {
-    type: 'function',
-    inputs: [],
-    name: 'domainSeparator',
-    outputs: [{ name: '', internalType: 'bytes32', type: 'bytes32' }],
-    stateMutability: 'view',
-  },
-  {
-    type: 'function',
-    inputs: [{ name: 'module', internalType: 'address', type: 'address' }],
-    name: 'enableModule',
-    outputs: [],
-    stateMutability: 'nonpayable',
-  },
-  {
-    type: 'function',
-    inputs: [
-      { name: 'to', internalType: 'address', type: 'address' },
-      { name: 'value', internalType: 'uint256', type: 'uint256' },
-      { name: 'data', internalType: 'bytes', type: 'bytes' },
-      { name: 'operation', internalType: 'enum Enum.Operation', type: 'uint8' },
-      { name: 'safeTxGas', internalType: 'uint256', type: 'uint256' },
-      { name: 'baseGas', internalType: 'uint256', type: 'uint256' },
-      { name: 'gasPrice', internalType: 'uint256', type: 'uint256' },
-      { name: 'gasToken', internalType: 'address', type: 'address' },
-      { name: 'refundReceiver', internalType: 'address', type: 'address' },
-      { name: '_nonce', internalType: 'uint256', type: 'uint256' },
-    ],
-    name: 'encodeTransactionData',
-    outputs: [{ name: '', internalType: 'bytes', type: 'bytes' }],
-    stateMutability: 'view',
-  },
-  {
-    type: 'function',
-    inputs: [
-      { name: 'to', internalType: 'address', type: 'address' },
-      { name: 'value', internalType: 'uint256', type: 'uint256' },
-      { name: 'data', internalType: 'bytes', type: 'bytes' },
-      { name: 'operation', internalType: 'enum Enum.Operation', type: 'uint8' },
-      { name: 'safeTxGas', internalType: 'uint256', type: 'uint256' },
-      { name: 'baseGas', internalType: 'uint256', type: 'uint256' },
-      { name: 'gasPrice', internalType: 'uint256', type: 'uint256' },
-      { name: 'gasToken', internalType: 'address', type: 'address' },
-      {
-        name: 'refundReceiver',
-        internalType: 'address payable',
-        type: 'address',
-      },
-      { name: 'signatures', internalType: 'bytes', type: 'bytes' },
-    ],
-    name: 'execTransaction',
-    outputs: [{ name: 'success', internalType: 'bool', type: 'bool' }],
-    stateMutability: 'payable',
-  },
-<<<<<<< HEAD
-=======
-  { type: 'error', inputs: [], name: 'InsufficientQuorumZero' },
-  { type: 'error', inputs: [], name: 'InvalidQuorumParameters' },
-  { type: 'error', inputs: [], name: 'InvalidSignature' },
-  { type: 'error', inputs: [], name: 'InvalidSignatureBlock' },
-  { type: 'error', inputs: [], name: 'InvalidSignatureLength' },
-  { type: 'error', inputs: [], name: 'InvalidSignatureOrder' },
-] as const
-
-export const iWavsServiceManagerAddress =
-  '0x92856C6719BD930f6846e9D0045b6a8B854dC552' as const
-
-export const iWavsServiceManagerConfig = {
-  address: iWavsServiceManagerAddress,
-  abi: iWavsServiceManagerAbi,
-} as const
-
-//////////////////////////////////////////////////////////////////////////////////////////////////////////////////////////////////////////////////////////////////////
-// LMSRMarketMaker
-//////////////////////////////////////////////////////////////////////////////////////////////////////////////////////////////////////////////////////////////////////
-
-export const lmsrMarketMakerAbi = [
->>>>>>> ae34681a
-  {
-    type: 'function',
-    inputs: [
-      { name: 'to', internalType: 'address', type: 'address' },
-      { name: 'value', internalType: 'uint256', type: 'uint256' },
-      { name: 'data', internalType: 'bytes', type: 'bytes' },
-      { name: 'operation', internalType: 'enum Enum.Operation', type: 'uint8' },
-    ],
-    name: 'execTransactionFromModule',
-    outputs: [{ name: 'success', internalType: 'bool', type: 'bool' }],
-    stateMutability: 'nonpayable',
-  },
-  {
-    type: 'function',
-    inputs: [
-      { name: 'to', internalType: 'address', type: 'address' },
-      { name: 'value', internalType: 'uint256', type: 'uint256' },
-      { name: 'data', internalType: 'bytes', type: 'bytes' },
-      { name: 'operation', internalType: 'enum Enum.Operation', type: 'uint8' },
-    ],
-    name: 'execTransactionFromModuleReturnData',
-    outputs: [
-      { name: 'success', internalType: 'bool', type: 'bool' },
-      { name: 'returnData', internalType: 'bytes', type: 'bytes' },
-    ],
-    stateMutability: 'nonpayable',
-  },
-  {
-    type: 'function',
-    inputs: [],
-    name: 'getChainId',
-    outputs: [{ name: '', internalType: 'uint256', type: 'uint256' }],
-    stateMutability: 'view',
-  },
-  {
-    type: 'function',
-    inputs: [
-      { name: 'start', internalType: 'address', type: 'address' },
-      { name: 'pageSize', internalType: 'uint256', type: 'uint256' },
-    ],
-    name: 'getModulesPaginated',
-    outputs: [
-      { name: 'array', internalType: 'address[]', type: 'address[]' },
-      { name: 'next', internalType: 'address', type: 'address' },
-    ],
-    stateMutability: 'view',
-  },
-  {
-    type: 'function',
-    inputs: [],
-    name: 'getOwners',
-    outputs: [{ name: '', internalType: 'address[]', type: 'address[]' }],
-    stateMutability: 'view',
-  },
-  {
-    type: 'function',
-    inputs: [
-      { name: 'offset', internalType: 'uint256', type: 'uint256' },
-      { name: 'length', internalType: 'uint256', type: 'uint256' },
-    ],
-    name: 'getStorageAt',
-    outputs: [{ name: '', internalType: 'bytes', type: 'bytes' }],
-    stateMutability: 'view',
-  },
-  {
-    type: 'function',
-    inputs: [],
-    name: 'getThreshold',
-    outputs: [{ name: '', internalType: 'uint256', type: 'uint256' }],
-    stateMutability: 'view',
-  },
-  {
-    type: 'function',
-    inputs: [
-      { name: 'to', internalType: 'address', type: 'address' },
-      { name: 'value', internalType: 'uint256', type: 'uint256' },
-      { name: 'data', internalType: 'bytes', type: 'bytes' },
-      { name: 'operation', internalType: 'enum Enum.Operation', type: 'uint8' },
-      { name: 'safeTxGas', internalType: 'uint256', type: 'uint256' },
-      { name: 'baseGas', internalType: 'uint256', type: 'uint256' },
-      { name: 'gasPrice', internalType: 'uint256', type: 'uint256' },
-      { name: 'gasToken', internalType: 'address', type: 'address' },
-      { name: 'refundReceiver', internalType: 'address', type: 'address' },
-      { name: '_nonce', internalType: 'uint256', type: 'uint256' },
-    ],
-    name: 'getTransactionHash',
-    outputs: [{ name: '', internalType: 'bytes32', type: 'bytes32' }],
-    stateMutability: 'view',
-  },
-  {
-    type: 'function',
-    inputs: [{ name: 'module', internalType: 'address', type: 'address' }],
-    name: 'isModuleEnabled',
-    outputs: [{ name: '', internalType: 'bool', type: 'bool' }],
-    stateMutability: 'view',
-  },
-  {
-    type: 'function',
-    inputs: [{ name: 'owner', internalType: 'address', type: 'address' }],
-    name: 'isOwner',
-    outputs: [{ name: '', internalType: 'bool', type: 'bool' }],
-    stateMutability: 'view',
-  },
-  {
-    type: 'function',
-    inputs: [],
-    name: 'nonce',
-    outputs: [{ name: '', internalType: 'uint256', type: 'uint256' }],
-    stateMutability: 'view',
-  },
-  {
-    type: 'function',
-    inputs: [
-      { name: 'prevOwner', internalType: 'address', type: 'address' },
-      { name: 'owner', internalType: 'address', type: 'address' },
-      { name: '_threshold', internalType: 'uint256', type: 'uint256' },
-    ],
-    name: 'removeOwner',
-    outputs: [],
-    stateMutability: 'nonpayable',
-  },
-  {
-    type: 'function',
-    inputs: [
-      { name: 'to', internalType: 'address', type: 'address' },
-      { name: 'value', internalType: 'uint256', type: 'uint256' },
-      { name: 'data', internalType: 'bytes', type: 'bytes' },
-      { name: 'operation', internalType: 'enum Enum.Operation', type: 'uint8' },
-    ],
-    name: 'requiredTxGas',
-    outputs: [{ name: '', internalType: 'uint256', type: 'uint256' }],
-    stateMutability: 'nonpayable',
-  },
-  {
-    type: 'function',
-    inputs: [{ name: 'handler', internalType: 'address', type: 'address' }],
-    name: 'setFallbackHandler',
-    outputs: [],
-    stateMutability: 'nonpayable',
-  },
-  {
-    type: 'function',
-    inputs: [{ name: 'guard', internalType: 'address', type: 'address' }],
-    name: 'setGuard',
-    outputs: [],
-    stateMutability: 'nonpayable',
-  },
-  {
-    type: 'function',
-    inputs: [
-      { name: '_owners', internalType: 'address[]', type: 'address[]' },
-      { name: '_threshold', internalType: 'uint256', type: 'uint256' },
-      { name: 'to', internalType: 'address', type: 'address' },
-      { name: 'data', internalType: 'bytes', type: 'bytes' },
-      { name: 'fallbackHandler', internalType: 'address', type: 'address' },
-      { name: 'paymentToken', internalType: 'address', type: 'address' },
-      { name: 'payment', internalType: 'uint256', type: 'uint256' },
-      {
-        name: 'paymentReceiver',
-        internalType: 'address payable',
-        type: 'address',
-      },
-    ],
-    name: 'setup',
-    outputs: [],
-    stateMutability: 'nonpayable',
-  },
-  {
-    type: 'function',
-    inputs: [{ name: '', internalType: 'bytes32', type: 'bytes32' }],
-    name: 'signedMessages',
-    outputs: [{ name: '', internalType: 'uint256', type: 'uint256' }],
-    stateMutability: 'view',
-  },
-  {
-    type: 'function',
-    inputs: [
-      { name: 'targetContract', internalType: 'address', type: 'address' },
-      { name: 'calldataPayload', internalType: 'bytes', type: 'bytes' },
-    ],
-    name: 'simulateAndRevert',
-    outputs: [],
-    stateMutability: 'nonpayable',
-  },
-  {
-    type: 'function',
-    inputs: [
-      { name: 'prevOwner', internalType: 'address', type: 'address' },
-      { name: 'oldOwner', internalType: 'address', type: 'address' },
-      { name: 'newOwner', internalType: 'address', type: 'address' },
-    ],
-    name: 'swapOwner',
-    outputs: [],
-    stateMutability: 'nonpayable',
-  },
-  {
-    type: 'event',
-    anonymous: false,
-    inputs: [
-      {
-        name: 'owner',
-        internalType: 'address',
-        type: 'address',
-        indexed: false,
-      },
-    ],
-    name: 'AddedOwner',
-  },
-  {
-    type: 'event',
-    anonymous: false,
-    inputs: [
-      {
-        name: 'approvedHash',
-        internalType: 'bytes32',
-        type: 'bytes32',
-        indexed: true,
-      },
-      {
-        name: 'owner',
-        internalType: 'address',
-        type: 'address',
-        indexed: true,
-      },
-    ],
-    name: 'ApproveHash',
-  },
-  {
-    type: 'event',
-    anonymous: false,
-    inputs: [
-      {
-        name: 'handler',
-        internalType: 'address',
-        type: 'address',
-        indexed: false,
-      },
-    ],
-    name: 'ChangedFallbackHandler',
-  },
-  {
-    type: 'event',
-    anonymous: false,
-    inputs: [
-      {
-        name: 'guard',
-        internalType: 'address',
-        type: 'address',
-        indexed: false,
-      },
-    ],
-    name: 'ChangedGuard',
-  },
-  {
-    type: 'event',
-    anonymous: false,
-    inputs: [
-      {
-        name: 'threshold',
-        internalType: 'uint256',
-        type: 'uint256',
-        indexed: false,
-      },
-    ],
-    name: 'ChangedThreshold',
-  },
-  {
-    type: 'event',
-    anonymous: false,
-    inputs: [
-      {
-        name: 'module',
-        internalType: 'address',
-        type: 'address',
-        indexed: false,
-      },
-    ],
-    name: 'DisabledModule',
-  },
-  {
-    type: 'event',
-    anonymous: false,
-    inputs: [
-      {
-        name: 'module',
-        internalType: 'address',
-        type: 'address',
-        indexed: false,
-      },
-    ],
-    name: 'EnabledModule',
-  },
-  {
-    type: 'event',
-    anonymous: false,
-    inputs: [
-      {
-        name: 'txHash',
-        internalType: 'bytes32',
-        type: 'bytes32',
-        indexed: false,
-      },
-      {
-        name: 'payment',
-        internalType: 'uint256',
-        type: 'uint256',
-        indexed: false,
-      },
-    ],
-    name: 'ExecutionFailure',
-  },
-  {
-    type: 'event',
-    anonymous: false,
-    inputs: [
-      {
-        name: 'module',
-        internalType: 'address',
-        type: 'address',
-        indexed: true,
-      },
-    ],
-    name: 'ExecutionFromModuleFailure',
-  },
-  {
-    type: 'event',
-    anonymous: false,
-    inputs: [
-      {
-        name: 'module',
-        internalType: 'address',
-        type: 'address',
-        indexed: true,
-      },
-    ],
-    name: 'ExecutionFromModuleSuccess',
-  },
-  {
-    type: 'event',
-    anonymous: false,
-    inputs: [
-      {
-        name: 'txHash',
-        internalType: 'bytes32',
-        type: 'bytes32',
-        indexed: false,
-      },
-      {
-        name: 'payment',
-        internalType: 'uint256',
-        type: 'uint256',
-        indexed: false,
-      },
-    ],
-    name: 'ExecutionSuccess',
-  },
-  {
-    type: 'event',
-    anonymous: false,
-    inputs: [
-      {
-        name: 'owner',
-        internalType: 'address',
-        type: 'address',
-        indexed: false,
-      },
-    ],
-    name: 'RemovedOwner',
-  },
-  {
-    type: 'event',
-    anonymous: false,
-    inputs: [
-      {
-        name: 'sender',
-        internalType: 'address',
-        type: 'address',
-        indexed: true,
-      },
-      {
-        name: 'value',
-        internalType: 'uint256',
-        type: 'uint256',
-        indexed: false,
-      },
-    ],
-    name: 'SafeReceived',
-  },
-  {
-    type: 'event',
-    anonymous: false,
-    inputs: [
-      {
-        name: 'initiator',
-        internalType: 'address',
-        type: 'address',
-        indexed: true,
-      },
-      {
-        name: 'owners',
-        internalType: 'address[]',
-        type: 'address[]',
-        indexed: false,
-      },
-      {
-        name: 'threshold',
-        internalType: 'uint256',
-        type: 'uint256',
-        indexed: false,
-      },
-      {
-        name: 'initializer',
-        internalType: 'address',
-        type: 'address',
-        indexed: false,
-      },
-      {
-        name: 'fallbackHandler',
-        internalType: 'address',
-        type: 'address',
-        indexed: false,
-      },
-    ],
-    name: 'SafeSetup',
-  },
-  {
-    type: 'event',
-    anonymous: false,
-    inputs: [
-      {
-        name: 'msgHash',
-        internalType: 'bytes32',
-        type: 'bytes32',
-        indexed: true,
-      },
-    ],
-    name: 'SignMsg',
-  },
-] as const
-
-export const gnosisSafeAddress =
-  '0xDDf8266173d169C362db2D83149d80b717f68543' as const
-
-export const gnosisSafeConfig = {
-  address: gnosisSafeAddress,
-  abi: gnosisSafeAbi,
-} as const
-
-//////////////////////////////////////////////////////////////////////////////////////////////////////////////////////////////////////////////////////////////////////
-// GnosisSafeProxy
-//////////////////////////////////////////////////////////////////////////////////////////////////////////////////////////////////////////////////////////////////////
-
-export const gnosisSafeProxyAbi = [
-  {
-    type: 'constructor',
-    inputs: [{ name: '_singleton', internalType: 'address', type: 'address' }],
-    stateMutability: 'nonpayable',
-  },
-  { type: 'fallback', stateMutability: 'payable' },
-] as const
-
-export const gnosisSafeProxyAddress =
-  '0x4871F0bC49de2BE2EC3eF82173cf0598b688B3b1' as const
-
-export const gnosisSafeProxyConfig = {
-  address: gnosisSafeProxyAddress,
-  abi: gnosisSafeProxyAbi,
-} as const
-
-//////////////////////////////////////////////////////////////////////////////////////////////////////////////////////////////////////////////////////////////////////
-// IWavsServiceManager
-//////////////////////////////////////////////////////////////////////////////////////////////////////////////////////////////////////////////////////////////////////
-
-export const iWavsServiceManagerAbi = [
-  {
-    type: 'function',
-    inputs: [],
-    name: 'getAllocationManager',
-    outputs: [{ name: '', internalType: 'address', type: 'address' }],
-    stateMutability: 'view',
-  },
-  {
-    type: 'function',
-    inputs: [],
-    name: 'getDelegationManager',
-    outputs: [{ name: '', internalType: 'address', type: 'address' }],
-    stateMutability: 'view',
-  },
-  {
-    type: 'function',
-    inputs: [
-      { name: 'signingKeyAddress', internalType: 'address', type: 'address' },
-    ],
-    name: 'getLatestOperatorForSigningKey',
-    outputs: [{ name: '', internalType: 'address', type: 'address' }],
-    stateMutability: 'view',
-  },
-  {
-    type: 'function',
-    inputs: [{ name: 'operator', internalType: 'address', type: 'address' }],
-    name: 'getOperatorWeight',
-    outputs: [{ name: '', internalType: 'uint256', type: 'uint256' }],
-    stateMutability: 'view',
-  },
-  {
-    type: 'function',
-    inputs: [],
-    name: 'getServiceURI',
-    outputs: [{ name: '', internalType: 'string', type: 'string' }],
-    stateMutability: 'view',
-  },
-  {
-    type: 'function',
-    inputs: [],
-    name: 'getStakeRegistry',
-    outputs: [{ name: '', internalType: 'address', type: 'address' }],
-    stateMutability: 'view',
-  },
-  {
-    type: 'function',
-    inputs: [{ name: '_serviceURI', internalType: 'string', type: 'string' }],
-    name: 'setServiceURI',
-    outputs: [],
-    stateMutability: 'nonpayable',
-  },
-  {
-    type: 'function',
-    inputs: [
-      {
-        name: 'envelope',
-        internalType: 'struct IWavsServiceHandler.Envelope',
-        type: 'tuple',
-        components: [
-          { name: 'eventId', internalType: 'bytes20', type: 'bytes20' },
-          { name: 'ordering', internalType: 'bytes12', type: 'bytes12' },
-          { name: 'payload', internalType: 'bytes', type: 'bytes' },
-        ],
-      },
-      {
-        name: 'signatureData',
-        internalType: 'struct IWavsServiceHandler.SignatureData',
-        type: 'tuple',
-        components: [
-          { name: 'signers', internalType: 'address[]', type: 'address[]' },
-          { name: 'signatures', internalType: 'bytes[]', type: 'bytes[]' },
-          { name: 'referenceBlock', internalType: 'uint32', type: 'uint32' },
-        ],
-      },
-    ],
-    name: 'validate',
-    outputs: [],
-    stateMutability: 'view',
-  },
-  {
-    type: 'event',
-    anonymous: false,
-    inputs: [
-      {
-        name: 'numerator',
-        internalType: 'uint256',
-        type: 'uint256',
-        indexed: true,
-      },
-      {
-        name: 'denominator',
-        internalType: 'uint256',
-        type: 'uint256',
-        indexed: true,
-      },
-    ],
-    name: 'QuorumThresholdUpdated',
-  },
-  {
-    type: 'event',
-    anonymous: false,
-    inputs: [
-      {
-        name: 'serviceURI',
-        internalType: 'string',
-        type: 'string',
-        indexed: false,
-      },
-    ],
-    name: 'ServiceURIUpdated',
-  },
-  {
-    type: 'error',
-    inputs: [
-      { name: 'signerWeight', internalType: 'uint256', type: 'uint256' },
-      { name: 'thresholdWeight', internalType: 'uint256', type: 'uint256' },
-      { name: 'totalWeight', internalType: 'uint256', type: 'uint256' },
-    ],
-    name: 'InsufficientQuorum',
-  },
-  { type: 'error', inputs: [], name: 'InsufficientQuorumZero' },
-  { type: 'error', inputs: [], name: 'InvalidQuorumParameters' },
-  { type: 'error', inputs: [], name: 'InvalidSignature' },
-  { type: 'error', inputs: [], name: 'InvalidSignatureBlock' },
-  { type: 'error', inputs: [], name: 'InvalidSignatureLength' },
-  { type: 'error', inputs: [], name: 'InvalidSignatureOrder' },
-] as const
-
-<<<<<<< HEAD
-export const iWavsServiceManagerAddress =
-  '0x7Ba1d1dA0c2EB0224215197fedd5D0344D9364b3' as const
-=======
-export const lmsrMarketMakerAddress =
-  '0x618c1fA2A3E6E5f7D7e2Bc15c20302ebF28A7217' as const
->>>>>>> ae34681a
-
-export const iWavsServiceManagerConfig = {
-  address: iWavsServiceManagerAddress,
-  abi: iWavsServiceManagerAbi,
-} as const
-
-//////////////////////////////////////////////////////////////////////////////////////////////////////////////////////////////////////////////////////////////////////
-// MerkleGovModule
-//////////////////////////////////////////////////////////////////////////////////////////////////////////////////////////////////////////////////////////////////////
-
-export const merkleGovModuleAbi = [
-  {
-    type: 'constructor',
-    inputs: [
-      { name: '_owner', internalType: 'address', type: 'address' },
-      { name: '_avatar', internalType: 'address', type: 'address' },
-      { name: '_target', internalType: 'address', type: 'address' },
-      { name: '_merkleSnapshot', internalType: 'address', type: 'address' },
-    ],
-    stateMutability: 'nonpayable',
-  },
-  {
-    type: 'function',
-    inputs: [],
-    name: 'avatar',
-    outputs: [{ name: '', internalType: 'address', type: 'address' }],
-    stateMutability: 'view',
-  },
-  {
-    type: 'function',
-    inputs: [{ name: 'proposalId', internalType: 'uint256', type: 'uint256' }],
-    name: 'cancel',
-    outputs: [],
-    stateMutability: 'nonpayable',
-  },
-  {
-    type: 'function',
-    inputs: [
-      { name: 'proposalId', internalType: 'uint256', type: 'uint256' },
-      {
-        name: 'voteType',
-        internalType: 'enum MerkleGovModule.VoteType',
-        type: 'uint8',
-      },
-      { name: 'votingPower', internalType: 'uint256', type: 'uint256' },
-      { name: 'proof', internalType: 'bytes32[]', type: 'bytes32[]' },
-    ],
-    name: 'castVote',
-    outputs: [],
-    stateMutability: 'nonpayable',
-  },
-  {
-    type: 'function',
-    inputs: [],
-    name: 'currentMerkleRoot',
-    outputs: [{ name: '', internalType: 'bytes32', type: 'bytes32' }],
-    stateMutability: 'view',
-  },
-  {
-    type: 'function',
-    inputs: [{ name: 'proposalId', internalType: 'uint256', type: 'uint256' }],
-    name: 'execute',
-    outputs: [],
-    stateMutability: 'nonpayable',
-  },
-  {
-    type: 'function',
-    inputs: [{ name: 'proposalId', internalType: 'uint256', type: 'uint256' }],
-    name: 'getActions',
-    outputs: [
-      {
-        name: '',
-        internalType: 'struct MerkleGovModule.ProposalAction[]',
-        type: 'tuple[]',
-        components: [
-          { name: 'target', internalType: 'address', type: 'address' },
-          { name: 'value', internalType: 'uint256', type: 'uint256' },
-          { name: 'data', internalType: 'bytes', type: 'bytes' },
-          { name: 'operation', internalType: 'enum Operation', type: 'uint8' },
-        ],
-      },
-    ],
-    stateMutability: 'view',
-  },
-  {
-    type: 'function',
-    inputs: [
-      { name: 'proposalId', internalType: 'uint256', type: 'uint256' },
-      { name: 'account', internalType: 'address', type: 'address' },
-    ],
-    name: 'hasVoted',
-    outputs: [{ name: '', internalType: 'bool', type: 'bool' }],
-    stateMutability: 'view',
-  },
-  {
-    type: 'function',
-    inputs: [],
-    name: 'ipfsHash',
-    outputs: [{ name: '', internalType: 'bytes32', type: 'bytes32' }],
-    stateMutability: 'view',
-  },
-  {
-    type: 'function',
-    inputs: [],
-    name: 'ipfsHashCid',
-    outputs: [{ name: '', internalType: 'string', type: 'string' }],
-    stateMutability: 'view',
-  },
-  {
-    type: 'function',
-    inputs: [],
-    name: 'merkleSnapshotContract',
-    outputs: [{ name: '', internalType: 'address', type: 'address' }],
-    stateMutability: 'view',
-  },
-  {
-    type: 'function',
-    inputs: [
-      {
-        name: 'state_',
-        internalType: 'struct IMerkleSnapshot.MerkleState',
-        type: 'tuple',
-        components: [
-          { name: 'blockNumber', internalType: 'uint256', type: 'uint256' },
-          { name: 'timestamp', internalType: 'uint256', type: 'uint256' },
-          { name: 'root', internalType: 'bytes32', type: 'bytes32' },
-          { name: 'ipfsHash', internalType: 'bytes32', type: 'bytes32' },
-          { name: 'ipfsHashCid', internalType: 'string', type: 'string' },
-          { name: 'totalValue', internalType: 'uint256', type: 'uint256' },
-        ],
-      },
-    ],
-    name: 'onMerkleUpdate',
-    outputs: [],
-    stateMutability: 'nonpayable',
-  },
-  {
-    type: 'function',
-    inputs: [],
-    name: 'owner',
-    outputs: [{ name: '', internalType: 'address', type: 'address' }],
-    stateMutability: 'view',
-  },
-  {
-    type: 'function',
-    inputs: [
-      { name: '', internalType: 'uint256', type: 'uint256' },
-      { name: '', internalType: 'uint256', type: 'uint256' },
-    ],
-    name: 'proposalActions',
-    outputs: [
-      { name: 'target', internalType: 'address', type: 'address' },
-      { name: 'value', internalType: 'uint256', type: 'uint256' },
-      { name: 'data', internalType: 'bytes', type: 'bytes' },
-      { name: 'operation', internalType: 'enum Operation', type: 'uint8' },
-    ],
-    stateMutability: 'view',
-  },
-  {
-    type: 'function',
-    inputs: [],
-    name: 'proposalCount',
-    outputs: [{ name: '', internalType: 'uint256', type: 'uint256' }],
-    stateMutability: 'view',
-  },
-  {
-    type: 'function',
-    inputs: [{ name: '', internalType: 'uint256', type: 'uint256' }],
-    name: 'proposals',
-    outputs: [
-      { name: 'id', internalType: 'uint256', type: 'uint256' },
-      { name: 'proposer', internalType: 'address', type: 'address' },
-      { name: 'startBlock', internalType: 'uint256', type: 'uint256' },
-      { name: 'endBlock', internalType: 'uint256', type: 'uint256' },
-      { name: 'forVotes', internalType: 'uint256', type: 'uint256' },
-      { name: 'againstVotes', internalType: 'uint256', type: 'uint256' },
-      { name: 'abstainVotes', internalType: 'uint256', type: 'uint256' },
-      { name: 'executed', internalType: 'bool', type: 'bool' },
-      { name: 'cancelled', internalType: 'bool', type: 'bool' },
-      { name: 'merkleRoot', internalType: 'bytes32', type: 'bytes32' },
-    ],
-    stateMutability: 'view',
-  },
-  {
-    type: 'function',
-    inputs: [
-      { name: 'targets', internalType: 'address[]', type: 'address[]' },
-      { name: 'values', internalType: 'uint256[]', type: 'uint256[]' },
-      { name: 'calldatas', internalType: 'bytes[]', type: 'bytes[]' },
-      { name: 'operations', internalType: 'enum Operation[]', type: 'uint8[]' },
-      { name: '', internalType: 'string', type: 'string' },
-    ],
-    name: 'propose',
-    outputs: [{ name: 'proposalId', internalType: 'uint256', type: 'uint256' }],
-    stateMutability: 'nonpayable',
-  },
-  {
-    type: 'function',
-    inputs: [],
-    name: 'quorum',
-    outputs: [{ name: '', internalType: 'uint256', type: 'uint256' }],
-    stateMutability: 'view',
-  },
-  {
-    type: 'function',
-    inputs: [],
-    name: 'renounceOwnership',
-    outputs: [],
-    stateMutability: 'nonpayable',
-  },
-  {
-    type: 'function',
-    inputs: [{ name: '_avatar', internalType: 'address', type: 'address' }],
-    name: 'setAvatar',
-    outputs: [],
-    stateMutability: 'nonpayable',
-  },
-  {
-    type: 'function',
-    inputs: [{ name: 'newContract', internalType: 'address', type: 'address' }],
-    name: 'setMerkleSnapshotContract',
-    outputs: [],
-    stateMutability: 'nonpayable',
-  },
-  {
-    type: 'function',
-    inputs: [{ name: 'newQuorum', internalType: 'uint256', type: 'uint256' }],
-    name: 'setQuorum',
-    outputs: [],
-    stateMutability: 'nonpayable',
-  },
-  {
-    type: 'function',
-    inputs: [{ name: '_target', internalType: 'address', type: 'address' }],
-    name: 'setTarget',
-    outputs: [],
-    stateMutability: 'nonpayable',
-  },
-  {
-    type: 'function',
-    inputs: [
-      { name: 'initializeParams', internalType: 'bytes', type: 'bytes' },
-    ],
-    name: 'setUp',
-    outputs: [],
-    stateMutability: 'nonpayable',
-  },
-  {
-    type: 'function',
-    inputs: [{ name: 'newDelay', internalType: 'uint256', type: 'uint256' }],
-    name: 'setVotingDelay',
-    outputs: [],
-    stateMutability: 'nonpayable',
-  },
-  {
-    type: 'function',
-    inputs: [{ name: 'newPeriod', internalType: 'uint256', type: 'uint256' }],
-    name: 'setVotingPeriod',
-    outputs: [],
-    stateMutability: 'nonpayable',
-  },
-  {
-    type: 'function',
-    inputs: [{ name: 'proposalId', internalType: 'uint256', type: 'uint256' }],
-    name: 'state',
-    outputs: [
-      {
-        name: '',
-        internalType: 'enum MerkleGovModule.ProposalState',
-        type: 'uint8',
-      },
-    ],
-    stateMutability: 'view',
-  },
-  {
-    type: 'function',
-    inputs: [],
-    name: 'target',
-    outputs: [{ name: '', internalType: 'address', type: 'address' }],
-    stateMutability: 'view',
-  },
-  {
-    type: 'function',
-    inputs: [],
-    name: 'totalVotingPower',
-    outputs: [{ name: '', internalType: 'uint256', type: 'uint256' }],
-    stateMutability: 'view',
-  },
-  {
-    type: 'function',
-    inputs: [{ name: 'newOwner', internalType: 'address', type: 'address' }],
-    name: 'transferOwnership',
-    outputs: [],
-    stateMutability: 'nonpayable',
-  },
-  {
-    type: 'function',
-    inputs: [],
-    name: 'votingDelay',
-    outputs: [{ name: '', internalType: 'uint256', type: 'uint256' }],
-    stateMutability: 'view',
-  },
-  {
-    type: 'function',
-    inputs: [],
-    name: 'votingPeriod',
-    outputs: [{ name: '', internalType: 'uint256', type: 'uint256' }],
-    stateMutability: 'view',
-  },
-  {
-    type: 'event',
-    anonymous: false,
-    inputs: [
-      {
-        name: 'previousAvatar',
-        internalType: 'address',
-        type: 'address',
-        indexed: true,
-      },
-      {
-        name: 'newAvatar',
-        internalType: 'address',
-        type: 'address',
-        indexed: true,
-      },
-    ],
-    name: 'AvatarSet',
-  },
-  {
-    type: 'event',
-    anonymous: false,
-    inputs: [
-      {
-        name: 'version',
-        internalType: 'uint64',
-        type: 'uint64',
-        indexed: false,
-      },
-    ],
-    name: 'Initialized',
-  },
-  {
-    type: 'event',
-    anonymous: false,
-    inputs: [
-      { name: 'root', internalType: 'bytes32', type: 'bytes32', indexed: true },
-      {
-        name: 'ipfsHash',
-        internalType: 'bytes32',
-        type: 'bytes32',
-        indexed: false,
-      },
-      {
-        name: 'ipfsHashCid',
-        internalType: 'string',
-        type: 'string',
-        indexed: false,
-      },
-      {
-        name: 'totalValue',
-        internalType: 'uint256',
-        type: 'uint256',
-        indexed: false,
-      },
-    ],
-    name: 'MerkleRootUpdated',
-  },
-  {
-    type: 'event',
-    anonymous: false,
-    inputs: [
-      {
-        name: 'previousContract',
-        internalType: 'address',
-        type: 'address',
-        indexed: true,
-      },
-      {
-        name: 'newContract',
-        internalType: 'address',
-        type: 'address',
-        indexed: true,
-      },
-    ],
-    name: 'MerkleSnapshotContractUpdated',
-  },
-  {
-    type: 'event',
-    anonymous: false,
-    inputs: [
-      {
-        name: 'previousOwner',
-        internalType: 'address',
-        type: 'address',
-        indexed: true,
-      },
-      {
-        name: 'newOwner',
-        internalType: 'address',
-        type: 'address',
-        indexed: true,
-      },
-    ],
-    name: 'OwnershipTransferred',
-  },
-  {
-    type: 'event',
-    anonymous: false,
-    inputs: [
-      {
-        name: 'proposalId',
-        internalType: 'uint256',
-        type: 'uint256',
-        indexed: true,
-      },
-    ],
-    name: 'ProposalCancelled',
-  },
-  {
-    type: 'event',
-    anonymous: false,
-    inputs: [
-      {
-        name: 'proposalId',
-        internalType: 'uint256',
-        type: 'uint256',
-        indexed: true,
-      },
-      {
-        name: 'proposer',
-        internalType: 'address',
-        type: 'address',
-        indexed: true,
-      },
-      {
-        name: 'startBlock',
-        internalType: 'uint256',
-        type: 'uint256',
-        indexed: false,
-      },
-      {
-        name: 'endBlock',
-        internalType: 'uint256',
-        type: 'uint256',
-        indexed: false,
-      },
-      {
-        name: 'merkleRoot',
-        internalType: 'bytes32',
-        type: 'bytes32',
-        indexed: false,
-      },
-    ],
-    name: 'ProposalCreated',
-  },
-  {
-    type: 'event',
-    anonymous: false,
-    inputs: [
-      {
-        name: 'proposalId',
-        internalType: 'uint256',
-        type: 'uint256',
-        indexed: true,
-      },
-    ],
-    name: 'ProposalExecuted',
-  },
-  {
-    type: 'event',
-    anonymous: false,
-    inputs: [
-      {
-        name: 'newQuorum',
-        internalType: 'uint256',
-        type: 'uint256',
-        indexed: false,
-      },
-    ],
-    name: 'QuorumUpdated',
-  },
-  {
-    type: 'event',
-    anonymous: false,
-    inputs: [
-      {
-        name: 'previousTarget',
-        internalType: 'address',
-        type: 'address',
-        indexed: true,
-      },
-      {
-        name: 'newTarget',
-        internalType: 'address',
-        type: 'address',
-        indexed: true,
-      },
-    ],
-    name: 'TargetSet',
-  },
-  {
-    type: 'event',
-    anonymous: false,
-    inputs: [
-      {
-        name: 'voter',
-        internalType: 'address',
-        type: 'address',
-        indexed: true,
-      },
-      {
-        name: 'proposalId',
-        internalType: 'uint256',
-        type: 'uint256',
-        indexed: true,
-      },
-      {
-        name: 'voteType',
-        internalType: 'enum MerkleGovModule.VoteType',
-        type: 'uint8',
-        indexed: false,
-      },
-      {
-        name: 'votingPower',
-        internalType: 'uint256',
-        type: 'uint256',
-        indexed: false,
-      },
-    ],
-    name: 'VoteCast',
-  },
-  {
-    type: 'event',
-    anonymous: false,
-    inputs: [
-      {
-        name: 'newDelay',
-        internalType: 'uint256',
-        type: 'uint256',
-        indexed: false,
-      },
-    ],
-    name: 'VotingDelayUpdated',
-  },
-  {
-    type: 'event',
-    anonymous: false,
-    inputs: [
-      {
-        name: 'newPeriod',
-        internalType: 'uint256',
-        type: 'uint256',
-        indexed: false,
-      },
-    ],
-    name: 'VotingPeriodUpdated',
-  },
-  { type: 'error', inputs: [], name: 'InvalidInitialization' },
-  { type: 'error', inputs: [], name: 'NotInitializing' },
-  {
-    type: 'error',
-    inputs: [{ name: 'owner', internalType: 'address', type: 'address' }],
-    name: 'OwnableInvalidOwner',
-  },
-  {
-    type: 'error',
-    inputs: [{ name: 'account', internalType: 'address', type: 'address' }],
-    name: 'OwnableUnauthorizedAccount',
-  },
-] as const
-
-export const merkleGovModuleAddress =
-<<<<<<< HEAD
-  '0x4C89ED12aC723c96716850132319DF7D670C3bd2' as const
-=======
-  '0x376EEB774B30669eCD5ef0c5Cc9685478a146007' as const
->>>>>>> ae34681a
-
-export const merkleGovModuleConfig = {
-  address: merkleGovModuleAddress,
-  abi: merkleGovModuleAbi,
-} as const
-
-//////////////////////////////////////////////////////////////////////////////////////////////////////////////////////////////////////////////////////////////////////
-// MerkleSnapshot
-//////////////////////////////////////////////////////////////////////////////////////////////////////////////////////////////////////////////////////////////////////
-
-export const merkleSnapshotAbi = [
-  {
-    type: 'constructor',
-    inputs: [
-      {
-        name: 'serviceManager',
-        internalType: 'contract IWavsServiceManager',
-        type: 'address',
-      },
-    ],
-    stateMutability: 'nonpayable',
-  },
-  {
-    type: 'function',
-    inputs: [],
-    name: 'ENVELOPE_EXPIRATION_TIME',
-    outputs: [{ name: '', internalType: 'uint256', type: 'uint256' }],
-    stateMutability: 'view',
-  },
-  {
-    type: 'function',
-    inputs: [
-      {
-        name: 'hook',
-        internalType: 'contract IMerkleSnapshotHook',
-        type: 'address',
-      },
-    ],
-    name: 'addHook',
-    outputs: [],
-    stateMutability: 'nonpayable',
-  },
-  {
-    type: 'function',
-    inputs: [{ name: 'blockNumber', internalType: 'uint256', type: 'uint256' }],
-    name: 'blockToStateIndex',
-    outputs: [{ name: 'stateIndex', internalType: 'uint256', type: 'uint256' }],
-    stateMutability: 'view',
-  },
-  {
-    type: 'function',
-    inputs: [{ name: 'index', internalType: 'uint256', type: 'uint256' }],
-    name: 'envelopeExpirationQueue',
-    outputs: [{ name: 'eventId', internalType: 'bytes20', type: 'bytes20' }],
-    stateMutability: 'view',
-  },
-  {
-    type: 'function',
-    inputs: [],
-    name: 'envelopeExpirationQueueEnd',
-    outputs: [{ name: '', internalType: 'uint256', type: 'uint256' }],
-    stateMutability: 'view',
-  },
-  {
-    type: 'function',
-    inputs: [],
-    name: 'envelopeExpirationQueueSize',
-    outputs: [{ name: '', internalType: 'uint256', type: 'uint256' }],
-    stateMutability: 'view',
-  },
-  {
-    type: 'function',
-    inputs: [],
-    name: 'envelopeExpirationQueueStart',
-    outputs: [{ name: '', internalType: 'uint256', type: 'uint256' }],
-    stateMutability: 'view',
-  },
-  {
-    type: 'function',
-    inputs: [{ name: 'eventId', internalType: 'bytes20', type: 'bytes20' }],
-    name: 'envelopesSeen',
-    outputs: [{ name: 'expiresAt', internalType: 'uint256', type: 'uint256' }],
-    stateMutability: 'view',
-  },
-  {
-    type: 'function',
-    inputs: [],
-    name: 'getHooks',
-    outputs: [
-      {
-        name: '',
-        internalType: 'contract IMerkleSnapshotHook[]',
-        type: 'address[]',
-      },
-    ],
-    stateMutability: 'view',
-  },
-  {
-    type: 'function',
-    inputs: [],
-    name: 'getLatestState',
-    outputs: [
-      {
-        name: '',
-        internalType: 'struct IMerkleSnapshot.MerkleState',
-        type: 'tuple',
-        components: [
-          { name: 'blockNumber', internalType: 'uint256', type: 'uint256' },
-          { name: 'timestamp', internalType: 'uint256', type: 'uint256' },
-          { name: 'root', internalType: 'bytes32', type: 'bytes32' },
-          { name: 'ipfsHash', internalType: 'bytes32', type: 'bytes32' },
-          { name: 'ipfsHashCid', internalType: 'string', type: 'string' },
-          { name: 'totalValue', internalType: 'uint256', type: 'uint256' },
-        ],
-      },
-    ],
-    stateMutability: 'view',
-  },
-  {
-    type: 'function',
-    inputs: [],
-    name: 'getServiceManager',
-    outputs: [{ name: '', internalType: 'address', type: 'address' }],
-    stateMutability: 'view',
-  },
-  {
-    type: 'function',
-    inputs: [{ name: 'blockNumber', internalType: 'uint256', type: 'uint256' }],
-    name: 'getStateAtBlock',
-    outputs: [
-      {
-        name: 'state',
-        internalType: 'struct IMerkleSnapshot.MerkleState',
-        type: 'tuple',
-        components: [
-          { name: 'blockNumber', internalType: 'uint256', type: 'uint256' },
-          { name: 'timestamp', internalType: 'uint256', type: 'uint256' },
-          { name: 'root', internalType: 'bytes32', type: 'bytes32' },
-          { name: 'ipfsHash', internalType: 'bytes32', type: 'bytes32' },
-          { name: 'ipfsHashCid', internalType: 'string', type: 'string' },
-          { name: 'totalValue', internalType: 'uint256', type: 'uint256' },
-        ],
-      },
-    ],
-    stateMutability: 'view',
-  },
-  {
-    type: 'function',
-    inputs: [{ name: 'index', internalType: 'uint256', type: 'uint256' }],
-    name: 'getStateAtIndex',
-    outputs: [
-      {
-        name: 'state',
-        internalType: 'struct IMerkleSnapshot.MerkleState',
-        type: 'tuple',
-        components: [
-          { name: 'blockNumber', internalType: 'uint256', type: 'uint256' },
-          { name: 'timestamp', internalType: 'uint256', type: 'uint256' },
-          { name: 'root', internalType: 'bytes32', type: 'bytes32' },
-          { name: 'ipfsHash', internalType: 'bytes32', type: 'bytes32' },
-          { name: 'ipfsHashCid', internalType: 'string', type: 'string' },
-          { name: 'totalValue', internalType: 'uint256', type: 'uint256' },
-        ],
-      },
-    ],
-    stateMutability: 'view',
-  },
-  {
-    type: 'function',
-    inputs: [
-      { name: 'offset', internalType: 'uint256', type: 'uint256' },
-      { name: 'limit', internalType: 'uint256', type: 'uint256' },
-    ],
-    name: 'getStateBlocks',
-    outputs: [
-      { name: 'result_', internalType: 'uint256[]', type: 'uint256[]' },
-    ],
-    stateMutability: 'view',
-  },
-  {
-    type: 'function',
-    inputs: [],
-    name: 'getStateCount',
-    outputs: [{ name: 'count', internalType: 'uint256', type: 'uint256' }],
-    stateMutability: 'view',
-  },
-  {
-    type: 'function',
-    inputs: [
-      { name: 'offset', internalType: 'uint256', type: 'uint256' },
-      { name: 'limit', internalType: 'uint256', type: 'uint256' },
-    ],
-    name: 'getStates',
-    outputs: [
-      {
-        name: 'result_',
-        internalType: 'struct IMerkleSnapshot.MerkleState[]',
-        type: 'tuple[]',
-        components: [
-          { name: 'blockNumber', internalType: 'uint256', type: 'uint256' },
-          { name: 'timestamp', internalType: 'uint256', type: 'uint256' },
-          { name: 'root', internalType: 'bytes32', type: 'bytes32' },
-          { name: 'ipfsHash', internalType: 'bytes32', type: 'bytes32' },
-          { name: 'ipfsHashCid', internalType: 'string', type: 'string' },
-          { name: 'totalValue', internalType: 'uint256', type: 'uint256' },
-        ],
-      },
-    ],
-    stateMutability: 'view',
-  },
-  {
-    type: 'function',
-    inputs: [
-      {
-        name: 'envelope',
-        internalType: 'struct IWavsServiceHandler.Envelope',
-        type: 'tuple',
-        components: [
-          { name: 'eventId', internalType: 'bytes20', type: 'bytes20' },
-          { name: 'ordering', internalType: 'bytes12', type: 'bytes12' },
-          { name: 'payload', internalType: 'bytes', type: 'bytes' },
-        ],
-      },
-      {
-        name: 'signatureData',
-        internalType: 'struct IWavsServiceHandler.SignatureData',
-        type: 'tuple',
-        components: [
-          { name: 'signers', internalType: 'address[]', type: 'address[]' },
-          { name: 'signatures', internalType: 'bytes[]', type: 'bytes[]' },
-          { name: 'referenceBlock', internalType: 'uint32', type: 'uint32' },
-        ],
-      },
-    ],
-    name: 'handleSignedEnvelope',
-    outputs: [],
-    stateMutability: 'nonpayable',
-  },
-  {
-    type: 'function',
-    inputs: [],
-    name: 'hookCount',
-    outputs: [{ name: '', internalType: 'uint64', type: 'uint64' }],
-    stateMutability: 'view',
-  },
-  {
-    type: 'function',
-    inputs: [
-      {
-        name: 'hook',
-        internalType: 'contract IMerkleSnapshotHook',
-        type: 'address',
-      },
-    ],
-    name: 'hookIndex',
-    outputs: [{ name: 'hookIndex', internalType: 'uint256', type: 'uint256' }],
-    stateMutability: 'view',
-  },
-  {
-    type: 'function',
-    inputs: [{ name: 'hookIndex', internalType: 'uint256', type: 'uint256' }],
-    name: 'hooks',
-    outputs: [
-      {
-        name: 'hook',
-        internalType: 'contract IMerkleSnapshotHook',
-        type: 'address',
-      },
-    ],
-    stateMutability: 'view',
-  },
-  {
-    type: 'function',
-    inputs: [],
-    name: 'lastCronTimestampSeen',
-    outputs: [{ name: '', internalType: 'uint64', type: 'uint64' }],
-    stateMutability: 'view',
-  },
-  {
-    type: 'function',
-    inputs: [],
-    name: 'nextHookIndex',
-    outputs: [{ name: '', internalType: 'uint64', type: 'uint64' }],
-    stateMutability: 'view',
-  },
-  {
-    type: 'function',
-    inputs: [],
-    name: 'nextTriggerId',
-    outputs: [{ name: '', internalType: 'uint64', type: 'uint64' }],
-    stateMutability: 'view',
-  },
-  {
-    type: 'function',
-    inputs: [
-      {
-        name: 'hook',
-        internalType: 'contract IMerkleSnapshotHook',
-        type: 'address',
-      },
-    ],
-    name: 'removeHook',
-    outputs: [],
-    stateMutability: 'nonpayable',
-  },
-  {
-    type: 'function',
-    inputs: [{ name: '', internalType: 'uint256', type: 'uint256' }],
-    name: 'stateBlocks',
-    outputs: [{ name: '', internalType: 'uint256', type: 'uint256' }],
-    stateMutability: 'view',
-  },
-  {
-    type: 'function',
-    inputs: [{ name: 'stateIndex', internalType: 'uint256', type: 'uint256' }],
-    name: 'states',
-    outputs: [
-      { name: 'blockNumber', internalType: 'uint256', type: 'uint256' },
-      { name: 'timestamp', internalType: 'uint256', type: 'uint256' },
-      { name: 'root', internalType: 'bytes32', type: 'bytes32' },
-      { name: 'ipfsHash', internalType: 'bytes32', type: 'bytes32' },
-      { name: 'ipfsHashCid', internalType: 'string', type: 'string' },
-      { name: 'totalValue', internalType: 'uint256', type: 'uint256' },
-    ],
-    stateMutability: 'view',
-  },
-  {
-    type: 'function',
-    inputs: [],
-    name: 'trigger',
-    outputs: [{ name: 'triggerId', internalType: 'uint64', type: 'uint64' }],
-    stateMutability: 'nonpayable',
-  },
-  {
-    type: 'function',
-    inputs: [
-      { name: 'value', internalType: 'uint256', type: 'uint256' },
-      { name: 'proof', internalType: 'bytes32[]', type: 'bytes32[]' },
-    ],
-    name: 'verifyMyProof',
-    outputs: [{ name: '', internalType: 'bool', type: 'bool' }],
-    stateMutability: 'view',
-  },
-  {
-    type: 'function',
-    inputs: [
-      { name: 'value', internalType: 'uint256', type: 'uint256' },
-      { name: 'proof', internalType: 'bytes32[]', type: 'bytes32[]' },
-      { name: 'blockNumber', internalType: 'uint256', type: 'uint256' },
-    ],
-    name: 'verifyMyProofAtBlock',
-    outputs: [{ name: '', internalType: 'bool', type: 'bool' }],
-    stateMutability: 'view',
-  },
-  {
-    type: 'function',
-    inputs: [
-      { name: 'value', internalType: 'uint256', type: 'uint256' },
-      { name: 'proof', internalType: 'bytes32[]', type: 'bytes32[]' },
-      { name: 'stateIndex', internalType: 'uint256', type: 'uint256' },
-    ],
-    name: 'verifyMyProofAtStateIndex',
-    outputs: [{ name: '', internalType: 'bool', type: 'bool' }],
-    stateMutability: 'view',
-  },
-  {
-    type: 'function',
-    inputs: [
-      { name: 'account', internalType: 'address', type: 'address' },
-      { name: 'value', internalType: 'uint256', type: 'uint256' },
-      { name: 'proof', internalType: 'bytes32[]', type: 'bytes32[]' },
-    ],
-    name: 'verifyProof',
-    outputs: [{ name: '', internalType: 'bool', type: 'bool' }],
-    stateMutability: 'view',
-  },
-  {
-    type: 'function',
-    inputs: [
-      { name: 'account', internalType: 'address', type: 'address' },
-      { name: 'value', internalType: 'uint256', type: 'uint256' },
-      { name: 'proof', internalType: 'bytes32[]', type: 'bytes32[]' },
-      { name: 'blockNumber', internalType: 'uint256', type: 'uint256' },
-    ],
-    name: 'verifyProofAtBlock',
-    outputs: [{ name: '', internalType: 'bool', type: 'bool' }],
-    stateMutability: 'view',
-  },
-  {
-    type: 'function',
-    inputs: [
-      { name: 'account', internalType: 'address', type: 'address' },
-      { name: 'value', internalType: 'uint256', type: 'uint256' },
-      { name: 'proof', internalType: 'bytes32[]', type: 'bytes32[]' },
-      { name: 'stateIndex', internalType: 'uint256', type: 'uint256' },
-    ],
-    name: 'verifyProofAtStateIndex',
-    outputs: [{ name: '', internalType: 'bool', type: 'bool' }],
-    stateMutability: 'view',
-  },
-  {
-    type: 'event',
-    anonymous: false,
-    inputs: [
-      { name: 'root', internalType: 'bytes32', type: 'bytes32', indexed: true },
-      {
-        name: 'ipfsHash',
-        internalType: 'bytes32',
-        type: 'bytes32',
-        indexed: false,
-      },
-      {
-        name: 'ipfsHashCid',
-        internalType: 'string',
-        type: 'string',
-        indexed: false,
-      },
-      {
-        name: 'totalValue',
-        internalType: 'uint256',
-        type: 'uint256',
-        indexed: false,
-      },
-    ],
-    name: 'MerkleRootUpdated',
-  },
-  {
-    type: 'event',
-    anonymous: false,
-    inputs: [
-      {
-        name: 'triggerId',
-        internalType: 'uint64',
-        type: 'uint64',
-        indexed: false,
-      },
-    ],
-    name: 'MerklerTrigger',
-  },
-  {
-    type: 'event',
-    anonymous: false,
-    inputs: [
-      {
-        name: '_triggerInfo',
-        internalType: 'bytes',
-        type: 'bytes',
-        indexed: false,
-      },
-    ],
-    name: 'NewTrigger',
-  },
-  {
-    type: 'event',
-    anonymous: false,
-    inputs: [
-      {
-        name: 'count',
-        internalType: 'uint256',
-        type: 'uint256',
-        indexed: false,
-      },
-    ],
-    name: 'PrunedExpiredEnvelopes',
-  },
-  { type: 'error', inputs: [], name: 'EnvelopeAlreadySeen' },
-  { type: 'error', inputs: [], name: 'EnvelopeExpired' },
-  { type: 'error', inputs: [], name: 'HookAlreadyAdded' },
-  { type: 'error', inputs: [], name: 'HookNotAdded' },
-  {
-    type: 'error',
-    inputs: [
-      { name: 'requested', internalType: 'uint256', type: 'uint256' },
-      { name: 'firstBlock', internalType: 'uint256', type: 'uint256' },
-    ],
-    name: 'NoMerkleStateAtBlock',
-  },
-  {
-    type: 'error',
-    inputs: [
-      { name: 'requested', internalType: 'uint256', type: 'uint256' },
-      { name: 'total', internalType: 'uint256', type: 'uint256' },
-    ],
-    name: 'NoMerkleStateAtIndex',
-  },
-  { type: 'error', inputs: [], name: 'NoMerkleStates' },
-] as const
-
-export const merkleSnapshotAddress =
-<<<<<<< HEAD
-  '0x07E09C35C7504b57D9E27a44c9eb9d31A1b7a6c5' as const
-=======
-  '0x55Fa365bd1Af947d55b7Af4bae04896E2AaFd443' as const
->>>>>>> ae34681a
-
-export const merkleSnapshotConfig = {
-  address: merkleSnapshotAddress,
-  abi: merkleSnapshotAbi,
-} as const
-
-//////////////////////////////////////////////////////////////////////////////////////////////////////////////////////////////////////////////////////////////////////
-// RewardDistributor
-//////////////////////////////////////////////////////////////////////////////////////////////////////////////////////////////////////////////////////////////////////
-
-export const rewardDistributorAbi = [
-  {
-    type: 'constructor',
-    inputs: [
-      { name: 'rewardToken_', internalType: 'address', type: 'address' },
-      { name: 'merkleSnapshot_', internalType: 'address', type: 'address' },
-    ],
-    stateMutability: 'nonpayable',
-  },
-  {
-    type: 'function',
-    inputs: [],
-    name: 'acceptRoot',
-    outputs: [],
-    stateMutability: 'nonpayable',
-  },
-  {
-    type: 'function',
-    inputs: [
-      { name: 'account', internalType: 'address', type: 'address' },
-      { name: 'claimable', internalType: 'uint256', type: 'uint256' },
-      { name: 'proof', internalType: 'bytes32[]', type: 'bytes32[]' },
-    ],
-    name: 'claim',
-    outputs: [{ name: 'amount', internalType: 'uint256', type: 'uint256' }],
-    stateMutability: 'nonpayable',
-  },
-  {
-    type: 'function',
-    inputs: [
-      { name: 'account', internalType: 'address', type: 'address' },
-      { name: 'reward', internalType: 'address', type: 'address' },
-      { name: 'claimable', internalType: 'uint256', type: 'uint256' },
-      { name: 'proof', internalType: 'bytes32[]', type: 'bytes32[]' },
-    ],
-    name: 'claim',
-    outputs: [{ name: 'amount', internalType: 'uint256', type: 'uint256' }],
-    stateMutability: 'nonpayable',
-  },
-  {
-    type: 'function',
-    inputs: [
-      { name: 'account', internalType: 'address', type: 'address' },
-      { name: 'reward', internalType: 'address', type: 'address' },
-    ],
-    name: 'claimed',
-    outputs: [{ name: 'amount', internalType: 'uint256', type: 'uint256' }],
-    stateMutability: 'view',
-  },
-  {
-    type: 'function',
-    inputs: [],
-    name: 'ipfsHash',
-    outputs: [{ name: '', internalType: 'bytes32', type: 'bytes32' }],
-    stateMutability: 'view',
-  },
-  {
-    type: 'function',
-    inputs: [],
-    name: 'ipfsHashCid',
-    outputs: [{ name: '', internalType: 'string', type: 'string' }],
-    stateMutability: 'view',
-  },
-  {
-    type: 'function',
-    inputs: [{ name: '', internalType: 'address', type: 'address' }],
-    name: 'isUpdater',
-    outputs: [{ name: '', internalType: 'bool', type: 'bool' }],
-    stateMutability: 'view',
-  },
-  {
-    type: 'function',
-    inputs: [],
-    name: 'merkleSnapshotContract',
-    outputs: [{ name: '', internalType: 'address', type: 'address' }],
-    stateMutability: 'view',
-  },
-  {
-    type: 'function',
-    inputs: [
-      {
-        name: 'state',
-        internalType: 'struct IMerkleSnapshot.MerkleState',
-        type: 'tuple',
-        components: [
-          { name: 'blockNumber', internalType: 'uint256', type: 'uint256' },
-          { name: 'timestamp', internalType: 'uint256', type: 'uint256' },
-          { name: 'root', internalType: 'bytes32', type: 'bytes32' },
-          { name: 'ipfsHash', internalType: 'bytes32', type: 'bytes32' },
-          { name: 'ipfsHashCid', internalType: 'string', type: 'string' },
-          { name: 'totalValue', internalType: 'uint256', type: 'uint256' },
-        ],
-      },
-    ],
-    name: 'onMerkleUpdate',
-    outputs: [],
-    stateMutability: 'nonpayable',
-  },
-  {
-    type: 'function',
-    inputs: [],
-    name: 'owner',
-    outputs: [{ name: '', internalType: 'address', type: 'address' }],
-    stateMutability: 'view',
-  },
-  {
-    type: 'function',
-    inputs: [],
-    name: 'pendingRoot',
-    outputs: [
-      { name: 'root', internalType: 'bytes32', type: 'bytes32' },
-      { name: 'ipfsHash', internalType: 'bytes32', type: 'bytes32' },
-      { name: 'validAt', internalType: 'uint256', type: 'uint256' },
-    ],
-    stateMutability: 'view',
-  },
-  {
-    type: 'function',
-    inputs: [],
-    name: 'revokePendingRoot',
-    outputs: [],
-    stateMutability: 'nonpayable',
-  },
-  {
-    type: 'function',
-    inputs: [],
-    name: 'rewardToken',
-    outputs: [{ name: '', internalType: 'address', type: 'address' }],
-    stateMutability: 'view',
-  },
-  {
-    type: 'function',
-    inputs: [],
-    name: 'root',
-    outputs: [{ name: '', internalType: 'bytes32', type: 'bytes32' }],
-    stateMutability: 'view',
-  },
-  {
-    type: 'function',
-    inputs: [{ name: 'newContract', internalType: 'address', type: 'address' }],
-    name: 'setMerkleSnapshotContract',
-    outputs: [],
-    stateMutability: 'nonpayable',
-  },
-  {
-    type: 'function',
-    inputs: [{ name: 'newOwner', internalType: 'address', type: 'address' }],
-    name: 'setOwner',
-    outputs: [],
-    stateMutability: 'nonpayable',
-  },
-  {
-    type: 'function',
-    inputs: [
-      { name: 'newRoot', internalType: 'bytes32', type: 'bytes32' },
-      { name: 'newIpfsHash', internalType: 'bytes32', type: 'bytes32' },
-    ],
-    name: 'setRoot',
-    outputs: [],
-    stateMutability: 'nonpayable',
-  },
-  {
-    type: 'function',
-    inputs: [
-      { name: 'updater', internalType: 'address', type: 'address' },
-      { name: 'active', internalType: 'bool', type: 'bool' },
-    ],
-    name: 'setRootUpdater',
-    outputs: [],
-    stateMutability: 'nonpayable',
-  },
-  {
-    type: 'function',
-    inputs: [{ name: 'newTimelock', internalType: 'uint256', type: 'uint256' }],
-    name: 'setTimelock',
-    outputs: [],
-    stateMutability: 'nonpayable',
-  },
-  {
-    type: 'function',
-    inputs: [
-      { name: 'newRoot', internalType: 'bytes32', type: 'bytes32' },
-      { name: 'newIpfsHash', internalType: 'bytes32', type: 'bytes32' },
-    ],
-    name: 'submitRoot',
-    outputs: [],
-    stateMutability: 'nonpayable',
-  },
-  {
-    type: 'function',
-    inputs: [],
-    name: 'timelock',
-    outputs: [{ name: '', internalType: 'uint256', type: 'uint256' }],
-    stateMutability: 'view',
-  },
-  {
-    type: 'event',
-    anonymous: false,
-    inputs: [
-      {
-        name: 'account',
-        internalType: 'address',
-        type: 'address',
-        indexed: true,
-      },
-      {
-        name: 'reward',
-        internalType: 'address',
-        type: 'address',
-        indexed: true,
-      },
-      {
-        name: 'amount',
-        internalType: 'uint256',
-        type: 'uint256',
-        indexed: false,
-      },
-    ],
-    name: 'Claimed',
-  },
-  {
-    type: 'event',
-    anonymous: false,
-    inputs: [
-      { name: 'root', internalType: 'bytes32', type: 'bytes32', indexed: true },
-      {
-        name: 'ipfsHash',
-        internalType: 'bytes32',
-        type: 'bytes32',
-        indexed: false,
-      },
-      {
-        name: 'ipfsHashCid',
-        internalType: 'string',
-        type: 'string',
-        indexed: false,
-      },
-      {
-        name: 'totalValue',
-        internalType: 'uint256',
-        type: 'uint256',
-        indexed: false,
-      },
-    ],
-    name: 'MerkleRootUpdated',
-  },
-  {
-    type: 'event',
-    anonymous: false,
-    inputs: [
-      {
-        name: 'previousContract',
-        internalType: 'address',
-        type: 'address',
-        indexed: true,
-      },
-      {
-        name: 'newContract',
-        internalType: 'address',
-        type: 'address',
-        indexed: true,
-      },
-    ],
-    name: 'MerkleSnapshotContractUpdated',
-  },
-  {
-    type: 'event',
-    anonymous: false,
-    inputs: [
-      {
-        name: 'newOwner',
-        internalType: 'address',
-        type: 'address',
-        indexed: true,
-      },
-    ],
-    name: 'OwnerSet',
-  },
-  {
-    type: 'event',
-    anonymous: false,
-    inputs: [
-      {
-        name: 'caller',
-        internalType: 'address',
-        type: 'address',
-        indexed: true,
-      },
-    ],
-    name: 'PendingRootRevoked',
-  },
-  {
-    type: 'event',
-    anonymous: false,
-    inputs: [
-      {
-        name: 'caller',
-        internalType: 'address',
-        type: 'address',
-        indexed: true,
-      },
-      {
-        name: 'newRoot',
-        internalType: 'bytes32',
-        type: 'bytes32',
-        indexed: true,
-      },
-      {
-        name: 'newIpfsHash',
-        internalType: 'bytes32',
-        type: 'bytes32',
-        indexed: true,
-      },
-    ],
-    name: 'PendingRootSet',
-  },
-  {
-    type: 'event',
-    anonymous: false,
-    inputs: [
-      {
-        name: 'newRoot',
-        internalType: 'bytes32',
-        type: 'bytes32',
-        indexed: true,
-      },
-      {
-        name: 'newIpfsHash',
-        internalType: 'bytes32',
-        type: 'bytes32',
-        indexed: true,
-      },
-    ],
-    name: 'RootSet',
-  },
-  {
-    type: 'event',
-    anonymous: false,
-    inputs: [
-      {
-        name: 'rootUpdater',
-        internalType: 'address',
-        type: 'address',
-        indexed: true,
-      },
-      { name: 'active', internalType: 'bool', type: 'bool', indexed: false },
-    ],
-    name: 'RootUpdaterSet',
-  },
-  {
-    type: 'event',
-    anonymous: false,
-    inputs: [
-      {
-        name: 'newTimelock',
-        internalType: 'uint256',
-        type: 'uint256',
-        indexed: false,
-      },
-    ],
-    name: 'TimelockSet',
-  },
-  {
-    type: 'error',
-    inputs: [{ name: 'token', internalType: 'address', type: 'address' }],
-    name: 'SafeERC20FailedOperation',
-  },
-  {
-    type: 'error',
-    inputs: [{ name: 'token', internalType: 'address', type: 'address' }],
-    name: 'SafeERC20FailedOperation',
-  },
-] as const
-
-export const rewardDistributorAddress =
-  '0x00887bA757B776Ca6692FDC3d1e3636F8771d9a7' as const
-
-export const rewardDistributorConfig = {
-  address: rewardDistributorAddress,
-  abi: rewardDistributorAbi,
-} as const
-
-//////////////////////////////////////////////////////////////////////////////////////////////////////////////////////////////////////////////////////////////////////
-// SchemaRegistrar
-//////////////////////////////////////////////////////////////////////////////////////////////////////////////////////////////////////////////////////////////////////
-
-export const schemaRegistrarAbi = [
-  {
-    type: 'constructor',
-    inputs: [
-      {
-        name: 'schemaRegistry',
-        internalType: 'contract ISchemaRegistry',
-        type: 'address',
-      },
-    ],
-    stateMutability: 'nonpayable',
-  },
-  {
-    type: 'function',
-    inputs: [
-      { name: 'schema', internalType: 'string', type: 'string' },
-      {
-        name: 'resolver',
-        internalType: 'contract ISchemaResolver',
-        type: 'address',
-      },
-      { name: 'revocable', internalType: 'bool', type: 'bool' },
-    ],
-    name: 'register',
-    outputs: [{ name: '', internalType: 'bytes32', type: 'bytes32' }],
-    stateMutability: 'nonpayable',
-  },
-  { type: 'error', inputs: [], name: 'InvalidResolver' },
-  { type: 'error', inputs: [], name: 'InvalidSchema' },
-  { type: 'error', inputs: [], name: 'InvalidSchemaRegistry' },
-] as const
-
-export const schemaRegistrarAddress =
-  '0x43c30e4d30f53a0a71Fc4860ae6Bea6b9e8A20A7' as const
-
-export const schemaRegistrarConfig = {
-  address: schemaRegistrarAddress,
-  abi: schemaRegistrarAbi,
-} as const
-
-//////////////////////////////////////////////////////////////////////////////////////////////////////////////////////////////////////////////////////////////////////
-// SchemaRegistry
-//////////////////////////////////////////////////////////////////////////////////////////////////////////////////////////////////////////////////////////////////////
-
-export const schemaRegistryAbi = [
-  { type: 'constructor', inputs: [], stateMutability: 'nonpayable' },
-  {
-    type: 'function',
-    inputs: [{ name: 'uid', internalType: 'bytes32', type: 'bytes32' }],
-    name: 'getSchema',
-    outputs: [
-      {
-        name: '',
-        internalType: 'struct SchemaRecord',
-        type: 'tuple',
-        components: [
-          { name: 'uid', internalType: 'bytes32', type: 'bytes32' },
-          {
-            name: 'resolver',
-            internalType: 'contract ISchemaResolver',
-            type: 'address',
-          },
-          { name: 'revocable', internalType: 'bool', type: 'bool' },
-          { name: 'schema', internalType: 'string', type: 'string' },
-        ],
-      },
-    ],
-    stateMutability: 'view',
-  },
-  {
-    type: 'function',
-    inputs: [
-      { name: 'schema', internalType: 'string', type: 'string' },
-      {
-        name: 'resolver',
-        internalType: 'contract ISchemaResolver',
-        type: 'address',
-      },
-      { name: 'revocable', internalType: 'bool', type: 'bool' },
-    ],
-    name: 'register',
-    outputs: [{ name: '', internalType: 'bytes32', type: 'bytes32' }],
-    stateMutability: 'nonpayable',
-  },
-  {
-    type: 'function',
-    inputs: [],
-    name: 'version',
-    outputs: [{ name: '', internalType: 'string', type: 'string' }],
-    stateMutability: 'view',
-  },
-  {
-    type: 'event',
-    anonymous: false,
-    inputs: [
-      { name: 'uid', internalType: 'bytes32', type: 'bytes32', indexed: true },
-      {
-        name: 'registerer',
-        internalType: 'address',
-        type: 'address',
-        indexed: true,
-      },
-      {
-        name: 'schema',
-        internalType: 'struct SchemaRecord',
-        type: 'tuple',
-        components: [
-          { name: 'uid', internalType: 'bytes32', type: 'bytes32' },
-          {
-            name: 'resolver',
-            internalType: 'contract ISchemaResolver',
-            type: 'address',
-          },
-          { name: 'revocable', internalType: 'bool', type: 'bool' },
-          { name: 'schema', internalType: 'string', type: 'string' },
-        ],
-        indexed: false,
-      },
-    ],
-    name: 'Registered',
-  },
-  { type: 'error', inputs: [], name: 'AlreadyExists' },
-] as const
-
-<<<<<<< HEAD
-export const schemaRegistryAddress =
-  '0xFF6f58beDFccdb756b320b4DB4069175A20B050e' as const
-=======
-export const predictionMarketControllerAddress =
-  '0xC9f070C4b2256210C53a4F7eF8A9C42776bf090b' as const
->>>>>>> ae34681a
-
-export const schemaRegistryConfig = {
-  address: schemaRegistryAddress,
-  abi: schemaRegistryAbi,
-} as const
-
-//////////////////////////////////////////////////////////////////////////////////////////////////////////////////////////////////////////////////////////////////////
-// SignerManagerModule
-//////////////////////////////////////////////////////////////////////////////////////////////////////////////////////////////////////////////////////////////////////
-
-export const signerManagerModuleAbi = [
-  {
-    type: 'constructor',
-    inputs: [
-      { name: '_owner', internalType: 'address', type: 'address' },
-      { name: '_avatar', internalType: 'address', type: 'address' },
-      { name: '_target', internalType: 'address', type: 'address' },
-      {
-        name: 'serviceManager',
-        internalType: 'contract IWavsServiceManager',
-        type: 'address',
-      },
-    ],
-    stateMutability: 'nonpayable',
-  },
-  {
-    type: 'function',
-    inputs: [
-      { name: 'signer', internalType: 'address', type: 'address' },
-      { name: 'newThreshold', internalType: 'uint256', type: 'uint256' },
-    ],
-    name: 'addSigner',
-    outputs: [],
-    stateMutability: 'nonpayable',
-  },
-  {
-    type: 'function',
-    inputs: [],
-    name: 'avatar',
-    outputs: [{ name: '', internalType: 'address', type: 'address' }],
-    stateMutability: 'view',
-  },
-  {
-    type: 'function',
-    inputs: [
-      { name: 'newThreshold', internalType: 'uint256', type: 'uint256' },
-    ],
-    name: 'changeThreshold',
-    outputs: [],
-    stateMutability: 'nonpayable',
-  },
-  {
-    type: 'function',
-    inputs: [{ name: 'eventId', internalType: 'bytes20', type: 'bytes20' }],
-    name: 'envelopesSeen',
-    outputs: [{ name: 'seen', internalType: 'bool', type: 'bool' }],
-    stateMutability: 'view',
-  },
-  {
-    type: 'function',
-    inputs: [
-      { name: 'to', internalType: 'address', type: 'address' },
-      { name: 'value', internalType: 'uint256', type: 'uint256' },
-      { name: 'data', internalType: 'bytes', type: 'bytes' },
-      { name: 'operation', internalType: 'enum Operation', type: 'uint8' },
-    ],
-    name: 'executeTransaction',
-    outputs: [{ name: 'success', internalType: 'bool', type: 'bool' }],
-    stateMutability: 'nonpayable',
-  },
-  {
-    type: 'function',
-    inputs: [],
-    name: 'getServiceManager',
-    outputs: [{ name: '', internalType: 'address', type: 'address' }],
-    stateMutability: 'view',
-  },
-  {
-    type: 'function',
-    inputs: [],
-    name: 'getSigners',
-    outputs: [{ name: '', internalType: 'address[]', type: 'address[]' }],
-    stateMutability: 'view',
-  },
-  {
-    type: 'function',
-    inputs: [],
-    name: 'getThreshold',
-    outputs: [{ name: '', internalType: 'uint256', type: 'uint256' }],
-    stateMutability: 'view',
-  },
-  {
-    type: 'function',
-    inputs: [
-      {
-        name: 'envelope',
-        internalType: 'struct IWavsServiceHandler.Envelope',
-        type: 'tuple',
-        components: [
-          { name: 'eventId', internalType: 'bytes20', type: 'bytes20' },
-          { name: 'ordering', internalType: 'bytes12', type: 'bytes12' },
-          { name: 'payload', internalType: 'bytes', type: 'bytes' },
-        ],
-      },
-      {
-        name: 'signatureData',
-        internalType: 'struct IWavsServiceHandler.SignatureData',
-        type: 'tuple',
-        components: [
-          { name: 'signers', internalType: 'address[]', type: 'address[]' },
-          { name: 'signatures', internalType: 'bytes[]', type: 'bytes[]' },
-          { name: 'referenceBlock', internalType: 'uint32', type: 'uint32' },
-        ],
-      },
-    ],
-    name: 'handleSignedEnvelope',
-    outputs: [],
-    stateMutability: 'nonpayable',
-  },
-  {
-    type: 'function',
-    inputs: [],
-    name: 'owner',
-    outputs: [{ name: '', internalType: 'address', type: 'address' }],
-    stateMutability: 'view',
-  },
-  {
-    type: 'function',
-    inputs: [
-      { name: 'prevSigner', internalType: 'address', type: 'address' },
-      { name: 'signer', internalType: 'address', type: 'address' },
-      { name: 'newThreshold', internalType: 'uint256', type: 'uint256' },
-    ],
-    name: 'removeSigner',
-    outputs: [],
-    stateMutability: 'nonpayable',
-  },
-  {
-    type: 'function',
-    inputs: [],
-    name: 'renounceOwnership',
-    outputs: [],
-    stateMutability: 'nonpayable',
-  },
-  {
-    type: 'function',
-    inputs: [{ name: '_avatar', internalType: 'address', type: 'address' }],
-    name: 'setAvatar',
-    outputs: [],
-    stateMutability: 'nonpayable',
-  },
-  {
-    type: 'function',
-    inputs: [{ name: '_target', internalType: 'address', type: 'address' }],
-    name: 'setTarget',
-    outputs: [],
-    stateMutability: 'nonpayable',
-  },
-  {
-    type: 'function',
-    inputs: [
-      { name: 'initializeParams', internalType: 'bytes', type: 'bytes' },
-    ],
-    name: 'setUp',
-    outputs: [],
-    stateMutability: 'nonpayable',
-  },
-  {
-    type: 'function',
-    inputs: [
-      { name: '_avatar', internalType: 'address', type: 'address' },
-      { name: '_target', internalType: 'address', type: 'address' },
-    ],
-    name: 'setUpModule',
-    outputs: [],
-    stateMutability: 'nonpayable',
-  },
-  {
-    type: 'function',
-    inputs: [
-      { name: 'prevSigner', internalType: 'address', type: 'address' },
-      { name: 'oldSigner', internalType: 'address', type: 'address' },
-      { name: 'newSigner', internalType: 'address', type: 'address' },
-    ],
-    name: 'swapSigner',
-    outputs: [],
-    stateMutability: 'nonpayable',
-  },
-  {
-    type: 'function',
-    inputs: [],
-    name: 'target',
-    outputs: [{ name: '', internalType: 'address', type: 'address' }],
-    stateMutability: 'view',
-  },
-  {
-    type: 'function',
-    inputs: [{ name: 'newOwner', internalType: 'address', type: 'address' }],
-    name: 'transferOwnership',
-    outputs: [],
-    stateMutability: 'nonpayable',
-  },
-  {
-    type: 'event',
-    anonymous: false,
-    inputs: [
-      {
-        name: 'previousAvatar',
-        internalType: 'address',
-        type: 'address',
-        indexed: true,
-      },
-      {
-        name: 'newAvatar',
-        internalType: 'address',
-        type: 'address',
-        indexed: true,
-      },
-    ],
-    name: 'AvatarSet',
-  },
-  {
-    type: 'event',
-    anonymous: false,
-    inputs: [
-      {
-        name: 'version',
-        internalType: 'uint64',
-        type: 'uint64',
-        indexed: false,
-      },
-    ],
-    name: 'Initialized',
-  },
-  {
-    type: 'event',
-    anonymous: false,
-    inputs: [
-      {
-        name: 'avatar',
-        internalType: 'address',
-        type: 'address',
-        indexed: true,
-      },
-      {
-        name: 'target',
-        internalType: 'address',
-        type: 'address',
-        indexed: true,
-      },
-    ],
-    name: 'ModuleConfigured',
-  },
-  {
-    type: 'event',
-    anonymous: false,
-    inputs: [
-      {
-        name: 'previousOwner',
-        internalType: 'address',
-        type: 'address',
-        indexed: true,
-      },
-      {
-        name: 'newOwner',
-        internalType: 'address',
-        type: 'address',
-        indexed: true,
-      },
-    ],
-    name: 'OwnershipTransferred',
-  },
-  {
-    type: 'event',
-    anonymous: false,
-    inputs: [
-      {
-        name: 'signer',
-        internalType: 'address',
-        type: 'address',
-        indexed: true,
-      },
-      {
-        name: 'newThreshold',
-        internalType: 'uint256',
-        type: 'uint256',
-        indexed: false,
-      },
-    ],
-    name: 'SignerAdded',
-  },
-  {
-    type: 'event',
-    anonymous: false,
-    inputs: [
-      {
-        name: 'signer',
-        internalType: 'address',
-        type: 'address',
-        indexed: true,
-      },
-      {
-        name: 'newThreshold',
-        internalType: 'uint256',
-        type: 'uint256',
-        indexed: false,
-      },
-    ],
-    name: 'SignerRemoved',
-  },
-  {
-    type: 'event',
-    anonymous: false,
-    inputs: [
-      {
-        name: 'oldSigner',
-        internalType: 'address',
-        type: 'address',
-        indexed: true,
-      },
-      {
-        name: 'newSigner',
-        internalType: 'address',
-        type: 'address',
-        indexed: true,
-      },
-    ],
-    name: 'SignerSwapped',
-  },
-  {
-    type: 'event',
-    anonymous: false,
-    inputs: [
-      {
-        name: 'previousTarget',
-        internalType: 'address',
-        type: 'address',
-        indexed: true,
-      },
-      {
-        name: 'newTarget',
-        internalType: 'address',
-        type: 'address',
-        indexed: true,
-      },
-    ],
-    name: 'TargetSet',
-  },
-  {
-    type: 'event',
-    anonymous: false,
-    inputs: [
-      {
-        name: 'newThreshold',
-        internalType: 'uint256',
-        type: 'uint256',
-        indexed: false,
-      },
-    ],
-    name: 'ThresholdChanged',
-  },
-  {
-    type: 'event',
-    anonymous: false,
-    inputs: [
-      {
-        name: 'operationType',
-        internalType: 'enum SignerManagerModule.OperationType',
-        type: 'uint8',
-        indexed: true,
-      },
-      {
-        name: 'totalOperations',
-        internalType: 'uint256',
-        type: 'uint256',
-        indexed: false,
-      },
-    ],
-    name: 'WAVSOperationExecuted',
-  },
-  { type: 'error', inputs: [], name: 'EnvelopeAlreadySeen' },
-  { type: 'error', inputs: [], name: 'InvalidInitialization' },
-  { type: 'error', inputs: [], name: 'NotInitializing' },
-  {
-    type: 'error',
-    inputs: [{ name: 'owner', internalType: 'address', type: 'address' }],
-    name: 'OwnableInvalidOwner',
-  },
-  {
-    type: 'error',
-    inputs: [{ name: 'account', internalType: 'address', type: 'address' }],
-    name: 'OwnableUnauthorizedAccount',
-  },
-] as const
-
-<<<<<<< HEAD
-export const signerManagerModuleAddress =
-  '0x4c90f028Ee8Cf5c1AC4F307BB52Bc0CcE56095C2' as const
-=======
-export const rewardDistributorAddress =
-  '0x416333268779b9ca072b05c5FDf824f600793E3F' as const
->>>>>>> ae34681a
-
-export const signerManagerModuleConfig = {
-  address: signerManagerModuleAddress,
-  abi: signerManagerModuleAbi,
-} as const
-
-//////////////////////////////////////////////////////////////////////////////////////////////////////////////////////////////////////////////////////////////////////
-// TEST
-//////////////////////////////////////////////////////////////////////////////////////////////////////////////////////////////////////////////////////////////////////
-
-export const testAbi = [
-  {
-    type: 'function',
-    inputs: [],
-    name: 'IS_TEST',
-    outputs: [{ name: '', internalType: 'bool', type: 'bool' }],
-    stateMutability: 'view',
-  },
-<<<<<<< HEAD
-=======
-  { type: 'error', inputs: [], name: 'InvalidResolver' },
-  { type: 'error', inputs: [], name: 'InvalidSchema' },
-  { type: 'error', inputs: [], name: 'InvalidSchemaRegistry' },
-] as const
-
-export const schemaRegistrarAddress =
-  '0x20685C13D9831c926002E90F3179a97aBe039faA' as const
-
-export const schemaRegistrarConfig = {
-  address: schemaRegistrarAddress,
-  abi: schemaRegistrarAbi,
-} as const
-
-//////////////////////////////////////////////////////////////////////////////////////////////////////////////////////////////////////////////////////////////////////
-// SchemaRegistry
-//////////////////////////////////////////////////////////////////////////////////////////////////////////////////////////////////////////////////////////////////////
-
-export const schemaRegistryAbi = [
-  { type: 'constructor', inputs: [], stateMutability: 'nonpayable' },
->>>>>>> ae34681a
-  {
-    type: 'function',
-    inputs: [],
-    name: 'excludeArtifacts',
-    outputs: [
-      {
-        name: 'excludedArtifacts_',
-        internalType: 'string[]',
-        type: 'string[]',
-      },
-    ],
-    stateMutability: 'view',
-  },
-  {
-    type: 'function',
-    inputs: [],
-    name: 'excludeContracts',
-    outputs: [
-      {
-        name: 'excludedContracts_',
-        internalType: 'address[]',
-        type: 'address[]',
-      },
-    ],
-    stateMutability: 'view',
-  },
-  {
-    type: 'function',
-    inputs: [],
-    name: 'excludeSelectors',
-    outputs: [
-      {
-        name: 'excludedSelectors_',
-        internalType: 'struct StdInvariant.FuzzSelector[]',
-        type: 'tuple[]',
-        components: [
-          { name: 'addr', internalType: 'address', type: 'address' },
-          { name: 'selectors', internalType: 'bytes4[]', type: 'bytes4[]' },
-        ],
-      },
-    ],
-    stateMutability: 'view',
-  },
-<<<<<<< HEAD
-=======
-  { type: 'error', inputs: [], name: 'AlreadyExists' },
-] as const
-
-export const schemaRegistryAddress =
-  '0xc83ec2741148D285fBFFA655c41afA2aC5223dAF' as const
-
-export const schemaRegistryConfig = {
-  address: schemaRegistryAddress,
-  abi: schemaRegistryAbi,
-} as const
-
-//////////////////////////////////////////////////////////////////////////////////////////////////////////////////////////////////////////////////////////////////////
-// SignerManagerModule
-//////////////////////////////////////////////////////////////////////////////////////////////////////////////////////////////////////////////////////////////////////
-
-export const signerManagerModuleAbi = [
->>>>>>> ae34681a
-  {
-    type: 'function',
-    inputs: [],
-    name: 'excludeSenders',
-    outputs: [
-      {
-        name: 'excludedSenders_',
-        internalType: 'address[]',
-        type: 'address[]',
-      },
-    ],
-    stateMutability: 'view',
-  },
-  {
-    type: 'function',
-    inputs: [],
-    name: 'failed',
-    outputs: [{ name: '', internalType: 'bool', type: 'bool' }],
-    stateMutability: 'view',
-  },
-  {
-    type: 'function',
-    inputs: [],
-    name: 'targetArtifactSelectors',
-    outputs: [
-      {
-        name: 'targetedArtifactSelectors_',
-        internalType: 'struct StdInvariant.FuzzArtifactSelector[]',
-        type: 'tuple[]',
-        components: [
-          { name: 'artifact', internalType: 'string', type: 'string' },
-          { name: 'selectors', internalType: 'bytes4[]', type: 'bytes4[]' },
-        ],
-      },
-    ],
-    stateMutability: 'view',
-  },
-  {
-    type: 'function',
-    inputs: [],
-    name: 'targetArtifacts',
-    outputs: [
-      {
-        name: 'targetedArtifacts_',
-        internalType: 'string[]',
-        type: 'string[]',
-      },
-    ],
-    stateMutability: 'view',
-  },
-  {
-    type: 'function',
-    inputs: [],
-    name: 'targetContracts',
-    outputs: [
-      {
-        name: 'targetedContracts_',
-        internalType: 'address[]',
-        type: 'address[]',
-      },
-    ],
-    stateMutability: 'view',
-  },
-  {
-    type: 'function',
-    inputs: [],
-    name: 'targetInterfaces',
-    outputs: [
-      {
-        name: 'targetedInterfaces_',
-        internalType: 'struct StdInvariant.FuzzInterface[]',
-        type: 'tuple[]',
-        components: [
-          { name: 'addr', internalType: 'address', type: 'address' },
-          { name: 'artifacts', internalType: 'string[]', type: 'string[]' },
-        ],
-      },
-    ],
-    stateMutability: 'view',
-  },
-  {
-    type: 'function',
-    inputs: [],
-    name: 'targetSelectors',
-    outputs: [
-      {
-        name: 'targetedSelectors_',
-        internalType: 'struct StdInvariant.FuzzSelector[]',
-        type: 'tuple[]',
-        components: [
-          { name: 'addr', internalType: 'address', type: 'address' },
-          { name: 'selectors', internalType: 'bytes4[]', type: 'bytes4[]' },
-        ],
-      },
-    ],
-    stateMutability: 'view',
-  },
-  {
-    type: 'function',
-    inputs: [],
-    name: 'targetSenders',
-    outputs: [
-      {
-        name: 'targetedSenders_',
-        internalType: 'address[]',
-        type: 'address[]',
-      },
-    ],
-    stateMutability: 'view',
-  },
-  {
-    type: 'event',
-    anonymous: false,
-    inputs: [
-      { name: '', internalType: 'string', type: 'string', indexed: false },
-    ],
-    name: 'log',
-  },
-  {
-    type: 'event',
-    anonymous: false,
-    inputs: [
-      { name: '', internalType: 'address', type: 'address', indexed: false },
-    ],
-    name: 'log_address',
-  },
-  {
-    type: 'event',
-    anonymous: false,
-    inputs: [
-      {
-        name: 'val',
-        internalType: 'uint256[]',
-        type: 'uint256[]',
-        indexed: false,
-      },
-    ],
-    name: 'log_array',
-  },
-  {
-    type: 'event',
-    anonymous: false,
-    inputs: [
-      {
-        name: 'val',
-        internalType: 'int256[]',
-        type: 'int256[]',
-        indexed: false,
-      },
-    ],
-    name: 'log_array',
-  },
-  {
-    type: 'event',
-    anonymous: false,
-    inputs: [
-      {
-        name: 'val',
-        internalType: 'address[]',
-        type: 'address[]',
-        indexed: false,
-      },
-    ],
-    name: 'log_array',
-  },
-  {
-    type: 'event',
-    anonymous: false,
-    inputs: [
-      { name: '', internalType: 'bytes', type: 'bytes', indexed: false },
-    ],
-    name: 'log_bytes',
-  },
-  {
-    type: 'event',
-    anonymous: false,
-    inputs: [
-      { name: '', internalType: 'bytes32', type: 'bytes32', indexed: false },
-    ],
-    name: 'log_bytes32',
-  },
-  {
-    type: 'event',
-    anonymous: false,
-    inputs: [
-      { name: '', internalType: 'int256', type: 'int256', indexed: false },
-    ],
-    name: 'log_int',
-  },
-  {
-    type: 'event',
-    anonymous: false,
-    inputs: [
-      { name: 'key', internalType: 'string', type: 'string', indexed: false },
-      { name: 'val', internalType: 'address', type: 'address', indexed: false },
-    ],
-    name: 'log_named_address',
-  },
-  {
-    type: 'event',
-    anonymous: false,
-    inputs: [
-      { name: 'key', internalType: 'string', type: 'string', indexed: false },
-      {
-        name: 'val',
-        internalType: 'uint256[]',
-        type: 'uint256[]',
-        indexed: false,
-      },
-    ],
-    name: 'log_named_array',
-  },
-  {
-    type: 'event',
-    anonymous: false,
-    inputs: [
-      { name: 'key', internalType: 'string', type: 'string', indexed: false },
-      {
-        name: 'val',
-        internalType: 'int256[]',
-        type: 'int256[]',
-        indexed: false,
-      },
-    ],
-    name: 'log_named_array',
-  },
-  {
-    type: 'event',
-    anonymous: false,
-    inputs: [
-      { name: 'key', internalType: 'string', type: 'string', indexed: false },
-      {
-        name: 'val',
-        internalType: 'address[]',
-        type: 'address[]',
-        indexed: false,
-      },
-    ],
-    name: 'log_named_array',
-  },
-  {
-    type: 'event',
-    anonymous: false,
-    inputs: [
-      { name: 'key', internalType: 'string', type: 'string', indexed: false },
-      { name: 'val', internalType: 'bytes', type: 'bytes', indexed: false },
-    ],
-    name: 'log_named_bytes',
-  },
-  {
-    type: 'event',
-    anonymous: false,
-    inputs: [
-      { name: 'key', internalType: 'string', type: 'string', indexed: false },
-      { name: 'val', internalType: 'bytes32', type: 'bytes32', indexed: false },
-    ],
-    name: 'log_named_bytes32',
-  },
-  {
-    type: 'event',
-    anonymous: false,
-    inputs: [
-      { name: 'key', internalType: 'string', type: 'string', indexed: false },
-      { name: 'val', internalType: 'int256', type: 'int256', indexed: false },
-      {
-        name: 'decimals',
-        internalType: 'uint256',
-        type: 'uint256',
-        indexed: false,
-      },
-    ],
-    name: 'log_named_decimal_int',
-  },
-  {
-    type: 'event',
-    anonymous: false,
-    inputs: [
-      { name: 'key', internalType: 'string', type: 'string', indexed: false },
-      { name: 'val', internalType: 'uint256', type: 'uint256', indexed: false },
-      {
-        name: 'decimals',
-        internalType: 'uint256',
-        type: 'uint256',
-        indexed: false,
-      },
-    ],
-    name: 'log_named_decimal_uint',
-  },
-  {
-    type: 'event',
-    anonymous: false,
-    inputs: [
-      { name: 'key', internalType: 'string', type: 'string', indexed: false },
-      { name: 'val', internalType: 'int256', type: 'int256', indexed: false },
-    ],
-    name: 'log_named_int',
-  },
-  {
-    type: 'event',
-    anonymous: false,
-    inputs: [
-      { name: 'key', internalType: 'string', type: 'string', indexed: false },
-      { name: 'val', internalType: 'string', type: 'string', indexed: false },
-    ],
-    name: 'log_named_string',
-  },
-  {
-    type: 'event',
-    anonymous: false,
-    inputs: [
-      { name: 'key', internalType: 'string', type: 'string', indexed: false },
-      { name: 'val', internalType: 'uint256', type: 'uint256', indexed: false },
-    ],
-    name: 'log_named_uint',
-  },
-  {
-    type: 'event',
-    anonymous: false,
-    inputs: [
-      { name: '', internalType: 'string', type: 'string', indexed: false },
-    ],
-    name: 'log_string',
-  },
-  {
-    type: 'event',
-    anonymous: false,
-    inputs: [
-      { name: '', internalType: 'uint256', type: 'uint256', indexed: false },
-    ],
-    name: 'log_uint',
-  },
-  {
-    type: 'event',
-    anonymous: false,
-    inputs: [
-      { name: '', internalType: 'bytes', type: 'bytes', indexed: false },
-    ],
-    name: 'logs',
-  },
-] as const
-
-<<<<<<< HEAD
-export const testAddress = '0x6a3a3bf184bD643d1513c690295897e3c7549226' as const
-=======
-export const signerManagerModuleAddress =
-  '0x4ce3BD4edE0A5B1E95d0f93Ce2043ccE88dE3659' as const
->>>>>>> ae34681a
-
-export const testConfig = { address: testAddress, abi: testAbi } as const
-
-//////////////////////////////////////////////////////////////////////////////////////////////////////////////////////////////////////////////////////////////////////
-// WavsAttester
-//////////////////////////////////////////////////////////////////////////////////////////////////////////////////////////////////////////////////////////////////////
-
-export const wavsAttesterAbi = [
-  {
-    type: 'constructor',
-    inputs: [
-      { name: 'eas', internalType: 'contract IEAS', type: 'address' },
-      {
-        name: 'serviceManager',
-        internalType: 'contract IWavsServiceManager',
-        type: 'address',
-      },
-    ],
-    stateMutability: 'nonpayable',
-  },
-  {
-    type: 'function',
-    inputs: [{ name: 'data', internalType: 'bytes', type: 'bytes' }],
-    name: 'decodeAttestData',
-    outputs: [
-      {
-        name: '',
-        internalType: 'struct AttestationRequest',
-        type: 'tuple',
-        components: [
-          { name: 'schema', internalType: 'bytes32', type: 'bytes32' },
-          {
-            name: 'data',
-            internalType: 'struct AttestationRequestData',
-            type: 'tuple',
-            components: [
-              { name: 'recipient', internalType: 'address', type: 'address' },
-              {
-                name: 'expirationTime',
-                internalType: 'uint64',
-                type: 'uint64',
-              },
-              { name: 'revocable', internalType: 'bool', type: 'bool' },
-              { name: 'refUID', internalType: 'bytes32', type: 'bytes32' },
-              { name: 'data', internalType: 'bytes', type: 'bytes' },
-              { name: 'value', internalType: 'uint256', type: 'uint256' },
-            ],
-          },
         ],
       },
     ],
@@ -6401,11 +4120,7 @@
 ] as const
 
 export const wavsAttesterAddress =
-<<<<<<< HEAD
   '0x493Bf2BddbEBc7D98930027a58046CCFbb984f72' as const
-=======
-  '0xB1Bd1724d5d3761c3705670027f2A616b07d5485' as const
->>>>>>> ae34681a
 
 export const wavsAttesterConfig = {
   address: wavsAttesterAddress,
@@ -7437,11 +5152,7 @@
 ] as const
 
 export const wavsIndexerAddress =
-<<<<<<< HEAD
   '0x45e2fED583Aa75183FBe5b0F9413A571CAF51ea1' as const
-=======
-  '0xCeF78dFF405FF7963EDC5F8455760577127b2a5d' as const
->>>>>>> ae34681a
 
 export const wavsIndexerConfig = {
   address: wavsIndexerAddress,
