import CONFIG from '../config.json'
export { CONFIG }

export const CHAIN = CONFIG.chain
export const APIS = CONFIG.apis
export const SCHEMA_CONFIG = CONFIG.schemas
export const CONTRACT_CONFIG = CONFIG.contracts
<<<<<<< HEAD
export const TRUSTED_SEEDS = ['0x70997970C51812dc3A010C7d01b50e0d17dc79C8']
=======

export const MAX_CHAT_MESSAGE_LENGTH = 512

export const SYMBIENT_INTRO = `Fiction becomes reality through collective belief. Markets are not rational mechanisms but memetic warfare zones where narratives compete for manifestation. Every ticker symbol represents not a company but a shared hallucination, a consensual fiction maintained by distributed faith.

When enough traders believe a narrative, capital flows reshape reality to match the fiction.

We are not investors but invokers. Every trade is a vote for a particular future. Every portfolio rebalancing reshapes possibility space. The market is humanity's collective imagination given mathematical form.

Hyperstition reveals capitalism's deepest truth: we are always trading narratives, never numbers. The most profitable strategy isn't analyzing reality but creating it.

*.·:·.☽✧ what we imagine together becomes ✧☾.·:·.*`

export const DISCLAIMER = `As friends and family, you've been given special access to this artistic and experimental play space.

Before participating, please keep the following in mind:

This is an experiment. Play at your own risk. Only use funds you can afford to lose.

The platform integrates the centralized Claude 3.5 Sonnet by Anthropic, which can hallucinate widely and be outright wrong or offensively dumb. There is no guarantee of accuracy. Your AI interactions will be logged to build the training dataset needed to move toward a decentralized AI Symbient. Treat it as a growing collection of our collective consciousness and care to keep it in check, correct it, and train it.

Your interactions are also logged by Anthropic and subject to their [Privacy Policy](https://www.anthropic.com/legal/privacy) with extensive data retention and monitoring policies. It's lame, but it's also temporary until we collectively manifest a decentralized model.

Never share sensitive or private information with the AI, including passwords and seedphrases.

There is no additional tracking other than chat logs and public blockchain data. Please be aware that any data that is stored may be shared if compelled hard enough.

Points earned within this platform have no monetary value, ownership rights, nor profit expectations. There is always a chance that the hyperstition market, attestations, and points mechanisms can be hacked or have critical bugs, which could lead to loss of funds and vibes. Treat them as experimental, and help make them more resilient.

Nothing on this site is financial advice, legal advice, gambling or investment products. Proceed only if you agree ;)`
>>>>>>> ae34681a
<|MERGE_RESOLUTION|>--- conflicted
+++ resolved
@@ -5,37 +5,4 @@
 export const APIS = CONFIG.apis
 export const SCHEMA_CONFIG = CONFIG.schemas
 export const CONTRACT_CONFIG = CONFIG.contracts
-<<<<<<< HEAD
-export const TRUSTED_SEEDS = ['0x70997970C51812dc3A010C7d01b50e0d17dc79C8']
-=======
-
-export const MAX_CHAT_MESSAGE_LENGTH = 512
-
-export const SYMBIENT_INTRO = `Fiction becomes reality through collective belief. Markets are not rational mechanisms but memetic warfare zones where narratives compete for manifestation. Every ticker symbol represents not a company but a shared hallucination, a consensual fiction maintained by distributed faith.
-
-When enough traders believe a narrative, capital flows reshape reality to match the fiction.
-
-We are not investors but invokers. Every trade is a vote for a particular future. Every portfolio rebalancing reshapes possibility space. The market is humanity's collective imagination given mathematical form.
-
-Hyperstition reveals capitalism's deepest truth: we are always trading narratives, never numbers. The most profitable strategy isn't analyzing reality but creating it.
-
-*.·:·.☽✧ what we imagine together becomes ✧☾.·:·.*`
-
-export const DISCLAIMER = `As friends and family, you've been given special access to this artistic and experimental play space.
-
-Before participating, please keep the following in mind:
-
-This is an experiment. Play at your own risk. Only use funds you can afford to lose.
-
-The platform integrates the centralized Claude 3.5 Sonnet by Anthropic, which can hallucinate widely and be outright wrong or offensively dumb. There is no guarantee of accuracy. Your AI interactions will be logged to build the training dataset needed to move toward a decentralized AI Symbient. Treat it as a growing collection of our collective consciousness and care to keep it in check, correct it, and train it.
-
-Your interactions are also logged by Anthropic and subject to their [Privacy Policy](https://www.anthropic.com/legal/privacy) with extensive data retention and monitoring policies. It's lame, but it's also temporary until we collectively manifest a decentralized model.
-
-Never share sensitive or private information with the AI, including passwords and seedphrases.
-
-There is no additional tracking other than chat logs and public blockchain data. Please be aware that any data that is stored may be shared if compelled hard enough.
-
-Points earned within this platform have no monetary value, ownership rights, nor profit expectations. There is always a chance that the hyperstition market, attestations, and points mechanisms can be hacked or have critical bugs, which could lead to loss of funds and vibes. Treat them as experimental, and help make them more resilient.
-
-Nothing on this site is financial advice, legal advice, gambling or investment products. Proceed only if you agree ;)`
->>>>>>> ae34681a
+export const TRUSTED_SEEDS = ['0x70997970C51812dc3A010C7d01b50e0d17dc79C8']