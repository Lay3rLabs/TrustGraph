import { defineConfig } from '@wagmi/cli'

// ABIs for Safe + Custom Zodiac modules + Prediction market contracts.
const ABI = {
  Attester: require('../out/Attester.sol/Attester.json'),
  EAS: require('../out/EAS.sol/EAS.json'),
  SchemaRegistry: require('../out/SchemaRegistry.sol/SchemaRegistry.json'),
  SchemaRegistrar: require('../out/SchemaRegistrar.sol/SchemaRegistrar.json'),
  EASIndexerResolver: require('../out/EASIndexerResolver.sol/EASIndexerResolver.json'),
  RewardDistributor: require('../out/RewardDistributor.sol/RewardDistributor.json'),
  EASAttestTrigger: require('../out/Trigger.sol/EASAttestTrigger.json'),
  ENOVA: require('../out/ERC20.sol/ENOVA.json'),
  GnosisSafe: require('../out/GnosisSafe.sol/GnosisSafe.json'),
  GnosisSafeProxy: require('../out/GnosisSafeProxy.sol/GnosisSafeProxy.json'),
  PredictionMarketOracleController: require('../out/PredictionMarketOracleController.sol/PredictionMarketOracleController.json'),
  MarketMaker: require('../out/MarketMaker.sol/MarketMaker.json'),
  MerkleGovModule: require('../out/MerkleGovModule.sol/MerkleGovModule.json'),
  SignerManagerModule: require('../out/SignerManagerModule.sol/SignerManagerModule.json'),
  ConditionalTokens: require('../out/ConditionalTokens.sol/ConditionalTokens.json'),
  LMSRMarketMaker: require('../out/LMSRMarketMaker.sol/LMSRMarketMaker.json'),
  PredictionMarketFactory: require('../out/PredictionMarketFactory.sol/PredictionMarketFactory.json'),
  MockUSDC: require('../out/MockUSDC.sol/MockUSDC.json'),
  WavsIndexer: require('../out/WavsIndexer.sol/WavsIndexer.json'),
}

export default defineConfig({
  out: 'lib/contracts.ts',
  contracts: [
    {
      abi: ABI.Attester.abi,
      name: 'Attester',
<<<<<<< HEAD
      address: '0xE4BEB949C46562F8b72B6e0799B9061aA427823D',
=======
      address: '0xead71dca35DAF139e282DF9a83a3C834842A64b7',
>>>>>>> 355b1310
    },
    {
      abi: ABI.EAS.abi,
      name: 'EAS',
<<<<<<< HEAD
      address: '0x8b1D01f104d5990d6E8F8a5495Ae5952110286E7',
=======
      address: '0x891F15B2b275e1c4723711acd5F91dA36cc93aB6',
>>>>>>> 355b1310
    },
    {
      abi: ABI.SchemaRegistry.abi,
      name: 'SchemaRegistry',
<<<<<<< HEAD
      address: '0xc64429216EcF8c8A7D81f99591C358cCCd0D60A2',
=======
      address: '0x212C88B77328c5032896b3773f944521c161482d',
>>>>>>> 355b1310
    },
    {
      abi: ABI.SchemaRegistrar.abi,
      name: 'SchemaRegistrar',
<<<<<<< HEAD
      address: '0x2e48BDDbc0f4E7c67179Ae89665DC16d90962d2f',
    },
    {
      abi: ABI.Indexer.abi,
      name: 'Indexer',
      address: '0xcbF7B987f609E4A1615898436bAD3EAEC9248896',
    },
    {
      abi: ABI.IndexerResolver.abi,
      name: 'IndexerResolver',
      address: '0xeC20aD59024FDADdFf86b9Ea014D7d18a1cB7d9f',
=======
      address: '0xB99e709611ce9261f4f82a2cb3A37b0f75B788Cc',
    },
    {
      abi: ABI.EASIndexerResolver.abi,
      name: 'EASIndexerResolver',
      address: '0x9C4E82d13886fB01369F98f7778Ad2652fE51283',
>>>>>>> 355b1310
    },
    {
      abi: ABI.RewardDistributor.abi,
      name: 'RewardDistributor',
<<<<<<< HEAD
      address: '0xbE446b88B5d3a0A95ce7eFfA1Ed285c5bC0A7807',
=======
      address: '0xAC541AA1D2b7e6db648D6CEBbB681a4fEEd3Ded4',
>>>>>>> 355b1310
    },
    {
      abi: ABI.EASAttestTrigger.abi,
      name: 'EASAttestTrigger',
<<<<<<< HEAD
      address: '0x1052A8b93A5A86bBC6629bf246967312392eDaaA',
=======
      address: '0xB72D6fC7d9137b5A3D6BCd0FA1D4BD18039e184f',
>>>>>>> 355b1310
    },
    {
      abi: ABI.ENOVA.abi,
      name: 'ENOVA',
<<<<<<< HEAD
      address: '0x206b81eac63bd15EBeBBbCE815eF2649657F1DEf',
=======
      address: '0xCbEe9f059C792da52FEfAB563e8205623B448990',
>>>>>>> 355b1310
    },
    {
      abi: ABI.GnosisSafe.abi,
      name: 'GnosisSafe',
<<<<<<< HEAD
      address: '0xfb7a679c3769b557feaef485813d9d7ba05774fc',
=======
      address: '0xebbe0e4c09377c04515d4e9c19c66ba85fb74b55',
>>>>>>> 355b1310
    },
    {
      abi: ABI.GnosisSafeProxy.abi,
      name: 'GnosisSafeProxy',
<<<<<<< HEAD
      address: '0x8ac08e6f7f2bca8ec871d5465b55f136285726b2',
=======
      address: '0xa46424955b4ae050c7ce2679deb5455cea93ebf4',
>>>>>>> 355b1310
    },
    {
      abi: ABI.PredictionMarketOracleController.abi,
      name: 'PredictionMarketOracleController',
<<<<<<< HEAD
      address: '0xbA7Ef3f0e6C29DDD89DE7aD66C1246E424196Ce9',
=======
      address: '0x30Ce2b09CAB4d6c64Fd56C6924d23D01869A6DE7',
>>>>>>> 355b1310
    },
    {
      abi: ABI.MarketMaker.abi,
      name: 'MarketMaker',
      // Address will be updated by deployment script
    },
    {
      abi: ABI.MerkleGovModule.abi,
      name: 'MerkleGovModule',
<<<<<<< HEAD
      address: '0xc4ec9a461d492f2395a14ab56c7a1ceac0deaeaa',
=======
      address: '0x6d1c5ba22c2ccec1dd24be6d66564e42ca8e3db4',
>>>>>>> 355b1310
    },
    {
      abi: ABI.SignerManagerModule.abi,
      name: 'SignerManagerModule',
<<<<<<< HEAD
      address: '0xe1ec7a9b142cc022ddb2593e3c964bcf2a2324b4',
=======
      address: '0x25718a5e27331694d84e4c0ba8b3fb72fa361d9a',
>>>>>>> 355b1310
    },
    {
      abi: ABI.ConditionalTokens.abi,
      name: 'ConditionalTokens',
<<<<<<< HEAD
      address: '0x6FDC36a3af61D7B802539DCc8e01573AF9A9b3d5',
=======
      address: '0x6dCd63570bBf4dB1DC3f018238867Ac3bB6190B5',
>>>>>>> 355b1310
    },
    {
      abi: ABI.LMSRMarketMaker.abi,
      name: 'LMSRMarketMaker',
<<<<<<< HEAD
      address: '0xe5bbBe8c9E023a3F5239a85dd567EDbb36CbEa54',
=======
      address: '0xCea491C993a2209fE8e7321d1ac2743FFA1EdF57',
>>>>>>> 355b1310
    },
    {
      abi: ABI.PredictionMarketFactory.abi,
      name: 'PredictionMarketFactory',
<<<<<<< HEAD
      address: '0xFa05583d3EeCB0b73Fa32633B62adB84c894d98E',
=======
      address: '0xeAE06d7DA52855cb9652EFADEb57Aa7EAf5376E9',
>>>>>>> 355b1310
    },
    {
      abi: ABI.MockUSDC.abi,
      name: 'MockUSDC',
<<<<<<< HEAD
      address: '0x18e52196CE0b2412AeE0D6cd65713D22f48C3D53',
    },
    {
      abi: ABI.POAServiceManager.abi,
      name: 'POAServiceManager',
      address: '0xbEF2A1d6b526718C2e90109B3FA314e1BADD9d58',
=======
      address: '0xb43A94511Ca5CBB5d8139b85f5a3e18224f2F75A',
    },
    {
      abi: ABI.WavsIndexer.abi,
      name: 'WavsIndexer',
      address: '0x2fa4B15c80458FCBE069Fe1D2a7aBDb6A7582F82',
>>>>>>> 355b1310
    },
  ],
})<|MERGE_RESOLUTION|>--- conflicted
+++ resolved
@@ -29,107 +29,57 @@
     {
       abi: ABI.Attester.abi,
       name: 'Attester',
-<<<<<<< HEAD
-      address: '0xE4BEB949C46562F8b72B6e0799B9061aA427823D',
-=======
       address: '0xead71dca35DAF139e282DF9a83a3C834842A64b7',
->>>>>>> 355b1310
     },
     {
       abi: ABI.EAS.abi,
       name: 'EAS',
-<<<<<<< HEAD
-      address: '0x8b1D01f104d5990d6E8F8a5495Ae5952110286E7',
-=======
       address: '0x891F15B2b275e1c4723711acd5F91dA36cc93aB6',
->>>>>>> 355b1310
     },
     {
       abi: ABI.SchemaRegistry.abi,
       name: 'SchemaRegistry',
-<<<<<<< HEAD
-      address: '0xc64429216EcF8c8A7D81f99591C358cCCd0D60A2',
-=======
       address: '0x212C88B77328c5032896b3773f944521c161482d',
->>>>>>> 355b1310
     },
     {
       abi: ABI.SchemaRegistrar.abi,
       name: 'SchemaRegistrar',
-<<<<<<< HEAD
-      address: '0x2e48BDDbc0f4E7c67179Ae89665DC16d90962d2f',
-    },
-    {
-      abi: ABI.Indexer.abi,
-      name: 'Indexer',
-      address: '0xcbF7B987f609E4A1615898436bAD3EAEC9248896',
-    },
-    {
-      abi: ABI.IndexerResolver.abi,
-      name: 'IndexerResolver',
-      address: '0xeC20aD59024FDADdFf86b9Ea014D7d18a1cB7d9f',
-=======
       address: '0xB99e709611ce9261f4f82a2cb3A37b0f75B788Cc',
     },
     {
       abi: ABI.EASIndexerResolver.abi,
       name: 'EASIndexerResolver',
       address: '0x9C4E82d13886fB01369F98f7778Ad2652fE51283',
->>>>>>> 355b1310
     },
     {
       abi: ABI.RewardDistributor.abi,
       name: 'RewardDistributor',
-<<<<<<< HEAD
-      address: '0xbE446b88B5d3a0A95ce7eFfA1Ed285c5bC0A7807',
-=======
       address: '0xAC541AA1D2b7e6db648D6CEBbB681a4fEEd3Ded4',
->>>>>>> 355b1310
     },
     {
       abi: ABI.EASAttestTrigger.abi,
       name: 'EASAttestTrigger',
-<<<<<<< HEAD
-      address: '0x1052A8b93A5A86bBC6629bf246967312392eDaaA',
-=======
       address: '0xB72D6fC7d9137b5A3D6BCd0FA1D4BD18039e184f',
->>>>>>> 355b1310
     },
     {
       abi: ABI.ENOVA.abi,
       name: 'ENOVA',
-<<<<<<< HEAD
-      address: '0x206b81eac63bd15EBeBBbCE815eF2649657F1DEf',
-=======
       address: '0xCbEe9f059C792da52FEfAB563e8205623B448990',
->>>>>>> 355b1310
     },
     {
       abi: ABI.GnosisSafe.abi,
       name: 'GnosisSafe',
-<<<<<<< HEAD
-      address: '0xfb7a679c3769b557feaef485813d9d7ba05774fc',
-=======
       address: '0xebbe0e4c09377c04515d4e9c19c66ba85fb74b55',
->>>>>>> 355b1310
     },
     {
       abi: ABI.GnosisSafeProxy.abi,
       name: 'GnosisSafeProxy',
-<<<<<<< HEAD
-      address: '0x8ac08e6f7f2bca8ec871d5465b55f136285726b2',
-=======
       address: '0xa46424955b4ae050c7ce2679deb5455cea93ebf4',
->>>>>>> 355b1310
     },
     {
       abi: ABI.PredictionMarketOracleController.abi,
       name: 'PredictionMarketOracleController',
-<<<<<<< HEAD
-      address: '0xbA7Ef3f0e6C29DDD89DE7aD66C1246E424196Ce9',
-=======
       address: '0x30Ce2b09CAB4d6c64Fd56C6924d23D01869A6DE7',
->>>>>>> 355b1310
     },
     {
       abi: ABI.MarketMaker.abi,
@@ -139,66 +89,37 @@
     {
       abi: ABI.MerkleGovModule.abi,
       name: 'MerkleGovModule',
-<<<<<<< HEAD
-      address: '0xc4ec9a461d492f2395a14ab56c7a1ceac0deaeaa',
-=======
       address: '0x6d1c5ba22c2ccec1dd24be6d66564e42ca8e3db4',
->>>>>>> 355b1310
     },
     {
       abi: ABI.SignerManagerModule.abi,
       name: 'SignerManagerModule',
-<<<<<<< HEAD
-      address: '0xe1ec7a9b142cc022ddb2593e3c964bcf2a2324b4',
-=======
       address: '0x25718a5e27331694d84e4c0ba8b3fb72fa361d9a',
->>>>>>> 355b1310
     },
     {
       abi: ABI.ConditionalTokens.abi,
       name: 'ConditionalTokens',
-<<<<<<< HEAD
-      address: '0x6FDC36a3af61D7B802539DCc8e01573AF9A9b3d5',
-=======
       address: '0x6dCd63570bBf4dB1DC3f018238867Ac3bB6190B5',
->>>>>>> 355b1310
     },
     {
       abi: ABI.LMSRMarketMaker.abi,
       name: 'LMSRMarketMaker',
-<<<<<<< HEAD
-      address: '0xe5bbBe8c9E023a3F5239a85dd567EDbb36CbEa54',
-=======
       address: '0xCea491C993a2209fE8e7321d1ac2743FFA1EdF57',
->>>>>>> 355b1310
     },
     {
       abi: ABI.PredictionMarketFactory.abi,
       name: 'PredictionMarketFactory',
-<<<<<<< HEAD
-      address: '0xFa05583d3EeCB0b73Fa32633B62adB84c894d98E',
-=======
       address: '0xeAE06d7DA52855cb9652EFADEb57Aa7EAf5376E9',
->>>>>>> 355b1310
     },
     {
       abi: ABI.MockUSDC.abi,
       name: 'MockUSDC',
-<<<<<<< HEAD
-      address: '0x18e52196CE0b2412AeE0D6cd65713D22f48C3D53',
-    },
-    {
-      abi: ABI.POAServiceManager.abi,
-      name: 'POAServiceManager',
-      address: '0xbEF2A1d6b526718C2e90109B3FA314e1BADD9d58',
-=======
       address: '0xb43A94511Ca5CBB5d8139b85f5a3e18224f2F75A',
     },
     {
       abi: ABI.WavsIndexer.abi,
       name: 'WavsIndexer',
       address: '0x2fa4B15c80458FCBE069Fe1D2a7aBDb6A7582F82',
->>>>>>> 355b1310
     },
   ],
 })