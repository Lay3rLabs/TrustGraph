--- conflicted
+++ resolved
@@ -64,13 +64,8 @@
 
     // Merkler
     MerkleSnapshot: deployment.merkler.merkle_snapshot,
-<<<<<<< HEAD
-    RewardDistributor: deployment.merkler.reward_distributor,
-    ERC20: deployment.merkler.reward_token,
     MerkleGovModule: deployment.zodiac_safes.safe1.merkle_gov_module,
-=======
     MerkleFundDistributor: deployment.merkler.fund_distributor,
->>>>>>> 14787c90
   }
 
   // Make sure ABIs exist for all contracts, and copy them to the frontend.
