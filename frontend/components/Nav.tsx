--- conflicted
+++ resolved
@@ -3,83 +3,35 @@
 import clsx from 'clsx'
 import Link from 'next/link'
 import { usePathname } from 'next/navigation'
-<<<<<<< HEAD
-=======
-import {
-  ComponentType,
-  Dispatch,
-  SetStateAction,
-  useCallback,
-  useEffect,
-  useRef,
-  useState,
-} from 'react'
-import useLocalStorageState from 'use-local-storage-state'
->>>>>>> ae34681a
+import { ComponentType } from 'react'
 
 import { WalletConnectionButton } from '@/components/WalletConnectionButton'
 import { useResponsiveMount } from '@/hooks/useResponsiveMount'
-import { Animator } from '@/lib/animator'
 
-import { PointsIcon } from './icons/PointsIcon'
-import { PyramidIcon } from './icons/PyramidIcon'
-import { SymbientIcon } from './icons/SymbientIcon'
 import Logo from './Logo'
-<<<<<<< HEAD
-=======
-import { Popup, PopupTriggerCustomComponent } from './Popup'
-import { SymbientChat } from './SymbientChat'
->>>>>>> ae34681a
 
 const menuItems: {
   label: string
   href: string
-<<<<<<< HEAD
-  icon?: string
+  Icon?: ComponentType<{ className?: string }>
   iconClassName?: string
 }[] = [
   {
     label: 'Attestations',
     href: '/attestations',
-    iconClassName: 'w-5 h-5',
   },
   {
     label: 'Governance',
     href: '/governance',
-    iconClassName: 'w-6 h-6',
   },
   {
     label: 'Network',
     href: '/network',
-    iconClassName: 'w-6 h-6',
-=======
-  Icon: ComponentType<{ className?: string }>
-  iconClassName?: string
-}[] = [
-  {
-    label: 'Symbient',
-    href: '/symbient',
-    Icon: SymbientIcon,
-    iconClassName: 'w-5 h-5',
-  },
-  {
-    label: 'Hyperstition',
-    href: '/hyperstition',
-    Icon: PyramidIcon,
-    iconClassName: 'w-5 h-5',
-  },
-  {
-    label: 'Points',
-    href: '/points',
-    Icon: PointsIcon,
-    iconClassName: 'w-5 h-5',
->>>>>>> ae34681a
   },
 ]
 
 export const Nav = () => {
   const pathname = usePathname()
-<<<<<<< HEAD
   const isAtLeastSmall = useResponsiveMount('sm')
 
   return (
@@ -87,79 +39,6 @@
       <Link href="/">
         <Logo className={clsx(isAtLeastSmall ? 'w-10 h-10' : 'w-8 h-8')} />
       </Link>
-=======
-  const [hasOpenedSymbientChat, setHasOpenedSymbientChat] =
-    useLocalStorageState('opened_symbient_chat', {
-      defaultValue: false,
-    })
-  const [disclaimerAccepted] = useLocalStorageState('disclaimer_accepted', {
-    defaultValue: false,
-  })
-
-  const prepareSymbientChatRef = useRef(() => {})
-  const setOpenRef = useRef<Dispatch<SetStateAction<boolean>> | null>(null)
-
-  const isAtLeastSmall = useResponsiveMount('sm')
-
-  const [firstOpenSymbientChat, setFirstOpenSymbientChat] = useState(false)
-  useEffect(() => {
-    if (!disclaimerAccepted || hasOpenedSymbientChat) {
-      return
-    }
-
-    const timeout = setTimeout(() => setFirstOpenSymbientChat(true), 1_000)
-    return () => clearTimeout(timeout)
-  }, [disclaimerAccepted, hasOpenedSymbientChat])
-
-  useEffect(() => {
-    if (isAtLeastSmall && firstOpenSymbientChat) {
-      setOpenRef.current?.(true)
-      Animator.instance('nav').runTask('wave')
-    }
-  }, [isAtLeastSmall, setHasOpenedSymbientChat, firstOpenSymbientChat])
-
-  const LogoRenderer: PopupTriggerCustomComponent = useCallback(
-    ({ onClick, open }) => (
-      <Logo
-        onClick={pathname !== '/symbient' ? onClick : undefined}
-        className={clsx(
-          'cursor-pointer transition-opacity hover:opacity-80 active:opacity-70 w-10 h-10 md:w-14 md:h-14',
-          open &&
-            'z-50 fixed backdrop-blur rounded-full -m-1 p-1 w-12 h-12 md:w-16 md:h-16'
-        )}
-        animatorLabel="nav"
-        blinkInterval
-        blinkOnClick
-        blinkOnHover
-      />
-    ),
-    [pathname]
-  )
-
-  return (
-    <nav className="grid grid-cols-[1fr_auto_1fr] gap-4 justify-center items-start">
-      <Popup
-        popupClassName="max-w-lg max-h-[90vh] overflow-hidden !pb-0 !bg-popover-foreground/80 backdrop-blur-sm"
-        position="right"
-        wrapperClassName="h-14"
-        onOpen={() => {
-          prepareSymbientChatRef.current()
-          setHasOpenedSymbientChat(true)
-        }}
-        setOpenRef={setOpenRef}
-        popupPadding={24}
-        trigger={{
-          type: 'custom',
-          Renderer: LogoRenderer,
-        }}
-      >
-        {pathname !== '/symbient' && (
-          <>
-            <SymbientChat
-              className="!p-0 !bg-transparent h-[42rem] max-h-full"
-              prepareRef={prepareSymbientChatRef}
-            />
->>>>>>> ae34681a
 
       <div className="flex justify-center items-stretch gap-4 sm:gap-6 text-foreground rounded-full bg-card border border-border transition-[background-color,box-shadow] hover:shadow-md px-4 sm:px-6 text-base h-10 sm:h-12">
         {menuItems.map((item) => (
@@ -174,19 +53,8 @@
                 : 'opacity-50'
             )}
           >
-<<<<<<< HEAD
-            {item.icon && (
-              <img
-                src={item.icon}
-                alt={item.label}
-                className={item.iconClassName}
-              />
-            )}
-            <span className="hidden sm:block">{item.label}</span>
-=======
-            <item.Icon className={item.iconClassName} />
+            {item.Icon && <item.Icon className={item.iconClassName} />}
             <span className="hidden md:block">{item.label}</span>
->>>>>>> ae34681a
           </Link>
         ))}
       </div>
