'use client'

import { useQuery } from '@tanstack/react-query'
import clsx from 'clsx'
<<<<<<< HEAD
import { Check, Copy, LoaderCircle, LogOut, User, Wallet } from 'lucide-react'
=======
import {
  ArrowRightLeft,
  Check,
  Copy,
  LoaderCircle,
  LogOut,
  Wallet,
} from 'lucide-react'
import Link from 'next/link'
>>>>>>> ae34681a
import { usePlausible } from 'next-plausible'
import { useRouter } from 'next/navigation'
import type React from 'react'
import { Dispatch, SetStateAction, useEffect, useRef, useState } from 'react'
import toast from 'react-hot-toast'
import { useAccount, useBalance, useConnect, useDisconnect } from 'wagmi'

import { testAddress } from '@/lib/contracts'
import { parseErrorMessage } from '@/lib/error'
import { formatBigNumber } from '@/lib/utils'
import { pointsQueries } from '@/queries/points'

import { EthIcon } from './icons/EthIcon'
import { PointsIcon } from './icons/PointsIcon'
import { UsdcIcon } from './icons/UsdcIcon'
import { Popup } from './Popup'

export interface WalletConnectionButtonProps {
  className?: string
}

export const WalletConnectionButton = ({
  className,
}: WalletConnectionButtonProps) => {
  const { address, isConnected } = useAccount()
  const { connectors, connectAsync, isPending: isConnecting } = useConnect()
  const { disconnect } = useDisconnect()
  const router = useRouter()
  const plausible = usePlausible()

  const formatAddress = (addr: string) => {
    return `${addr.slice(0, 5)}..${addr.slice(-3)}`
  }

  const [copied, setCopied] = useState(false)
  useEffect(() => {
    if (!copied) {
      return
    }
    const timeout = setTimeout(() => setCopied(false), 2000)
    return () => clearTimeout(timeout)
  }, [copied])
  const CopyIcon = copied ? Check : Copy

  const setOpenRef = useRef<Dispatch<SetStateAction<boolean>> | null>(null)

  const { data: { total: totalPoints = 0 } = {}, isPending: isLoadingPoints } =
    useQuery({
      ...pointsQueries.points(address || '0x0'),
      enabled: !!address,
      refetchInterval: 30_000,
    })

  const { data: usdcBalance, isPending: isLoadingUsdcBalance } = useBalance({
    address: address,
    token: testAddress,
    query: {
      enabled: !!address,
      refetchInterval: 30_000,
    },
  })
  const { data: ethBalance, isPending: isLoadingEthBalance } = useBalance({
    address: address,
    query: {
      enabled: !!address,
      refetchInterval: 30_000,
    },
  })

<<<<<<< HEAD
=======
  // Open popup on successful connection.
  const [shouldOpenOnConnection, setShouldOpenOnConnection] = useState(false)
  useEffect(() => {
    if (shouldOpenOnConnection && isConnected) {
      setOpenRef.current?.(true)
    }
  }, [shouldOpenOnConnection, isConnected])

>>>>>>> ae34681a
  return (
    <>
      <Popup
        position="left"
        setOpenRef={setOpenRef}
        popupPadding={24}
        popupClassName={isConnected ? '!p-3' : '!p-2'}
        sideOffset={4}
        wrapperClassName={className}
        trigger={{
          type: 'custom',
          Renderer: ({ onClick, open }) => (
            <button
              onClick={onClick}
              className={clsx(
                'flex items-center gap-2.5 rounded-full transition-all hover:shadow-sm px-4 sm:px-5 text-sm text-foreground h-10 sm:h-12 border',
                open
                  ? 'bg-card shadow-sm border-primary/20'
                  : 'bg-card hover:bg-secondary border-border'
              )}
            >
              {isConnecting ? (
                <LoaderCircle
                  size={20}
                  className="animate-spin text-muted-foreground"
                />
              ) : (
                <Wallet className="w-5 h-5 text-muted-foreground" />
              )}
              <span className="hidden sm:block">
                {isConnected && address
                  ? formatAddress(address)
                  : isConnecting
                  ? 'Connecting...'
                  : 'Connect'}
              </span>
            </button>
          ),
        }}
      >
        {isConnected && address ? (
          <div className="flex flex-col gap-3 text-sm">
<<<<<<< HEAD
            <div className="flex flex-col gap-2 bg-secondary p-3 rounded-md border border-border">
              <p className="text-xs text-muted-foreground font-medium mb-1">
=======
            <Link
              href="/points"
              className="flex flex-row items-center gap-2 pl-5 p-2 rounded-sm bg-primary text-primary-foreground transition-colors hover:bg-primary/70 active:bg-primary/90 -m-1.5"
            >
              <PointsIcon className="w-5 h-5 text-green" />
              <span className="">
                {isLoadingPoints ? '...' : formatBigNumber(totalPoints)} points
              </span>
            </Link>

            <div className="flex flex-col gap-2 bg-primary p-3 rounded-sm -mx-1.5">
              <p className="text-xs text-primary-foreground/60 font-medium mb-1">
>>>>>>> ae34681a
                Base Network Balances
              </p>

              <div className="flex flex-row items-center gap-2 pl-2">
                <EthIcon className="w-5 h-5" />
                <p className="text-foreground font-medium">
                  {isLoadingEthBalance
                    ? '...'
                    : ethBalance
                    ? formatBigNumber(ethBalance.value, ethBalance.decimals)
                    : '?'}{' '}
                  <span className="text-muted-foreground">
                    {ethBalance?.symbol}
                  </span>
                </p>
              </div>

              <div className="flex flex-row items-center gap-2 pl-2">
                <UsdcIcon className="w-5 h-5" />
                <p className="text-foreground font-medium">
                  {isLoadingUsdcBalance
                    ? '...'
                    : usdcBalance
                    ? formatBigNumber(usdcBalance.value, usdcBalance.decimals)
                    : '?'}{' '}
                  <span className="text-muted-foreground">
                    {usdcBalance?.symbol}
                  </span>
                </p>
              </div>
            </div>

            <div className="flex flex-col gap-1">
              <button
                className="flex flex-row items-center gap-3 p-2 rounded-md bg-transparent text-foreground transition-all hover:bg-secondary active:bg-muted"
                onClick={(e) => {
                  navigator.clipboard.writeText(address)
                  setCopied(true)
                  // Don't close the popup. Updating the copied state causes this to re-render, which causes the original event target to no longer be contained by the popup, which causes the popup to close.
                  e.stopPropagation()
                }}
              >
                <CopyIcon className="w-4 h-4 text-muted-foreground" />
                <p className="text-sm">Copy address</p>
              </button>

              <button
                className="flex flex-row items-center gap-3 p-2 rounded-md bg-transparent text-foreground transition-all hover:bg-secondary active:bg-muted"
                onClick={() => {
                  setOpenRef.current?.(false)
                  router.push(`/network/${address}`)
                }}
              >
                <User className="w-4 h-4 text-muted-foreground" />
                <p className="text-sm">View profile</p>
              </button>

              <button
                className="flex flex-row items-center gap-3 p-2 rounded-md bg-transparent transition-all hover:bg-destructive/10 active:bg-destructive/15"
                onClick={() => {
                  setOpenRef.current?.(false)
                  // Wait for the popup to close before disconnecting to avoid flickering as the popup classes change.
                  setTimeout(() => disconnect(), 200)
                }}
              >
                <LogOut className="w-4 h-4 text-destructive" />
                <p className="text-sm text-destructive">Disconnect</p>
              </button>
            </div>
          </div>
        ) : (
          <div className="space-y-2">
            {connectors && connectors.length > 0 ? (
              <div className="flex flex-col gap-1 text-sm">
                {connectors.map((connector) => (
                  <button
                    key={connector.id}
                    className="flex flex-row gap-2 p-2 rounded-md bg-transparent text-foreground transition-all hover:bg-secondary active:bg-muted"
                    onClick={() => {
                      // Close the popup as connection begins.
                      setOpenRef.current?.(false)
                      // Reopen the popup on successful connection.
                      setShouldOpenOnConnection(true)

                      plausible('wallet_connect', {
                        props: {
                          wallet: connector.id,
                        },
                      })

                      // Start connection.
                      connectAsync({ connector }).catch((err) => {
                        console.error('Connection errored:', err)
                        toast.error(parseErrorMessage(err))
                        // Reopen the popup on error.
                        setOpenRef.current?.(true)
                      })
                    }}
                    disabled={isConnecting}
                  >
                    {connector.icon ? (
                      <img
                        alt={connector.name}
                        src={connector.icon}
                        className="!w-5 !h-5"
                      />
                    ) : (
                      <Wallet className="w-5 h-5" />
                    )}
                    <p>{connector.name}</p>
                  </button>
                ))}
              </div>
            ) : (
              <div className="text-muted-foreground text-sm">
                No wallets detected.
              </div>
            )}
          </div>
        )}
      </Popup>
    </>
  )
}<|MERGE_RESOLUTION|>--- conflicted
+++ resolved
@@ -1,35 +1,18 @@
 'use client'
 
-import { useQuery } from '@tanstack/react-query'
 import clsx from 'clsx'
-<<<<<<< HEAD
 import { Check, Copy, LoaderCircle, LogOut, User, Wallet } from 'lucide-react'
-=======
-import {
-  ArrowRightLeft,
-  Check,
-  Copy,
-  LoaderCircle,
-  LogOut,
-  Wallet,
-} from 'lucide-react'
-import Link from 'next/link'
->>>>>>> ae34681a
+import { useRouter } from 'next/navigation'
 import { usePlausible } from 'next-plausible'
-import { useRouter } from 'next/navigation'
 import type React from 'react'
 import { Dispatch, SetStateAction, useEffect, useRef, useState } from 'react'
 import toast from 'react-hot-toast'
 import { useAccount, useBalance, useConnect, useDisconnect } from 'wagmi'
 
-import { testAddress } from '@/lib/contracts'
 import { parseErrorMessage } from '@/lib/error'
 import { formatBigNumber } from '@/lib/utils'
-import { pointsQueries } from '@/queries/points'
 
 import { EthIcon } from './icons/EthIcon'
-import { PointsIcon } from './icons/PointsIcon'
-import { UsdcIcon } from './icons/UsdcIcon'
 import { Popup } from './Popup'
 
 export interface WalletConnectionButtonProps {
@@ -61,21 +44,6 @@
 
   const setOpenRef = useRef<Dispatch<SetStateAction<boolean>> | null>(null)
 
-  const { data: { total: totalPoints = 0 } = {}, isPending: isLoadingPoints } =
-    useQuery({
-      ...pointsQueries.points(address || '0x0'),
-      enabled: !!address,
-      refetchInterval: 30_000,
-    })
-
-  const { data: usdcBalance, isPending: isLoadingUsdcBalance } = useBalance({
-    address: address,
-    token: testAddress,
-    query: {
-      enabled: !!address,
-      refetchInterval: 30_000,
-    },
-  })
   const { data: ethBalance, isPending: isLoadingEthBalance } = useBalance({
     address: address,
     query: {
@@ -84,17 +52,6 @@
     },
   })
 
-<<<<<<< HEAD
-=======
-  // Open popup on successful connection.
-  const [shouldOpenOnConnection, setShouldOpenOnConnection] = useState(false)
-  useEffect(() => {
-    if (shouldOpenOnConnection && isConnected) {
-      setOpenRef.current?.(true)
-    }
-  }, [shouldOpenOnConnection, isConnected])
-
->>>>>>> ae34681a
   return (
     <>
       <Popup
@@ -137,24 +94,9 @@
       >
         {isConnected && address ? (
           <div className="flex flex-col gap-3 text-sm">
-<<<<<<< HEAD
-            <div className="flex flex-col gap-2 bg-secondary p-3 rounded-md border border-border">
+            <div className="flex flex-col gap-2 bg-secondary p-3 rounded-md border border-border -mx-1.5">
               <p className="text-xs text-muted-foreground font-medium mb-1">
-=======
-            <Link
-              href="/points"
-              className="flex flex-row items-center gap-2 pl-5 p-2 rounded-sm bg-primary text-primary-foreground transition-colors hover:bg-primary/70 active:bg-primary/90 -m-1.5"
-            >
-              <PointsIcon className="w-5 h-5 text-green" />
-              <span className="">
-                {isLoadingPoints ? '...' : formatBigNumber(totalPoints)} points
-              </span>
-            </Link>
-
-            <div className="flex flex-col gap-2 bg-primary p-3 rounded-sm -mx-1.5">
-              <p className="text-xs text-primary-foreground/60 font-medium mb-1">
->>>>>>> ae34681a
-                Base Network Balances
+                Balances
               </p>
 
               <div className="flex flex-row items-center gap-2 pl-2">
@@ -167,20 +109,6 @@
                     : '?'}{' '}
                   <span className="text-muted-foreground">
                     {ethBalance?.symbol}
-                  </span>
-                </p>
-              </div>
-
-              <div className="flex flex-row items-center gap-2 pl-2">
-                <UsdcIcon className="w-5 h-5" />
-                <p className="text-foreground font-medium">
-                  {isLoadingUsdcBalance
-                    ? '...'
-                    : usdcBalance
-                    ? formatBigNumber(usdcBalance.value, usdcBalance.decimals)
-                    : '?'}{' '}
-                  <span className="text-muted-foreground">
-                    {usdcBalance?.symbol}
                   </span>
                 </p>
               </div>
@@ -235,8 +163,6 @@
                     onClick={() => {
                       // Close the popup as connection begins.
                       setOpenRef.current?.(false)
-                      // Reopen the popup on successful connection.
-                      setShouldOpenOnConnection(true)
 
                       plausible('wallet_connect', {
                         props: {
