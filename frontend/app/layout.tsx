--- conflicted
+++ resolved
@@ -3,13 +3,9 @@
 import clsx from 'clsx'
 import type { Metadata, Viewport } from 'next'
 import localFont from 'next/font/local'
+import { ReactNode } from 'react'
 
-<<<<<<< HEAD
-=======
-import { CRTScanlines } from '@/components/CRTScanlines'
-import { DisclaimerModal } from '@/components/DisclaimerModal'
 import { Footer } from '@/components/Footer'
->>>>>>> ae34681a
 import { Nav } from '@/components/Nav'
 import { Providers } from '@/components/providers'
 
@@ -20,42 +16,9 @@
 })
 
 export const metadata: Metadata = {
-<<<<<<< HEAD
   title: 'Trust Graph',
   description: 'Mapping trust networks through attestations.',
   applicationName: 'Trust Graph',
-=======
-  icons: {
-    icon: '/en0va-white.png',
-  },
-  title: 'EN0VA',
-  description: 'what we imagine together becomes',
-  openGraph: {
-    title: 'EN0VA',
-    description: 'what we imagine together becomes',
-    url: 'https://en0va.xyz',
-    siteName: 'EN0VA',
-    images: [
-      {
-        url: '/og-image.png',
-        width: 1200,
-        height: 630,
-        alt: 'what we imagine together becomes',
-      },
-    ],
-    locale: 'en_US',
-    type: 'website',
-  },
-  twitter: {
-    card: 'summary_large_image',
-    title: 'EN0VA',
-    description: 'what we imagine together becomes',
-    site: '@0xEN0VA',
-    creator: '@0xEN0VA',
-    images: ['/og-image.png'],
-  },
-  applicationName: 'EN0VA',
->>>>>>> ae34681a
 }
 
 export const viewport: Viewport = {
@@ -69,89 +32,15 @@
 export default function RootLayout({
   children,
 }: Readonly<{
-  children: React.ReactNode
+  children: ReactNode
 }>) {
   return (
     <html lang="en">
-      <head>
-<<<<<<< HEAD
-        <meta
-          name="viewport"
-          content="width=device-width, initial-scale=1, maximum-scale=1, user-scalable=no"
-        />
-      </head>
-      <body
-        className={`${paperMono.variable} font-mono dynamic-bg text-foreground`}
-      >
-        <Providers>
-          <div className="min-h-screen p-2 sm:p-6 flex flex-col">
-            <Nav />
-
-            <main className="p-2 mt-4 sm:p-4 sm:mt-8 flex-1">{children}</main>
-
-            <footer className="mt-8 py-4 border-t border-border/40 flex items-center justify-between text-xs text-muted-foreground">
-              <div className="flex items-center gap-1">
-                <span>Powered by</span>
-                <a
-                  href="https://wavs.xyz"
-                  target="_blank"
-                  rel="noopener noreferrer"
-                  className="hover:opacity-100 opacity-70 transition-opacity"
-                >
-                  <img
-                    src="/WAVS.png"
-                    alt="WAVS"
-                    className="ml-1 h-3 inline-block"
-                  />
-                </a>
-              </div>
-              <div className="flex items-center gap-3">
-                <a
-                  href="https://example.com"
-                  target="_blank"
-                  rel="noopener noreferrer"
-                  className="hover:text-foreground transition-colors"
-                  aria-label="GitHub"
-                >
-                  <svg
-                    className="h-4 w-4"
-                    fill="currentColor"
-                    viewBox="0 0 24 24"
-                  >
-                    <path d="M12 0c-6.626 0-12 5.373-12 12 0 5.302 3.438 9.8 8.207 11.387.599.111.793-.261.793-.577v-2.234c-3.338.726-4.033-1.416-4.033-1.416-.546-1.387-1.333-1.756-1.333-1.756-1.089-.745.083-.729.083-.729 1.205.084 1.839 1.237 1.839 1.237 1.07 1.834 2.807 1.304 3.492.997.107-.775.418-1.305.762-1.604-2.665-.305-5.467-1.334-5.467-5.931 0-1.311.469-2.381 1.236-3.221-.124-.303-.535-1.524.117-3.176 0 0 1.008-.322 3.301 1.23.957-.266 1.983-.399 3.003-.404 1.02.005 2.047.138 3.006.404 2.291-1.552 3.297-1.23 3.297-1.23.653 1.653.242 2.874.118 3.176.77.84 1.235 1.911 1.235 3.221 0 4.609-2.807 5.624-5.479 5.921.43.372.823 1.102.823 2.222v3.293c0 .319.192.694.801.576 4.765-1.589 8.199-6.086 8.199-11.386 0-6.627-5.373-12-12-12z" />
-                  </svg>
-                </a>
-                <a
-                  href="https://example.com"
-                  target="_blank"
-                  rel="noopener noreferrer"
-                  className="hover:text-foreground transition-colors"
-                  aria-label="X (Twitter)"
-                >
-                  <svg
-                    className="h-4 w-4"
-                    fill="currentColor"
-                    viewBox="0 0 24 24"
-                  >
-                    <path d="M18.244 2.25h3.308l-7.227 8.26 8.502 11.24H16.17l-5.214-6.817L4.99 21.75H1.68l7.73-8.835L1.254 2.25H8.08l4.713 6.231zm-1.161 17.52h1.833L7.084 4.126H5.117z" />
-                  </svg>
-                </a>
-              </div>
-            </footer>
-=======
-        <link rel="preconnect" href="https://fonts.googleapis.com" />
-        <link
-          rel="preconnect"
-          href="https://fonts.gstatic.com"
-          crossOrigin="anonymous"
-        />
-        <link rel="preload" href="/background.jpg" as="image" />
-        <link rel="preload" href="/background_vertical.jpg" as="image" />
-      </head>
+      <head></head>
       <body
         className={clsx(
-          robotoMono.variable,
-          'font-mono text-primary-foreground min-h-screen p-safe-or-2 sm:p-safe-or-4 md:p-safe-or-6 root flex flex-col'
+          paperMono.variable,
+          'font-mono text-foreground min-h-screen p-safe-or-2 sm:p-safe-or-4 md:p-safe-or-6 root flex flex-col'
         )}
       >
         <Providers>
@@ -162,14 +51,9 @@
             <main className="p-2 mt-2 sm:p-4 sm:mt-6 flex-1 grow">
               {children}
             </main>
->>>>>>> ae34681a
           </div>
 
           <Footer />
-
-          <DisclaimerModal />
-
-          <CRTScanlines opacity={0.05} lineHeight={2} className="!fixed" />
         </Providers>
       </body>
     </html>
