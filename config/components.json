--- conflicted
+++ resolved
@@ -138,14 +138,9 @@
         "market_maker": "${MARKET_MAKER_ADDRESS}",
         "conditional_tokens": "${CONDITIONAL_TOKENS_ADDRESS}",
         "chain_name": "${CHAIN_NAME}",
-<<<<<<< HEAD
-        "resolver_type": "price",
-        "resolver_config": "coin_market_cap_id:1;threshold:1.0",
+        "resolver_type": "twitter_followers",
+        "resolver_config": "account:\"0xEN0VA\";threshold:7",
         "execute_after": 1758458572406137856
-=======
-        "resolver_type": "twitter_followers",
-        "resolver_config": "account:\"0xEN0VA\";threshold:7"
->>>>>>> 0b40742a
       }
     },
     {
