# [WAVS](https://docs.wavs.xyz) Gov

Some next-gen attestation-based governance tools.

**Status:** HIGHLY EXPERIMENTL! Please experiment with us.

### Solidity

Install the required packages to build the Solidity contracts. This project supports both [submodules](./.gitmodules) and [npm packages](./package.json).

```bash
# Install packages (npm & submodules)
task setup

# Build the contracts (`forge build` also works)
task build:forge

# Run the solidity tests
task test
```

## Build WASI components

Now build the WASI components into the `compiled` output directory.

> \[!WARNING]
> If you get: `error: no registry configured for namespace "wavs"`
>
> run, `wkg config --default-registry wa.dev`

> \[!WARNING]
> If you get: `failed to find the 'wasm32-wasip1' target and 'rustup' is not available`
>
> `brew uninstall rust` & install it from <https://rustup.rs>

```bash
task build:wasi
```

## WAVS

## Start Environment

Start an ethereum node (anvil), the WAVS service, and deploy AVS contracts to the local network.

### Enable Telemetry (optional)

Set Log Level:

- Open the `.env` file.
- Set the `log_level` variable for wavs to debug to ensure detailed logs are captured.

> \[!NOTE]
> To see details on how to access both traces and metrics, please check out [Telemetry Documentation](telemetry/telemetry.md).

### Start the backend

```bash docci-background docci-delay-after=5
# This must remain running in your terminal. Use another terminal to run other commands.
# You can stop the services with `ctrl+c`. Some MacOS terminals require pressing it twice.
cp .env.example .env

# update the .env for either LOCAL or TESTNET

# Starts anvil + IPFS, WARG, Jaeger, and prometheus.
task start-all-local
```

## WAVS Deployment Script

This script automates the complete WAVS deployment process in a single command:

```bash
# export SKIP_COMPONENT_UPLOAD=true && export SKIP_CONTRACT_UPLOAD=true
task deploy:full && task deploy:single-operator-poa-local
```

# EAS Attestation Demo

Simple demo showing how to create a schema, trigger an attestation request, and view results.

This demo walks you through the complete attestation workflow:

1. **Register a Schema** - Define the structure for attestations (like a database table schema)
2. **Trigger an Attestation** - Request WAVS to create an attestation using your schema
3. **View Results** - Check that the attestation was successfully created on-chain

## Demo

### PageRank Testing

Create a comprehensive PageRank test network with real attestations:

```bash
# Create 40+ real attestations across different network patterns
# Set TEST_ADDRESS to your wallet address from config
TEST_ADDRESS=$(task config:wallet-address) task pagerank:full-setup

# Verify the network and get PageRank recommendations
# task eas:verify-pagerank-network
```

This creates a realistic attestation network with:

- **Alice** (Central Hub) - 11 incoming connections
- **Diana** (Authority) - 565 total vouching weight
- **Charlie** (Bridge) - 7+ cross-group connections
- Multiple patterns: chains, clusters, mutual relationships

Perfect for testing PageRank-based reward algorithms!

<<<<<<< HEAD
=======
### 1. Trigger Attestation Request

Create an attestation request using your schema.

**What this does:** Emits an `AttestationRequested` event that the WAVS operator monitors. The WAVS service will process this request, execute the WebAssembly component, and create an actual EAS attestation on-chain.

```bash
# Trigger attestation creation via WAVS
task forge:trigger-attestation INPUT="Advanced Solidity Development Skills Verified"
```

### 2. View Results

Check the attestation was created.

**What this shows:** Verifies that the WAVS operator successfully processed your request and created the attestation. You should see the attestation data stored on-chain in the EAS registry.

```bash
# Query attestations for the schema and recipient
task forge:query-attestations
```

Check voting power for recipient, it should have gone up by number of attestations (note this is a separate demo from MerkleGov which we'll show later):

```bash
task forge:query-voting-power
```

>>>>>>> ae34681a
### Distribute Rewards

Trigger the service to run:

```bash
task forge:update-rewards
```

Query rewards state:

```bash
task forge:query-rewards
```

Claim:

```bash
task forge:claim-rewards

task forge:query-rewards-balance
```

<<<<<<< HEAD
=======
## LLM Attester

Make a statement attestation to be reviewed by the `llm-attester` component:

```bash
task forge:trigger-statement-attestation INPUT="Advanced Solidity Development Skills Verified"
```

Query latest attestations from AI:

```bash
task forge:query-statement-attestations
```

## WAVS Safe Zodiac Module (DAO Agent)

Trigger the DAO agent with some input:

```bash
task forge:agent-trigger INPUT="To save the rainforest, send 1 ETH to 0xDf3679681B87fAE75CE185e4f01d98b64Ddb64a3"
```

Wait a bit for the component to run.

Verify funds were sent:

```bash
cast balance 0xDf3679681B87fAE75CE185e4f01d98b64Ddb64a3 --rpc-url http://localhost:8545
```

## Prediction Market Demo

### Option 1: Complete Demo Flow

Run all steps automatically:

```bash
task prediction-market:full-demo
```

This will:

1. Check initial balances
2. Buy YES outcome tokens
3. Trigger the oracle AVS to resolve the market
4. Redeem outcome tokens for collateral
5. Check final balances

### Option 2: Step-by-Step Execution

#### Step 1: Check Initial Balances

```bash
task prediction-market:query-balances
```

This shows your current collateral and conditional token balances.

#### Step 2: Buy Outcome Tokens

Buy YES tokens (betting Bitcoin price is over $1):

```bash
task prediction-market:buy-yes
```

Or buy NO tokens (betting Bitcoin price is not over $1):

```bash
task prediction-market:buy-no
```

> **Note**: You start with 1e18 collateral tokens. When buying YES shares, you'll purchase 1e18 YES shares for approximately 5.25e17 collateral tokens, leaving approximately 4.75e17 collateral tokens remaining.

#### Step 3: Query Market State (Optional)

Check the current market state:

```bash
task prediction-market:query-market
```

#### Step 4: Trigger Oracle Resolution

Run the AVS service to resolve the market:

```bash
task prediction-market:trigger-oracle
```

This triggers the oracle AVS which will:

- Fetch the current Bitcoin price
- Determine if it's over $1 (it will be!)
- Resolve the market accordingly

The task automatically waits 3 seconds for the component to execute.

#### Step 5: Redeem Outcome Tokens

Redeem your winning outcome tokens for collateral:

```bash
task prediction-market:redeem-tokens
```

#### Step 6: Check Final Balances

Verify your tokens were successfully redeemed:

```bash
task prediction-market:query-balances
```

## Geyser (Factory Pattern) - optional

```bash
(cd components/geyser && make wasi-build)
# manually test geyser
export ipfs_cid=$(SERVICE_FILE=.docker/service.json make upload-to-ipfs)

# escaped like the contract was / is
COMPONENT_WORKFLOW='{\"trigger\":{\"evm_contract_event\":{\"address\":\"0x227db69d4b5e53357c71eea4475437f82ca605c3\",\"chain_name\":\"local\",\"event_hash\":\"0x3458a6422cada5bac0a323427c37ac55fede4fae5bd976fde40536903086999e\"}},\"component\":{\"source\":{\"Registry\":{\"registry\":{\"digest\":\"daa622d209437fefac4bdfbf1f21ba036e9af22b1864156663b6aa372942f13c\",\"domain\":\"localhost:8090\",\"version\":\"0.1.0\",\"package\":\"example:geyser\"}}},\"permissions\":{\"allowed_http_hosts\":\"all\",\"file_system\":true},\"fuel_limit\":1000000000000,\"time_limit_seconds\":30,\"config\":{\"chain_name\":\"local\"},\"env_keys\":[\"WAVS_ENV_SOME_SECRET\"]},\"submit\":{\"aggregator\":{\"url\":\"http:\/\/localhost:8040\",\"component\":null,\"evm_contracts\":[{\"chain_name\":\"local\",\"address\":\"0x227db69d4b5e53357c71eea4475437f82ca605c3\",\"max_gas\":5000000}],\"cosmos_contracts\":null}}}'

make wasi-exec COMPONENT_FILENAME=geyser.wasm INPUT_DATA="${ipfs_cid}___${COMPONENT_WORKFLOW}"
```

```bash
# execute againt the WAVS trigger for the deployment summary
GYSER_ADDR=`jq -rc .geyser.trigger .docker/deployment_summary.json`
WAVS_SERVICE_MANAGER_ADDRESS=`task config:service-manager-address`

# just for debugging
IPFS_URL=$(cast call --rpc-url http://localhost:8545 $WAVS_SERVICE_MANAGER_ADDRESS "getServiceURI()(string)" | tr -d '"' | tr -d '\')
echo "IPFS URL: ${IPFS_URL}"
cid=$(echo $IPFS_URL | cut -d'/' -f3)
curl http://127.0.0.1:8080/ipfs/${cid} | jq -rc '.'

# take the current owner (funded key) and transfer the ownership to the geyser handler. This way the handler can call the updateServiceUri method
export FUNDED_KEY=`task config:funded-key`
# change owner of the service manager -> the GYSER_ADDR, from funded key
cast send ${WAVS_SERVICE_MANAGER_ADDRESS} 'transferOwnership(address)' "${GYSER_ADDR}" --rpc-url http://localhost:8545 --private-key $FUNDED_KEY

COMPONENT_WORKFLOW='{"trigger":{"evm_contract_event":{"address":"0x227db69d4b5e53357c71eea4475437f82ca605c3","chain_name":"local","event_hash":"0x3458a6422cada5bac0a323427c37ac55fede4fae5bd976fde40536903086999e"}},"component":{"source":{"Registry":{"registry":{"digest":"daa622d209437fefac4bdfbf1f21ba036e9af22b1864156663b6aa372942f13c","domain":"localhost:8090","version":"0.1.0","package":"example:geyser"}}},"permissions":{"allowed_http_hosts":"all","file_system":true},"fuel_limit":1000000000000,"time_limit_seconds":30,"config":{"chain_name":"local"},"env_keys":["WAVS_ENV_SOME_SECRET"]},"submit":{"aggregator":{"url":"http://localhost:8040","component":null,"evm_contracts":[{"chain_name":"local","address":"0x227db69d4b5e53357c71eea4475437f82ca605c3","max_gas":5000000}],"cosmos_contracts":null}}}'

cast send --rpc-url http://localhost:8545 --private-key $FUNDED_KEY $GYSER_ADDR "updateExample(string)" "${COMPONENT_WORKFLOW}"

docker logs wavs-1 # 'assertion `left == right` failed' error is okay.
cast call --rpc-url http://localhost:8545 $WAVS_SERVICE_MANAGER_ADDRESS "getServiceURI()(string)"
```

>>>>>>> ae34681a
## AI Coding Agents

This template contains rulefiles for building components with Claude Code and Cursor. Read the [AI-powered component creation guide](./docs/handbook/ai.mdx) for usage instructions.

### Claude Code

To spin up a sandboxed instance of [Claude Code](https://docs.anthropic.com/en/docs/agents-and-tools/claude-code/overview) in a Docker container that only has access to this project's files, run the following command:

```bash docci-ignore
npm run claude-code
# or with no restrictions (--dangerously-skip-permissions)
npm run claude-code:unrestricted
```<|MERGE_RESOLUTION|>--- conflicted
+++ resolved
@@ -109,37 +109,6 @@
 
 Perfect for testing PageRank-based reward algorithms!
 
-<<<<<<< HEAD
-=======
-### 1. Trigger Attestation Request
-
-Create an attestation request using your schema.
-
-**What this does:** Emits an `AttestationRequested` event that the WAVS operator monitors. The WAVS service will process this request, execute the WebAssembly component, and create an actual EAS attestation on-chain.
-
-```bash
-# Trigger attestation creation via WAVS
-task forge:trigger-attestation INPUT="Advanced Solidity Development Skills Verified"
-```
-
-### 2. View Results
-
-Check the attestation was created.
-
-**What this shows:** Verifies that the WAVS operator successfully processed your request and created the attestation. You should see the attestation data stored on-chain in the EAS registry.
-
-```bash
-# Query attestations for the schema and recipient
-task forge:query-attestations
-```
-
-Check voting power for recipient, it should have gone up by number of attestations (note this is a separate demo from MerkleGov which we'll show later):
-
-```bash
-task forge:query-voting-power
-```
-
->>>>>>> ae34681a
 ### Distribute Rewards
 
 Trigger the service to run:
@@ -162,160 +131,6 @@
 task forge:query-rewards-balance
 ```
 
-<<<<<<< HEAD
-=======
-## LLM Attester
-
-Make a statement attestation to be reviewed by the `llm-attester` component:
-
-```bash
-task forge:trigger-statement-attestation INPUT="Advanced Solidity Development Skills Verified"
-```
-
-Query latest attestations from AI:
-
-```bash
-task forge:query-statement-attestations
-```
-
-## WAVS Safe Zodiac Module (DAO Agent)
-
-Trigger the DAO agent with some input:
-
-```bash
-task forge:agent-trigger INPUT="To save the rainforest, send 1 ETH to 0xDf3679681B87fAE75CE185e4f01d98b64Ddb64a3"
-```
-
-Wait a bit for the component to run.
-
-Verify funds were sent:
-
-```bash
-cast balance 0xDf3679681B87fAE75CE185e4f01d98b64Ddb64a3 --rpc-url http://localhost:8545
-```
-
-## Prediction Market Demo
-
-### Option 1: Complete Demo Flow
-
-Run all steps automatically:
-
-```bash
-task prediction-market:full-demo
-```
-
-This will:
-
-1. Check initial balances
-2. Buy YES outcome tokens
-3. Trigger the oracle AVS to resolve the market
-4. Redeem outcome tokens for collateral
-5. Check final balances
-
-### Option 2: Step-by-Step Execution
-
-#### Step 1: Check Initial Balances
-
-```bash
-task prediction-market:query-balances
-```
-
-This shows your current collateral and conditional token balances.
-
-#### Step 2: Buy Outcome Tokens
-
-Buy YES tokens (betting Bitcoin price is over $1):
-
-```bash
-task prediction-market:buy-yes
-```
-
-Or buy NO tokens (betting Bitcoin price is not over $1):
-
-```bash
-task prediction-market:buy-no
-```
-
-> **Note**: You start with 1e18 collateral tokens. When buying YES shares, you'll purchase 1e18 YES shares for approximately 5.25e17 collateral tokens, leaving approximately 4.75e17 collateral tokens remaining.
-
-#### Step 3: Query Market State (Optional)
-
-Check the current market state:
-
-```bash
-task prediction-market:query-market
-```
-
-#### Step 4: Trigger Oracle Resolution
-
-Run the AVS service to resolve the market:
-
-```bash
-task prediction-market:trigger-oracle
-```
-
-This triggers the oracle AVS which will:
-
-- Fetch the current Bitcoin price
-- Determine if it's over $1 (it will be!)
-- Resolve the market accordingly
-
-The task automatically waits 3 seconds for the component to execute.
-
-#### Step 5: Redeem Outcome Tokens
-
-Redeem your winning outcome tokens for collateral:
-
-```bash
-task prediction-market:redeem-tokens
-```
-
-#### Step 6: Check Final Balances
-
-Verify your tokens were successfully redeemed:
-
-```bash
-task prediction-market:query-balances
-```
-
-## Geyser (Factory Pattern) - optional
-
-```bash
-(cd components/geyser && make wasi-build)
-# manually test geyser
-export ipfs_cid=$(SERVICE_FILE=.docker/service.json make upload-to-ipfs)
-
-# escaped like the contract was / is
-COMPONENT_WORKFLOW='{\"trigger\":{\"evm_contract_event\":{\"address\":\"0x227db69d4b5e53357c71eea4475437f82ca605c3\",\"chain_name\":\"local\",\"event_hash\":\"0x3458a6422cada5bac0a323427c37ac55fede4fae5bd976fde40536903086999e\"}},\"component\":{\"source\":{\"Registry\":{\"registry\":{\"digest\":\"daa622d209437fefac4bdfbf1f21ba036e9af22b1864156663b6aa372942f13c\",\"domain\":\"localhost:8090\",\"version\":\"0.1.0\",\"package\":\"example:geyser\"}}},\"permissions\":{\"allowed_http_hosts\":\"all\",\"file_system\":true},\"fuel_limit\":1000000000000,\"time_limit_seconds\":30,\"config\":{\"chain_name\":\"local\"},\"env_keys\":[\"WAVS_ENV_SOME_SECRET\"]},\"submit\":{\"aggregator\":{\"url\":\"http:\/\/localhost:8040\",\"component\":null,\"evm_contracts\":[{\"chain_name\":\"local\",\"address\":\"0x227db69d4b5e53357c71eea4475437f82ca605c3\",\"max_gas\":5000000}],\"cosmos_contracts\":null}}}'
-
-make wasi-exec COMPONENT_FILENAME=geyser.wasm INPUT_DATA="${ipfs_cid}___${COMPONENT_WORKFLOW}"
-```
-
-```bash
-# execute againt the WAVS trigger for the deployment summary
-GYSER_ADDR=`jq -rc .geyser.trigger .docker/deployment_summary.json`
-WAVS_SERVICE_MANAGER_ADDRESS=`task config:service-manager-address`
-
-# just for debugging
-IPFS_URL=$(cast call --rpc-url http://localhost:8545 $WAVS_SERVICE_MANAGER_ADDRESS "getServiceURI()(string)" | tr -d '"' | tr -d '\')
-echo "IPFS URL: ${IPFS_URL}"
-cid=$(echo $IPFS_URL | cut -d'/' -f3)
-curl http://127.0.0.1:8080/ipfs/${cid} | jq -rc '.'
-
-# take the current owner (funded key) and transfer the ownership to the geyser handler. This way the handler can call the updateServiceUri method
-export FUNDED_KEY=`task config:funded-key`
-# change owner of the service manager -> the GYSER_ADDR, from funded key
-cast send ${WAVS_SERVICE_MANAGER_ADDRESS} 'transferOwnership(address)' "${GYSER_ADDR}" --rpc-url http://localhost:8545 --private-key $FUNDED_KEY
-
-COMPONENT_WORKFLOW='{"trigger":{"evm_contract_event":{"address":"0x227db69d4b5e53357c71eea4475437f82ca605c3","chain_name":"local","event_hash":"0x3458a6422cada5bac0a323427c37ac55fede4fae5bd976fde40536903086999e"}},"component":{"source":{"Registry":{"registry":{"digest":"daa622d209437fefac4bdfbf1f21ba036e9af22b1864156663b6aa372942f13c","domain":"localhost:8090","version":"0.1.0","package":"example:geyser"}}},"permissions":{"allowed_http_hosts":"all","file_system":true},"fuel_limit":1000000000000,"time_limit_seconds":30,"config":{"chain_name":"local"},"env_keys":["WAVS_ENV_SOME_SECRET"]},"submit":{"aggregator":{"url":"http://localhost:8040","component":null,"evm_contracts":[{"chain_name":"local","address":"0x227db69d4b5e53357c71eea4475437f82ca605c3","max_gas":5000000}],"cosmos_contracts":null}}}'
-
-cast send --rpc-url http://localhost:8545 --private-key $FUNDED_KEY $GYSER_ADDR "updateExample(string)" "${COMPONENT_WORKFLOW}"
-
-docker logs wavs-1 # 'assertion `left == right` failed' error is okay.
-cast call --rpc-url http://localhost:8545 $WAVS_SERVICE_MANAGER_ADDRESS "getServiceURI()(string)"
-```
-
->>>>>>> ae34681a
 ## AI Coding Agents
 
 This template contains rulefiles for building components with Claude Code and Cursor. Read the [AI-powered component creation guide](./docs/handbook/ai.mdx) for usage instructions.
