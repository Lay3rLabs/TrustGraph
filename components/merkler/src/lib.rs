--- conflicted
+++ resolved
@@ -13,10 +13,9 @@
 use merkle_tree_rs::standard::LeafType;
 use serde_json::json;
 use std::fs::File;
-use std::str::FromStr;
 use trigger::encode_trigger_output;
 use wavs_merkle_sources::{pagerank, sources};
-use wavs_wasi_utils::evm::alloy_primitives::{hex, U256};
+use wavs_wasi_utils::evm::alloy_primitives::hex;
 use wstd::runtime::block_on;
 
 struct Component;
@@ -61,43 +60,6 @@
             }
         }
 
-<<<<<<< HEAD
-=======
-        let hyperstition_testers = config_var("hyperstition_testers")
-            .ok_or_else(|| "Failed to get hyperstition_testers")?
-            .split(",")
-            .map(|s| s.to_string())
-            .collect::<Vec<_>>();
-        let hyperstition_tester_points: U256 = config_var("hyperstition_tester_points")
-            .ok_or_else(|| "Failed to get hyperstition_tester_points")?
-            .parse()
-            .map_err(|e| format!("Failed to parse hyperstition_tester_points as u256: {e}"))?;
-        let hyperstition_tester_timestamp: u128 = config_var("hyperstition_tester_timestamp")
-            .ok_or_else(|| "Failed to get hyperstition_tester_timestamp")?
-            .parse()
-            .map_err(|e| format!("Failed to parse hyperstition_tester_timestamp as u128: {e}"))?;
-        // Add points for participating in the first test Hyperstition
-        registry.add_source(sources::direct::DirectSource::new(
-            hyperstition_testers,
-            hyperstition_tester_points,
-            "hyperstition_test",
-            "Participated in the test Hyperstition",
-            Some(hyperstition_tester_timestamp),
-        ));
-
-        // Example: Points for specific schema attestations
-        // Uncomment and configure to points attestations to a specific schema
-        // if let Ok(schema_uid) = config_var("schema_uid") {
-        //     registry.add_source(sources::eas::EasSource::new(
-        //         &eas_address,
-        //         &eas_indexer_address,
-        //         &chain_name,
-        //         sources::eas::EasRewardType::SchemaAttestations(schema_uid),
-        //         U256::from(1e18), // 1e18 points per schema attestation
-        //     ));
-        // }
-
->>>>>>> ae34681a
         block_on(async move {
             let ctx = sources::SourceContext::new(
                 &config.chain_name,
@@ -109,72 +71,17 @@
             .await
             .map_err(|e| e.to_string())?;
 
-<<<<<<< HEAD
-            let accounts = registry.get_accounts(&ctx).await.map_err(|e| e.to_string())?;
-            println!("👥 Found {} unique accounts", accounts.len());
-=======
             println!("🔍 Fetching accounts and values from all sources...");
->>>>>>> ae34681a
 
             let (results, total_value) =
                 registry.get_accounts_events_and_value(&ctx).await.map_err(|e| e.to_string())?;
 
-<<<<<<< HEAD
-            let results = futures::future::join_all(events_and_values)
-                .await
-                .into_iter()
-                .collect::<Result<Vec<_>, _>>()?;
-
-            // Calculate total points with safety checks
-            let mut total_value = U256::ZERO;
-            for (_, result) in &results {
-                let amount = U256::from_str(&result[1])
-                    .map_err(|e| format!("Invalid amount '{}': {}", result[1], e))?;
-                total_value = total_value
-                    .checked_add(amount)
-                    .ok_or_else(|| "Total calculation overflow".to_string())?;
-            }
-
-            let total_value_str = total_value.to_string();
-
-            println!("💰 Calculated points for {} accounts", results.len());
-            println!("💎 Total points assigned: {}", total_value_str);
+            println!("👥 Found {} unique accounts", results.len());
+            println!("💰 Total value assigned: {}", total_value);
 
             if results.len() == 0 {
-                println!("⚠️  No accounts to distribute points to");
+                println!("⚠️  No accounts to distribute to");
                 return Ok(None);
-            }
-
-            let tree = get_merkle_tree(
-                results.iter().map(|(_, value)| value.clone()).collect::<Vec<_>>(),
-            )?;
-=======
-            println!("👥 Found {} unique accounts", results.len());
-            println!("💰 Total points assigned: {}", total_value);
-
-            if results.len() == 0 {
-                println!("⚠️  No accounts to distribute points to");
-                return Ok(None);
-            }
-
-            // Safety check: prevent unreasonably large total distributions
-            let max_reasonable_total = U256::from(100000000u128); // 100M points max
-            if total_value > max_reasonable_total {
-                return Err(format!(
-                    "Total exceeds reasonable limit: {} (max: {})",
-                    total_value, max_reasonable_total
-                ));
-            }
-
-            // Safety check: verify no individual value is excessive
-            let max_individual_value = U256::from(1000000u128); // 1M points max per account
-            for (account, (_, value)) in &results {
-                if *value > max_individual_value {
-                    return Err(format!(
-                        "Individual value for account {} exceeds limit: {} (max: {})",
-                        account, value, max_individual_value
-                    ));
-                }
             }
 
             let tree_data = results
@@ -182,7 +89,6 @@
                 .map(|(account, (_, value))| vec![account.to_string(), value.to_string()])
                 .collect::<Vec<_>>();
             let tree = get_merkle_tree(tree_data.clone())?;
->>>>>>> ae34681a
             let root = tree.root();
             let root_bytes = hex::decode(&root).map_err(|e| e.to_string())?;
 
@@ -227,13 +133,8 @@
             println!("🗃️ Writing account events to {}...", config.events_dir.display());
             results
                 .into_iter()
-<<<<<<< HEAD
-                .map(|(events, value)| {
-                    let file_path = config.events_dir.join(format!("{}.json", value[0]));
-=======
                 .map(|(account, (events, _))| {
-                    let file_path = events_dir.join(format!("{}.json", account));
->>>>>>> ae34681a
+                    let file_path = config.events_dir.join(format!("{}.json", account));
                     let file = File::create(file_path).unwrap();
                     serde_json::to_writer(file, &events)
                 })
