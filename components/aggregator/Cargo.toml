[package]
name = "wavs-gov-aggregator"
edition.workspace = true
version.workspace = true
license.workspace = true
authors.workspace = true
repository.workspace = true
rust-version.workspace = true

[lib]
crate-type = ["cdylib"]

[package.metadata.component]
<<<<<<< HEAD
package = "component:wavs-gov-aggregator"
target = "wavs:aggregator@=1.2.0"
=======
package = "component:en0va-aggregator"
target = "wavs:aggregator@=1.2.1"
>>>>>>> ae34681a

[dependencies]
alloy-primitives = { workspace = true }
alloy-network = { workspace = true }
alloy-provider = { workspace = true }
wit-bindgen-rt = { workspace = true }
serde = { workspace = true, features = ["derive"] }
serde_json = { workspace = true }
wavs-wasi-utils = { workspace = true }
wstd = { workspace = true }<|MERGE_RESOLUTION|>--- conflicted
+++ resolved
@@ -11,13 +11,8 @@
 crate-type = ["cdylib"]
 
 [package.metadata.component]
-<<<<<<< HEAD
 package = "component:wavs-gov-aggregator"
-target = "wavs:aggregator@=1.2.0"
-=======
-package = "component:en0va-aggregator"
 target = "wavs:aggregator@=1.2.1"
->>>>>>> ae34681a
 
 [dependencies]
 alloy-primitives = { workspace = true }
